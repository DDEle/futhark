--- conflicted
+++ resolved
@@ -30,22 +30,14 @@
 -- | Everything but the first element of the array.
 --
 -- **Complexity:** O(1).
-<<<<<<< HEAD
-#[inline]
-def tail [n] 't (x: [n]t) = x[1:]
-=======
+#[inline]
 def tail [n] 't (x: [n]t): [n-1]t = x[1:]
->>>>>>> 46a87198
 
 -- | Everything but the last element of the array.
 --
 -- **Complexity:** O(1).
-<<<<<<< HEAD
-#[inline]
-def init [n] 't (x: [n]t) = x[0:n-1]
-=======
+#[inline]
 def init [n] 't (x: [n]t): [n-1]t = x[0:n-1]
->>>>>>> 46a87198
 
 -- | Take some number of elements from the head of the array.
 --
@@ -56,29 +48,20 @@
 -- | Remove some number of elements from the head of the array.
 --
 -- **Complexity:** O(1).
-<<<<<<< HEAD
-#[inline]
-def drop [n] 't (i: i64) (x: [n]t) = x[i:]
-=======
+#[inline]
 def drop [n] 't (i: i64) (x: [n]t): [n-i]t = x[i:]
 
 -- | Statically change the size of an array.  Fail at runtime if the
 -- imposed size does not match the actual size.  Essentially syntactic
 -- sugar for a size coercion.
 def resize [m] 't (n: i64) (xs: [m]t) : [n]t = xs :> [n]t
->>>>>>> 46a87198
 
 -- | Split an array at a given position.
 --
 -- **Complexity:** O(1).
-<<<<<<< HEAD
-#[inline]
-def split [n] 't (i: i64) (xs: [n]t): ([i]t, []t) =
-  (xs[0:i], xs[i:])
-=======
+#[inline]
 def split [n][m] 't (xs: [n+m]t): ([n]t, [m]t) =
   (xs[0:n], xs[n:n+m] :> [m]t)
->>>>>>> 46a87198
 
 -- | Return the elements of the array in reverse order.
 --
@@ -92,25 +75,12 @@
 -- **Work:** O(n).
 --
 -- **Span:** O(1).
-<<<<<<< HEAD
-#[inline]
-def (++) [n] [m] 't (xs: [n]t) (ys: [m]t): *[]t = intrinsics.concat xs ys
+#[inline]
+def (++) [n] [m] 't (xs: [n]t) (ys: [m]t): *[n+m]t = intrinsics.concat xs ys
 
 -- | An old-fashioned way of saying `++`.
 #[inline]
-def concat [n] [m] 't (xs: [n]t) (ys: [m]t): *[]t = xs ++ ys
-
--- | Concatenation where the result has a predetermined size.  If the
--- provided size is wrong, the function will fail with a run-time
--- error.
-#[inline]
-def concat_to [n] [m] 't (k: i64) (xs: [n]t) (ys: [m]t): *[k]t = xs ++ ys :> [k]t
-=======
-def (++) [n] [m] 't (xs: [n]t) (ys: [m]t): *[n+m]t = intrinsics.concat xs ys
-
--- | An old-fashioned way of saying `++`.
 def concat [n] [m] 't (xs: [n]t) (ys: [m]t): *[n+m]t = xs ++ ys
->>>>>>> 46a87198
 
 -- | Rotate an array some number of elements to the left.  A negative
 -- rotation amount is also supported.
@@ -168,67 +138,36 @@
 -- | Combines the outer two dimensions of an array.
 --
 -- **Complexity:** O(1).
-<<<<<<< HEAD
-#[inline]
-def flatten [n][m] 't (xs: [n][m]t): []t =
-  intrinsics.flatten xs
-
--- | Like `flatten`@term, but where the final size is known.  Fails at
--- runtime if the provided size is wrong.
-#[inline]
-def flatten_to [n][m] 't (l: i64) (xs: [n][m]t): [l]t =
-  flatten xs :> [l]t
-
--- | Like `flatten`, but on the outer three dimensions of an array.
-#[inline]
-def flatten_3d [n][m][l] 't (xs: [n][m][l]t): []t =
-  flatten (flatten xs)
-
--- | Like `flatten`, but on the outer four dimensions of an array.
-#[inline]
-def flatten_4d [n][m][l][k] 't (xs: [n][m][l][k]t): []t =
-=======
+#[inline]
 def flatten [n][m] 't (xs: [n][m]t): [n*m]t =
   intrinsics.flatten xs
 
 -- | Like `flatten`, but on the outer three dimensions of an array.
+#[inline]
 def flatten_3d [n][m][l] 't (xs: [n][m][l]t): [n*m*l]t =
   flatten (flatten xs)
 
 -- | Like `flatten`, but on the outer four dimensions of an array.
+#[inline]
 def flatten_4d [n][m][l][k] 't (xs: [n][m][l][k]t): [n*m*l*k]t =
->>>>>>> 46a87198
   flatten (flatten_3d xs)
 
 -- | Splits the outer dimension of an array in two.
 --
 -- **Complexity:** O(1).
-<<<<<<< HEAD
-#[inline]
-def unflatten [p] 't (n: i64) (m: i64) (xs: [p]t): [n][m]t =
-  intrinsics.unflatten n m xs :> [n][m]t
-
--- | Like `unflatten`, but produces three dimensions.
-#[inline]
-def unflatten_3d [p] 't (n: i64) (m: i64) (l: i64) (xs: [p]t): [n][m][l]t =
-  unflatten n m (unflatten (n*m) l xs)
-
--- | Like `unflatten`, but produces four dimensions.
-#[inline]
-def unflatten_4d [p] 't (n: i64) (m: i64) (l: i64) (k: i64) (xs: [p]t): [n][m][l][k]t =
-  unflatten n m (unflatten_3d (n*m) l k xs)
-=======
+#[inline]
 def unflatten 't [n][m] (xs: [n*m]t): [n][m]t =
   intrinsics.unflatten n m xs :> [n][m]t
 
 -- | Like `unflatten`, but produces three dimensions.
+#[inline]
 def unflatten_3d 't [n][m][l] (xs: [n*m*l]t): [n][m][l]t =
   unflatten (unflatten xs)
 
 -- | Like `unflatten`, but produces four dimensions.
+#[inline]
 def unflatten_4d 't [n][m][l][k] (xs: [n*m*l*k]t): [n][m][l][k]t =
   unflatten (unflatten_3d xs)
->>>>>>> 46a87198
 
 -- | Transpose an array.
 --
