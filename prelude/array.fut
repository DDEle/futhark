--- conflicted
+++ resolved
@@ -70,12 +70,8 @@
 -- **Work:** O(n).
 --
 -- **Span:** O(1).
-<<<<<<< HEAD
-#[inline]
-def (++) [n] [m] 't (xs: [n]t) (ys: [m]t): *[]t = intrinsics.concat (xs, ys)
-=======
+#[inline]
 def (++) [n] [m] 't (xs: [n]t) (ys: [m]t): *[]t = intrinsics.concat xs ys
->>>>>>> 222d78f7
 
 -- | An old-fashioned way of saying `++`.
 #[inline]
@@ -98,12 +94,8 @@
 --
 -- Note: In most cases, `rotate` will be fused with subsequent
 -- operations such as `map`, in which case it is free.
-<<<<<<< HEAD
-#[inline]
-def rotate [n] 't (r: i64) (xs: [n]t): [n]t = intrinsics.rotate (r, xs)
-=======
+#[inline]
 def rotate [n] 't (r: i64) (xs: [n]t): [n]t = intrinsics.rotate r xs
->>>>>>> 222d78f7
 
 -- | Construct an array of consecutive integers of the given length,
 -- starting at 0.
