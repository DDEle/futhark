-- Test ad-hoc properties and utility functions for f16.

-- ==
-- entry: testInf
-- input { [1f16, -1f16, -1f16] [0f16, 0f16, 1f16] }
-- output { [true, true, false] }

-- ==
-- entry: testNaN
-- input { [1f16, -1f16, -1f16] [0f16, 0f16, 1f16] }
-- output { [false, true, true] }

-- ==
-- entry: testToBits
-- input { [1f16, -1f16, -1f16] [0f16, 0f16, 1f16] }
-- output { [0x3c00u16, 0xbc00u16, 0xbc00u16] }

-- ==
<<<<<<< HEAD
-- entry: testInf
-- input { [1f16, -1f16, -1f16] [0f16, 0f16, 1f16] }
-- output { [true, true, false] }

-- ==
-- entry: testNaN
-- input { [1f16, -1f16, -1f16] [0f16, 0f16, 1f16] }
-- output { [false, true, true] }

-- ==
-- entry: testToBits
-- input { [1f16, -1f16, -1f16] [0f16, 0f16, 1f16] }
-- output { [0x3c00u16, 0xbc00u16, 0xbc00u16] }

-- ==
-- entry: testFromBits
-- input { [1f16, -1f16, -1f16] [0f16, 0f16, 1f16] }
-- output { [1f16, -1f16, -1f16] }

=======
-- entry: testFromBits
-- input { [1f16, -1f16, -1f16] [0f16, 0f16, 1f16] }
-- output { [1f16, -1f16, -1f16] }

>>>>>>> a0cecdb5
entry testInf (xs: []f16) (ys: []f16) = map2 (\x y -> f16.isinf(x/y)) xs ys
entry testNaN (xs: []f16) (ys: []f16) = map (\x -> f16.isnan(f16.sqrt(x))) xs
entry testToBits (xs: []f16) (ys: []f16) = map f16.to_bits xs
entry testFromBits (xs: []f16) (ys: []f16) = map (\x -> f16.from_bits(f16.to_bits(x))) xs

<|MERGE_RESOLUTION|>--- conflicted
+++ resolved
@@ -1,22 +1,6 @@
 -- Test ad-hoc properties and utility functions for f16.
 
 -- ==
--- entry: testInf
--- input { [1f16, -1f16, -1f16] [0f16, 0f16, 1f16] }
--- output { [true, true, false] }
-
--- ==
--- entry: testNaN
--- input { [1f16, -1f16, -1f16] [0f16, 0f16, 1f16] }
--- output { [false, true, true] }
-
--- ==
--- entry: testToBits
--- input { [1f16, -1f16, -1f16] [0f16, 0f16, 1f16] }
--- output { [0x3c00u16, 0xbc00u16, 0xbc00u16] }
-
--- ==
-<<<<<<< HEAD
 -- entry: testInf
 -- input { [1f16, -1f16, -1f16] [0f16, 0f16, 1f16] }
 -- output { [true, true, false] }
@@ -36,12 +20,6 @@
 -- input { [1f16, -1f16, -1f16] [0f16, 0f16, 1f16] }
 -- output { [1f16, -1f16, -1f16] }
 
-=======
--- entry: testFromBits
--- input { [1f16, -1f16, -1f16] [0f16, 0f16, 1f16] }
--- output { [1f16, -1f16, -1f16] }
-
->>>>>>> a0cecdb5
 entry testInf (xs: []f16) (ys: []f16) = map2 (\x y -> f16.isinf(x/y)) xs ys
 entry testNaN (xs: []f16) (ys: []f16) = map (\x -> f16.isnan(f16.sqrt(x))) xs
 entry testToBits (xs: []f16) (ys: []f16) = map f16.to_bits xs
