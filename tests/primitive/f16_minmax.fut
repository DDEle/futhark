--- conflicted
+++ resolved
@@ -1,20 +1,12 @@
 -- ==
 -- entry: testMax
-<<<<<<< HEAD
--- input { [0f16, 1f16, -1f16, 1f16, f16.nan, -1f16, f16.nan, -1f16, -1f16 ] 
-=======
 -- input { [0f16, 1f16, -1f16, 1f16, f16.nan, -1f16, f16.nan, -1f16, -1f16 ]
->>>>>>> a0cecdb5
 --         [1f16, 1f16, 1f16, -1f16, -1f16, f16.nan, f16.nan, f16.inf, -f16.inf] }
 -- output { [1f16, 1f16, 1f16, 1f16, -1f16, -1f16, f16.nan, f16.inf, -1f16] }
 
 -- ==
 -- entry: testMin
-<<<<<<< HEAD
--- input { [0f16, 1f16, -1f16, 1f16, f16.nan, -1f16, f16.nan, -1f16, -1f16 ] 
-=======
 -- input { [0f16, 1f16, -1f16, 1f16, f16.nan, -1f16, f16.nan, -1f16, -1f16 ]
->>>>>>> a0cecdb5
 --         [1f16, 1f16, 1f16, -1f16, -1f16, f16.nan, f16.nan, f16.inf, -f16.inf] }
 -- output { [0f16, 1f16, -1f16, -1f16, -1f16, -1f16, f16.nan, -1f16, -f16.inf] }
 
