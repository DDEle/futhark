--- conflicted
+++ resolved
@@ -93,7 +93,6 @@
 make_atomic_compare_exchange_wrapper(float)
 make_atomic_compare_exchange_wrapper(double)
 
-<<<<<<< HEAD
 #define make_single_atomic(name, ty)                                        \
 static inline ty atomic_##name##_global(varying ty * uniform mem, ty val) { \
   uniform ty * uniform base_mem = (uniform ty * uniform)mem;                \
@@ -120,13 +119,6 @@
 make_all_atomic(xor)
 make_all_atomic(swap)
 
-#define __atomic_fetch_add(x,y,z) atomic_add_global(x,y)
-#define __atomic_fetch_sub(x,y,z) atomic_subtract_global(x,y)
-#define __atomic_fetch_and(x,y,z) atomic_and_global(x,y)
-#define __atomic_fetch_or(x,y,z) atomic_or_global(x,y)
-#define __atomic_fetch_xor(x,y,z) atomic_xor_global(x,y)
-#define __atomic_exchange_n(x,y,z) atomic_swap_global(x,y)
-=======
 // This is a hack to prevent literals (which have unbound variability)
 // from causing us to pick the wrong overload for atomic operations.
 static inline varying int32  make_varying(uniform int32  x) { return x; }
@@ -145,7 +137,6 @@
 #define __atomic_fetch_or(x,y,z) atomic_or_global(x,make_varying(y))
 #define __atomic_fetch_xor(x,y,z) atomic_xor_global(x,make_varying(y))
 #define __atomic_exchange_n(x,y,z) atomic_swap_global(x,make_varying(y))
->>>>>>> b6bf513d
 #define __atomic_compare_exchange_n(x,y,z,h,j,k) atomic_compare_exchange_wrapper(x,y,z)
 
 
