--- conflicted
+++ resolved
@@ -332,7 +332,6 @@
   return err;
 }
 
-<<<<<<< HEAD
 // AOS <-> SOA methods
 // -----------------------------------------------------------------------------
 #define memmove_sized(dim)                                                                                      \
@@ -387,6 +386,5 @@
 memmove_sized(16)
 memmove_sized(32)
 memmove_sized(64)
-=======
-// End of ispc_util.h.
->>>>>>> 6d4f40d1
+
+// End of ispc_util.h.