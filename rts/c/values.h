// Start of values.h.

//// Text I/O

typedef int (*writer)(FILE*, const void*);
typedef int (*bin_reader)(void*);
typedef int (*str_reader)(const char *, void*);

static FILE * input_file;
static FILE * output_file;

struct array_reader {
  char* elems;
  int64_t n_elems_space;
  int64_t elem_size;
  int64_t n_elems_used;
  int64_t *shape;
  str_reader elem_reader;
};

static void skipspaces(FILE *f) {
  int c;
  do {
    c = getc(f);
  } while (isspace(c));

  if (c != EOF) {
    ungetc(c, f);
  }
}

static int constituent(char c) {
  return isalnum(c) || c == '.' || c == '-' || c == '+' || c == '_';
}

// Produces an empty token only on EOF.
static void next_token(FILE *f, char *buf, int bufsize) {
 start:
  skipspaces(f);

  int i = 0;
  while (i < bufsize) {
    int c = getc(f);
    buf[i] = (char)c;

    if (c == EOF) {
      buf[i] = 0;
      return;
    } else if (c == '-' && i == 1 && buf[0] == '-') {
      // Line comment, so skip to end of line and start over.
      for (; c != '\n' && c != EOF; c = getc(f));
      goto start;
    } else if (!constituent((char)c)) {
      if (i == 0) {
        // We permit single-character tokens that are not
        // constituents; this lets things like ']' and ',' be
        // tokens.
        buf[i+1] = 0;
        return;
      } else {
        ungetc(c, f);
        buf[i] = 0;
        return;
      }
    }

    i++;
  }

  buf[bufsize-1] = 0;
}

static int next_token_is(FILE *f, char *buf, int bufsize, const char* expected) {
  next_token(f, buf, bufsize);
  return strcmp(buf, expected) == 0;
}

static void remove_underscores(char *buf) {
  char *w = buf;

  for (char *r = buf; *r; r++) {
    if (*r != '_') {
      *w++ = *r;
    }
  }

  *w++ = 0;
}

static int read_str_elem(char *buf, struct array_reader *reader) {
  int ret;
  if (reader->n_elems_used == reader->n_elems_space) {
    reader->n_elems_space *= 2;
    reader->elems = (char*) realloc(reader->elems,
                                    (size_t)(reader->n_elems_space * reader->elem_size));
  }

  ret = reader->elem_reader(buf, reader->elems + reader->n_elems_used * reader->elem_size);

  if (ret == 0) {
    reader->n_elems_used++;
  }

  return ret;
}

static int read_str_array_elems(FILE *f,
                                char *buf, int bufsize,
                                struct array_reader *reader, int64_t dims) {
  int ret;
  int first = 1;
  char *knows_dimsize = (char*) calloc((size_t)dims, sizeof(char));
  int cur_dim = dims-1;
  int64_t *elems_read_in_dim = (int64_t*) calloc((size_t)dims, sizeof(int64_t));

  while (1) {
    next_token(f, buf, bufsize);

    if (strcmp(buf, "]") == 0) {
      if (knows_dimsize[cur_dim]) {
        if (reader->shape[cur_dim] != elems_read_in_dim[cur_dim]) {
          ret = 1;
          break;
        }
      } else {
        knows_dimsize[cur_dim] = 1;
        reader->shape[cur_dim] = elems_read_in_dim[cur_dim];
      }
      if (cur_dim == 0) {
        ret = 0;
        break;
      } else {
        cur_dim--;
        elems_read_in_dim[cur_dim]++;
      }
    } else if (strcmp(buf, ",") == 0) {
      next_token(f, buf, bufsize);
      if (strcmp(buf, "[") == 0) {
        if (cur_dim == dims - 1) {
          ret = 1;
          break;
        }
        first = 1;
        cur_dim++;
        elems_read_in_dim[cur_dim] = 0;
      } else if (cur_dim == dims - 1) {
        ret = read_str_elem(buf, reader);
        if (ret != 0) {
          break;
        }
        elems_read_in_dim[cur_dim]++;
      } else {
        ret = 1;
        break;
      }
    } else if (strlen(buf) == 0) {
      // EOF
      ret = 1;
      break;
    } else if (first) {
      if (strcmp(buf, "[") == 0) {
        if (cur_dim == dims - 1) {
          ret = 1;
          break;
        }
        cur_dim++;
        elems_read_in_dim[cur_dim] = 0;
      } else {
        ret = read_str_elem(buf, reader);
        if (ret != 0) {
          break;
        }
        elems_read_in_dim[cur_dim]++;
        first = 0;
      }
    } else {
      ret = 1;
      break;
    }
  }

  free(knows_dimsize);
  free(elems_read_in_dim);
  return ret;
}

static int read_str_empty_array(FILE *f, char *buf, int bufsize,
                                const char *type_name, int64_t *shape, int64_t dims) {
  if (strlen(buf) == 0) {
    // EOF
    return 1;
  }

  if (strcmp(buf, "empty") != 0) {
    return 1;
  }

  if (!next_token_is(f, buf, bufsize, "(")) {
    return 1;
  }

  for (int i = 0; i < dims; i++) {
    if (!next_token_is(f, buf, bufsize, "[")) {
      return 1;
    }

    next_token(f, buf, bufsize);

    if (sscanf(buf, "%"SCNu64, (uint64_t*)&shape[i]) != 1) {
      return 1;
    }

    if (!next_token_is(f, buf, bufsize, "]")) {
      return 1;
    }
  }

  if (!next_token_is(f, buf, bufsize, type_name)) {
    return 1;
  }


  if (!next_token_is(f, buf, bufsize, ")")) {
    return 1;
  }

  // Check whether the array really is empty.
  for (int i = 0; i < dims; i++) {
    if (shape[i] == 0) {
      return 0;
    }
  }

  // Not an empty array!
  return 1;
}

static int read_str_array(FILE *f,
                          int64_t elem_size, str_reader elem_reader,
                          const char *type_name,
                          void **data, int64_t *shape, int64_t dims) {
  int ret;
  struct array_reader reader;
  char buf[100];

  int dims_seen;
  for (dims_seen = 0; dims_seen < dims; dims_seen++) {
    if (!next_token_is(f, buf, sizeof(buf), "[")) {
      break;
    }
  }

  if (dims_seen == 0) {
    return read_str_empty_array(f, buf, sizeof(buf), type_name, shape, dims);
  }

  if (dims_seen != dims) {
    return 1;
  }

  reader.shape = shape;
  reader.n_elems_used = 0;
  reader.elem_size = elem_size;
  reader.n_elems_space = 16;
  reader.elems = (char*) realloc(*data, (size_t)(elem_size*reader.n_elems_space));
  reader.elem_reader = elem_reader;

  ret = read_str_array_elems(f, buf, sizeof(buf), &reader, dims);

  *data = reader.elems;

  return ret;
}

#define READ_STR(MACRO, PTR, SUFFIX)                                   \
  remove_underscores(buf);                                              \
  int j;                                                                \
  if (sscanf(buf, "%"MACRO"%n", (PTR*)dest, &j) == 1) {                 \
    return !(strcmp(buf+j, "") == 0 || strcmp(buf+j, SUFFIX) == 0);     \
  } else {                                                              \
    return 1;                                                           \
  }

static int read_str_i8(char *buf, void* dest) {
  // Some platforms (WINDOWS) does not support scanf %hhd or its
  // cousin, %SCNi8.  Read into int first to avoid corrupting
  // memory.
  //
  // https://gcc.gnu.org/bugzilla/show_bug.cgi?id=63417
  remove_underscores(buf);
  int j, x;
  if (sscanf(buf, "%i%n", &x, &j) == 1) {
    *(int8_t*)dest = (int8_t)x;
    return !(strcmp(buf+j, "") == 0 || strcmp(buf+j, "i8") == 0);
  } else {
    return 1;
  }
}

static int read_str_u8(char *buf, void* dest) {
  // Some platforms (WINDOWS) does not support scanf %hhd or its
  // cousin, %SCNu8.  Read into int first to avoid corrupting
  // memory.
  //
  // https://gcc.gnu.org/bugzilla/show_bug.cgi?id=63417
  remove_underscores(buf);
  int j, x;
  if (sscanf(buf, "%i%n", &x, &j) == 1) {
    *(uint8_t*)dest = (uint8_t)x;
    return !(strcmp(buf+j, "") == 0 || strcmp(buf+j, "u8") == 0);
  } else {
    return 1;
  }
}

static int read_str_i16(char *buf, void* dest) {
  READ_STR(SCNi16, int16_t, "i16");
}

static int read_str_u16(char *buf, void* dest) {
  READ_STR(SCNi16, int16_t, "u16");
}

static int read_str_i32(char *buf, void* dest) {
  READ_STR(SCNi32, int32_t, "i32");
}

static int read_str_u32(char *buf, void* dest) {
  READ_STR(SCNi32, int32_t, "u32");
}

static int read_str_i64(char *buf, void* dest) {
  READ_STR(SCNi64, int64_t, "i64");
}

static int read_str_u64(char *buf, void* dest) {
  // FIXME: This is not correct, as SCNu64 only permits decimal
  // literals.  However, SCNi64 does not handle very large numbers
  // correctly (it's really for signed numbers, so that's fair).
  READ_STR(SCNu64, uint64_t, "u64");
}

static int read_str_f32(char *buf, void* dest) {
  remove_underscores(buf);
  if (strcmp(buf, "f32.nan") == 0) {
    *(float*)dest = NAN;
    return 0;
  } else if (strcmp(buf, "f32.inf") == 0) {
    *(float*)dest = INFINITY;
    return 0;
  } else if (strcmp(buf, "-f32.inf") == 0) {
    *(float*)dest = -INFINITY;
    return 0;
  } else {
    READ_STR("f", float, "f32");
  }
}

static int read_str_f64(char *buf, void* dest) {
  remove_underscores(buf);
  if (strcmp(buf, "f64.nan") == 0) {
    *(double*)dest = NAN;
    return 0;
  } else if (strcmp(buf, "f64.inf") == 0) {
    *(double*)dest = INFINITY;
    return 0;
  } else if (strcmp(buf, "-f64.inf") == 0) {
    *(double*)dest = -INFINITY;
    return 0;
  } else {
    READ_STR("lf", double, "f64");
  }
}

static int read_str_bool(char *buf, void* dest) {
  if (strcmp(buf, "true") == 0) {
    *(char*)dest = 1;
    return 0;
  } else if (strcmp(buf, "false") == 0) {
    *(char*)dest = 0;
    return 0;
  } else {
    return 1;
  }
}

static int write_str_i8(FILE *out, int8_t *src) {
  return fprintf(out, "%hhdi8", *src);
}

static int write_str_u8(FILE *out, uint8_t *src) {
  return fprintf(out, "%hhuu8", *src);
}

static int write_str_i16(FILE *out, int16_t *src) {
  return fprintf(out, "%hdi16", *src);
}

static int write_str_u16(FILE *out, uint16_t *src) {
  return fprintf(out, "%huu16", *src);
}

static int write_str_i32(FILE *out, int32_t *src) {
  return fprintf(out, "%di32", *src);
}

static int write_str_u32(FILE *out, uint32_t *src) {
  return fprintf(out, "%uu32", *src);
}

static int write_str_i64(FILE *out, int64_t *src) {
  return fprintf(out, "%"PRIi64"i64", *src);
}

static int write_str_u64(FILE *out, uint64_t *src) {
  return fprintf(out, "%"PRIu64"u64", *src);
}

static int write_str_f32(FILE *out, float *src) {
  float x = *src;
  if (isnan(x)) {
    return fprintf(out, "f32.nan");
  } else if (isinf(x) && x >= 0) {
    return fprintf(out, "f32.inf");
  } else if (isinf(x)) {
    return fprintf(out, "-f32.inf");
  } else {
    return fprintf(out, "%.6ff32", x);
  }
}

static int write_str_f64(FILE *out, double *src) {
  double x = *src;
  if (isnan(x)) {
    return fprintf(out, "f64.nan");
  } else if (isinf(x) && x >= 0) {
    return fprintf(out, "f64.inf");
  } else if (isinf(x)) {
    return fprintf(out, "-f64.inf");
  } else {
    return fprintf(out, "%.6ff64", *src);
  }
}

static int write_str_bool(FILE *out, void *src) {
  return fprintf(out, *(char*)src ? "true" : "false");
}

//// Binary I/O

#define BINARY_FORMAT_VERSION 2
#define IS_BIG_ENDIAN (!*(unsigned char *)&(uint16_t){1})

static void flip_bytes(int elem_size, unsigned char *elem) {
  for (int j=0; j<elem_size/2; j++) {
    unsigned char head = elem[j];
    int tail_index = elem_size-1-j;
    elem[j] = elem[tail_index];
    elem[tail_index] = head;
  }
}

// On Windows we need to explicitly set the file mode to not mangle
// newline characters.  On *nix there is no difference.
#ifdef _WIN32
#include <io.h>
#include <fcntl.h>
static void set_binary_mode(FILE *f) {
  setmode(fileno(f), O_BINARY);
}
#else
static void set_binary_mode(FILE *f) {
  (void)f;
}
#endif

static int read_byte(FILE *f, void* dest) {
  int num_elems_read = fread(dest, 1, 1, f);
  return num_elems_read == 1 ? 0 : 1;
}

//// Types

struct primtype_info_t {
  const char binname[4]; // Used for parsing binary data.
  const char* type_name; // Same name as in Futhark.
  const int64_t size; // in bytes
  const writer write_str; // Write in text format.
  const str_reader read_str; // Read in text format.
};

static const struct primtype_info_t i8_info =
  {.binname = "  i8", .type_name = "i8",   .size = 1,
   .write_str = (writer)write_str_i8, .read_str = (str_reader)read_str_i8};
static const struct primtype_info_t i16_info =
  {.binname = " i16", .type_name = "i16",  .size = 2,
   .write_str = (writer)write_str_i16, .read_str = (str_reader)read_str_i16};
static const struct primtype_info_t i32_info =
  {.binname = " i32", .type_name = "i32",  .size = 4,
   .write_str = (writer)write_str_i32, .read_str = (str_reader)read_str_i32};
static const struct primtype_info_t i64_info =
  {.binname = " i64", .type_name = "i64",  .size = 8,
   .write_str = (writer)write_str_i64, .read_str = (str_reader)read_str_i64};
static const struct primtype_info_t u8_info =
  {.binname = "  u8", .type_name = "u8",   .size = 1,
   .write_str = (writer)write_str_u8, .read_str = (str_reader)read_str_u8};
static const struct primtype_info_t u16_info =
  {.binname = " u16", .type_name = "u16",  .size = 2,
   .write_str = (writer)write_str_u16, .read_str = (str_reader)read_str_u16};
static const struct primtype_info_t u32_info =
  {.binname = " u32", .type_name = "u32",  .size = 4,
   .write_str = (writer)write_str_u32, .read_str = (str_reader)read_str_u32};
static const struct primtype_info_t u64_info =
  {.binname = " u64", .type_name = "u64",  .size = 8,
   .write_str = (writer)write_str_u64, .read_str = (str_reader)read_str_u64};
static const struct primtype_info_t f32_info =
  {.binname = " f32", .type_name = "f32",  .size = 4,
   .write_str = (writer)write_str_f32, .read_str = (str_reader)read_str_f32};
static const struct primtype_info_t f64_info =
  {.binname = " f64", .type_name = "f64",  .size = 8,
   .write_str = (writer)write_str_f64, .read_str = (str_reader)read_str_f64};
static const struct primtype_info_t bool_info =
  {.binname = "bool", .type_name = "bool", .size = 1,
   .write_str = (writer)write_str_bool, .read_str = (str_reader)read_str_bool};

static const struct primtype_info_t* primtypes[] = {
  &i8_info, &i16_info, &i32_info, &i64_info,
  &u8_info, &u16_info, &u32_info, &u64_info,
  &f32_info, &f64_info,
  &bool_info,
  NULL // NULL-terminated
};

// General value interface.  All endian business taken care of at
// lower layers.

#ifdef __EMSCRIPTEN__
#include <emscripten.h>
#define CWD "/working"

static char * input_path;
static char * output_path;

static void stream_init(int bin_output) {
  EM_ASM(
    FS.mkdir('/working');
    FS.mount(NODEFS, { root: '.' }, '/working');
  );
    
  input_path = tempnam(CWD, "in");
  EM_ASM({
    var fs = require('fs');
    var iname = UTF8ToString($0);
    fs.writeFileSync(iname, fs.readFileSync("/dev/stdin"));
    }, input_path + strlen(CWD"/"));
  input_file = fopen(input_path, "r");

  if (bin_output) {
    output_path = tempnam("/working", "out");
    output_file = fopen(output_path, "w");
  } else {
    output_file = stdout;
  }
}

static void stream_finish(int bin_output) {
  fclose(input_file);
  remove(input_path);
  free(input_path);

  if (bin_output) {
    fclose(output_file);
    EM_ASM({
      var fs = require('fs');
      var oname = UTF8ToString($0);
      fs.writeFileSync("/dev/stdout", fs.readFileSync(oname));
      }, output_path + strlen(CWD"/"));
    remove(output_path);
    free(output_path);
  }
}

#else

static void stream_init(int bin_output) {
  input_file = stdin;
  output_file = stdout;
}

static void stream_finish(int bin_output) {}

#endif

static int read_is_binary(FILE *f) {
  skipspaces(f);
  int c = getc(f);
  if (c == 'b') {
    int8_t bin_version;
    int ret = read_byte(f, &bin_version);

    if (ret != 0) { futhark_panic(1, "binary-input: could not read version.\n"); }

    if (bin_version != BINARY_FORMAT_VERSION) {
      futhark_panic(1, "binary-input: File uses version %i, but I only understand version %i.\n",
            bin_version, BINARY_FORMAT_VERSION);
    }

    return 1;
  }
  ungetc(c, f);
  return 0;
}

static const struct primtype_info_t* read_bin_read_type_enum(FILE *f) {
  char read_binname[4];

<<<<<<< HEAD
  int num_matched = fscanf(input_file, "%4c", read_binname);
=======
  int num_matched = fscanf(f, "%4c", read_binname);
>>>>>>> 2bd56e25
  if (num_matched != 1) { futhark_panic(1, "binary-input: Couldn't read element type.\n"); }

  const struct primtype_info_t **type = primtypes;

  for (; *type != NULL; type++) {
    // I compare the 4 characters manually instead of using strncmp because
    // this allows any value to be used, also NULL bytes
    if (memcmp(read_binname, (*type)->binname, 4) == 0) {
      return *type;
    }
  }
  futhark_panic(1, "binary-input: Did not recognize the type '%s'.\n", read_binname);
  return NULL;
}

static void read_bin_ensure_scalar(FILE *f, const struct primtype_info_t *expected_type) {
  int8_t bin_dims;
  int ret = read_byte(f, &bin_dims);
  if (ret != 0) { futhark_panic(1, "binary-input: Couldn't get dims.\n"); }

  if (bin_dims != 0) {
    futhark_panic(1, "binary-input: Expected scalar (0 dimensions), but got array with %i dimensions.\n",
          bin_dims);
  }

  const struct primtype_info_t *bin_type = read_bin_read_type_enum(f);
  if (bin_type != expected_type) {
    futhark_panic(1, "binary-input: Expected scalar of type %s but got scalar of type %s.\n",
          expected_type->type_name,
          bin_type->type_name);
  }
}

//// High-level interface

static int read_bin_array(FILE *f,
                          const struct primtype_info_t *expected_type, void **data, int64_t *shape, int64_t dims) {
  int ret;

  int8_t bin_dims;
  ret = read_byte(f, &bin_dims);
  if (ret != 0) { futhark_panic(1, "binary-input: Couldn't get dims.\n"); }

  if (bin_dims != dims) {
    futhark_panic(1, "binary-input: Expected %i dimensions, but got array with %i dimensions.\n",
          dims, bin_dims);
  }

  const struct primtype_info_t *bin_primtype = read_bin_read_type_enum(f);
  if (expected_type != bin_primtype) {
    futhark_panic(1, "binary-input: Expected %iD-array with element type '%s' but got %iD-array with element type '%s'.\n",
          dims, expected_type->type_name, dims, bin_primtype->type_name);
  }

  int64_t elem_count = 1;
  for (int i=0; i<dims; i++) {
    int64_t bin_shape;
    ret = fread(&bin_shape, sizeof(bin_shape), 1, f);
    if (ret != 1) {
      futhark_panic(1, "binary-input: Couldn't read size for dimension %i of array.\n", i);
    }
    if (IS_BIG_ENDIAN) {
      flip_bytes(sizeof(bin_shape), (unsigned char*) &bin_shape);
    }
    elem_count *= bin_shape;
    shape[i] = bin_shape;
  }

  int64_t elem_size = expected_type->size;
  void* tmp = realloc(*data, (size_t)(elem_count * elem_size));
  if (tmp == NULL) {
    futhark_panic(1, "binary-input: Failed to allocate array of size %i.\n",
          elem_count * elem_size);
  }
  *data = tmp;

  int64_t num_elems_read = (int64_t)fread(*data, (size_t)elem_size, (size_t)elem_count, f);
  if (num_elems_read != elem_count) {
    futhark_panic(1, "binary-input: tried to read %i elements of an array, but only got %i elements.\n",
          elem_count, num_elems_read);
  }

  // If we're on big endian platform we must change all multibyte elements
  // from using little endian to big endian
  if (IS_BIG_ENDIAN && elem_size != 1) {
    flip_bytes(elem_size, (unsigned char*) *data);
  }

  return 0;
}

static int read_array(FILE *f, const struct primtype_info_t *expected_type, void **data, int64_t *shape, int64_t dims) {
  if (!read_is_binary(f)) {
    return read_str_array(f, expected_type->size, (str_reader)expected_type->read_str, expected_type->type_name, data, shape, dims);
  } else {
    return read_bin_array(f, expected_type, data, shape, dims);
  }
}

static int end_of_input(FILE *f) {
  skipspaces(f);
  char token[2];
  next_token(f, token, sizeof(token));
  if (strcmp(token, "") == 0) {
    return 0;
  } else {
    return 1;
  }
}

static int write_str_array(FILE *out,
                           const struct primtype_info_t *elem_type,
                           const unsigned char *data,
                           const int64_t *shape,
                           int8_t rank) {
  if (rank==0) {
    elem_type->write_str(out, (void*)data);
  } else {
    int64_t len = (int64_t)shape[0];
    int64_t slice_size = 1;

    int64_t elem_size = elem_type->size;
    for (int8_t i = 1; i < rank; i++) {
      slice_size *= shape[i];
    }

    if (len*slice_size == 0) {
      fprintf(out, "empty(");
      for (int64_t i = 0; i < rank; i++) {
        fprintf(out, "[%"PRIi64"]", shape[i]);
      }
      fprintf(out, "%s", elem_type->type_name);
      fprintf(out, ")");
    } else if (rank==1) {
      fputc('[', out);
      for (int64_t i = 0; i < len; i++) {
        elem_type->write_str(out, (void*) (data + i * elem_size));
        if (i != len-1) {
          fprintf(out, ", ");
        }
      }
      fputc(']', out);
    } else {
      fputc('[', out);
      for (int64_t i = 0; i < len; i++) {
        write_str_array(out, elem_type, data + i * slice_size * elem_size, shape+1, rank-1);
        if (i != len-1) {
          fprintf(out, ", ");
        }
      }
      fputc(']', out);
    }
  }
  return 0;
}

static int write_bin_array(FILE *out,
                           const struct primtype_info_t *elem_type,
                           const unsigned char *data,
                           const int64_t *shape,
                           int8_t rank) {
  int64_t num_elems = 1;
  for (int64_t i = 0; i < rank; i++) {
    num_elems *= shape[i];
  }

  fputc('b', out);
  fputc((char)BINARY_FORMAT_VERSION, out);
  fwrite(&rank, sizeof(int8_t), 1, out);
  fwrite(elem_type->binname, 4, 1, out);
  if (shape != NULL) {
    fwrite(shape, sizeof(int64_t), (size_t)rank, out);
  }

  if (IS_BIG_ENDIAN) {
    for (int64_t i = 0; i < num_elems; i++) {
      const unsigned char *elem = data+i*elem_type->size;
      for (int64_t j = 0; j < elem_type->size; j++) {
        fwrite(&elem[elem_type->size-j], 1, 1, out);
      }
    }
  } else {
    fwrite(data, (size_t)elem_type->size, (size_t)num_elems, out);
  }

  return 0;
}

static int write_array(FILE *out, int write_binary,
                       const struct primtype_info_t *elem_type,
                       const void *data,
                       const int64_t *shape,
                       const int8_t rank) {
  if (write_binary) {
    return write_bin_array(out, elem_type, data, shape, rank);
  } else {
    return write_str_array(out, elem_type, data, shape, rank);
  }
}

static int read_scalar(FILE *f,
                       const struct primtype_info_t *expected_type, void *dest) {
  if (!read_is_binary(f)) {
    char buf[100];
    next_token(f, buf, sizeof(buf));
    return expected_type->read_str(buf, dest);
  } else {
    read_bin_ensure_scalar(f, expected_type);
    int64_t elem_size = expected_type->size;
    int num_elems_read = fread(dest, (size_t)elem_size, 1, f);
    if (IS_BIG_ENDIAN) {
      flip_bytes(elem_size, (unsigned char*) dest);
    }
    return num_elems_read == 1 ? 0 : 1;
  }
}

static int write_scalar(FILE *out, int write_binary, const struct primtype_info_t *type, void *src) {
  if (write_binary) {
    return write_bin_array(out, type, src, NULL, 0);
  } else {
    return type->write_str(out, src);
  }
}

// End of values.h.<|MERGE_RESOLUTION|>--- conflicted
+++ resolved
@@ -614,11 +614,7 @@
 static const struct primtype_info_t* read_bin_read_type_enum(FILE *f) {
   char read_binname[4];
 
-<<<<<<< HEAD
-  int num_matched = fscanf(input_file, "%4c", read_binname);
-=======
   int num_matched = fscanf(f, "%4c", read_binname);
->>>>>>> 2bd56e25
   if (num_matched != 1) { futhark_panic(1, "binary-input: Couldn't read element type.\n"); }
 
   const struct primtype_info_t **type = primtypes;
