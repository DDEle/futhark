// Start of util.h.
//
// Various helper functions that are useful in all generated C code.

<<<<<<< HEAD
#include <errno.h>
#include <string.h>
=======
>>>>>>> c826dfc2
static const char *fut_progname = "(some Futhark code)";

static void futhark_panic(int eval, const char *fmt, ...) {
  va_list ap;
  va_start(ap, fmt);
  fprintf(stderr, "%s: ", fut_progname);
  vfprintf(stderr, fmt, ap);
  va_end(ap);
  exit(eval);
}

// For generating arbitrary-sized error messages.  It is the callers
// responsibility to free the buffer at some point.
static char* msgprintf(const char *s, ...) {
  va_list vl;
  va_start(vl, s);
  size_t needed = 1 + (size_t)vsnprintf(NULL, 0, s, vl);
  char *buffer = (char*) malloc(needed);
  va_start(vl, s); /* Must re-init. */
  vsnprintf(buffer, needed, s, vl);
  return buffer;
}


static inline void check_err(int errval, int sets_errno, const char *fun, int line,
                            const char *msg, ...)
{
  if (errval) {
    char str[256];
    char errnum[10];
    sprintf(errnum, "%d", errval);
    sprintf(str, "ERROR: %s in %s() at line %d with error code %s\n", msg, fun, line,
            sets_errno ? strerror(errno) : errnum);
    fprintf(stderr, "%s", str);
    exit(errval);
  }
}

#define CHECK_ERR(err, msg...) check_err(err, 0, __func__, __LINE__, msg)
#define CHECK_ERRNO(err, msg...) check_err(err, 1, __func__, __LINE__, msg)

// Read a file into a NUL-terminated string; returns NULL on error.
static char* slurp_file(const char *filename, size_t *size) {
  char *s;
  FILE *f = fopen(filename, "rb"); // To avoid Windows messing with linebreaks.
  if (f == NULL) return NULL;
  fseek(f, 0, SEEK_END);
  size_t src_size = ftell(f);
  fseek(f, 0, SEEK_SET);
  s = (char*) malloc(src_size + 1);
  if (fread(s, 1, src_size, f) != src_size) {
    free(s);
    s = NULL;
  } else {
    s[src_size] = '\0';
  }
  fclose(f);

  if (size) {
    *size = src_size;
  }

  return s;
}

// Dump 'n' bytes from 'buf' into the file at the designated location.
// Returns 0 on success.
static int dump_file(const char *file, const char *buf, size_t n) {
  FILE *f = fopen(file, "w");

  if (f == NULL) {
    return 1;
  }

  if (fwrite(buf, sizeof(char), n, f) != n) {
    return 1;
  }

  if (fclose(f) != 0) {
    return 1;
  }

  return 0;
}

struct str_builder {
  char *str;
  size_t capacity; // Size of buffer.
  size_t used; // Bytes used, *not* including final zero.
};

static void str_builder_init(struct str_builder *b) {
  b->capacity = 10;
  b->used = 0;
  b->str = malloc(b->capacity);
  b->str[0] = 0;
}

static void str_builder(struct str_builder *b, const char *s, ...) {
  va_list vl;
  va_start(vl, s);
  size_t needed = (size_t)vsnprintf(NULL, 0, s, vl);

  while (b->capacity < b->used + needed + 1) {
    b->capacity *= 2;
    b->str = realloc(b->str, b->capacity);
  }

  va_start(vl, s); /* Must re-init. */
  vsnprintf(b->str+b->used, b->capacity-b->used, s, vl);
  b->used += needed;
}

// End of util.h.<|MERGE_RESOLUTION|>--- conflicted
+++ resolved
@@ -2,11 +2,9 @@
 //
 // Various helper functions that are useful in all generated C code.
 
-<<<<<<< HEAD
 #include <errno.h>
 #include <string.h>
-=======
->>>>>>> c826dfc2
+
 static const char *fut_progname = "(some Futhark code)";
 
 static void futhark_panic(int eval, const char *fmt, ...) {
