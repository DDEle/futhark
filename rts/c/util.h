// Start of util.h.
//
// Various helper functions that are useful in all generated C code.

#include <errno.h>
#include <string.h>

static const char *fut_progname = "(embedded Futhark)";

static void futhark_panic(int eval, const char *fmt, ...) __attribute__((noreturn));
static char* msgprintf(const char *s, ...);
static void* slurp_file(const char *filename, size_t *size);
static int dump_file(const char *file, const void *buf, size_t n);
struct str_builder;
static void str_builder_init(struct str_builder *b);
static void str_builder(struct str_builder *b, const char *s, ...);

static void futhark_panic(int eval, const char *fmt, ...) {
  va_list ap;
  va_start(ap, fmt);
  fprintf(stderr, "%s: ", fut_progname);
  vfprintf(stderr, fmt, ap);
  va_end(ap);
  exit(eval);
}

// For generating arbitrary-sized error messages.  It is the callers
// responsibility to free the buffer at some point.
static char* msgprintf(const char *s, ...) {
  va_list vl;
  va_start(vl, s);
  size_t needed = 1 + (size_t)vsnprintf(NULL, 0, s, vl);
  char *buffer = (char*) malloc(needed);
  va_start(vl, s); // Must re-init.
  vsnprintf(buffer, needed, s, vl);
  return buffer;
}

static inline void check_err(int errval, int sets_errno, const char *fun, int line,
                             const char *msg, ...) {
  if (errval) {
    char errnum[10];

    va_list vl;
    va_start(vl, msg);

    fprintf(stderr, "ERROR: ");
    vfprintf(stderr, msg, vl);
    fprintf(stderr, " in %s() at line %d with error code %s\n",
            fun, line,
            sets_errno ? strerror(errno) : errnum);
    exit(errval);
  }
}

#define CHECK_ERR(err, ...) check_err(err, 0, __func__, __LINE__, __VA_ARGS__)
#define CHECK_ERRNO(err, ...) check_err(err, 1, __func__, __LINE__, __VA_ARGS__)

// Read the rest of an open file into a NUL-terminated string; returns
// NULL on error.
static void* fslurp_file(FILE *f, size_t *size) {
  long start = ftell(f);
  fseek(f, 0, SEEK_END);
  long src_size = ftell(f)-start;
  fseek(f, start, SEEK_SET);
  unsigned char *s = (unsigned char*) malloc((size_t)src_size + 1);
  if (fread(s, 1, (size_t)src_size, f) != (size_t)src_size) {
    free(s);
    s = NULL;
  } else {
    s[src_size] = '\0';
  }

  if (size) {
    *size = (size_t)src_size;
  }

  return s;
}

// Read a file into a NUL-terminated string; returns NULL on error.
static void* slurp_file(const char *filename, size_t *size) {
  FILE *f = fopen(filename, "rb"); // To avoid Windows messing with linebreaks.
  if (f == NULL) return NULL;
  unsigned char *s = fslurp_file(f, size);
  fclose(f);
  return s;
}

// Dump 'n' bytes from 'buf' into the file at the designated location.
// Returns 0 on success.
static int dump_file(const char *file, const void *buf, size_t n) {
  FILE *f = fopen(file, "w");

  if (f == NULL) {
    return 1;
  }

  if (fwrite(buf, sizeof(char), n, f) != n) {
    return 1;
  }

  if (fclose(f) != 0) {
    return 1;
  }

  return 0;
}

struct str_builder {
  char *str;
  size_t capacity; // Size of buffer.
  size_t used; // Bytes used, *not* including final zero.
};

static void str_builder_init(struct str_builder *b) {
  b->capacity = 10;
  b->used = 0;
  b->str = malloc(b->capacity);
  b->str[0] = 0;
}

static void str_builder(struct str_builder *b, const char *s, ...) {
  va_list vl;
  va_start(vl, s);
  size_t needed = (size_t)vsnprintf(NULL, 0, s, vl);

  while (b->capacity < b->used + needed + 1) {
    b->capacity *= 2;
    b->str = realloc(b->str, b->capacity);
  }

  va_start(vl, s); // Must re-init.
  vsnprintf(b->str+b->used, b->capacity-b->used, s, vl);
  b->used += needed;
}

<<<<<<< HEAD
char * lexical_realloc_error(size_t new_size) {
  return msgprintf("Failed to allocate memory.\nAttempted allocation: %12lld bytes\n",
                       (long long) new_size);
}

static int lexical_realloc(char **error, unsigned char **ptr, size_t *old_size, size_t new_size) {
  unsigned char *new = realloc(*ptr, new_size);
=======
static int lexical_realloc(char **error, unsigned char **ptr, int64_t *old_size, int64_t new_size) {
  unsigned char *new = realloc(*ptr, (size_t)new_size);
>>>>>>> 53838d59
  if (new == NULL) {
    *error = msgprintf("Failed to allocate memory.\nAttempted allocation: %12lld bytes\n",
                       (long long) new_size);
    return FUTHARK_OUT_OF_MEMORY;
  } else {
    *ptr = new;
    *old_size = new_size;
    return FUTHARK_SUCCESS;
  }
}

// End of util.h.<|MERGE_RESOLUTION|>--- conflicted
+++ resolved
@@ -135,18 +135,13 @@
   b->used += needed;
 }
 
-<<<<<<< HEAD
 char * lexical_realloc_error(size_t new_size) {
   return msgprintf("Failed to allocate memory.\nAttempted allocation: %12lld bytes\n",
                        (long long) new_size);
 }
 
-static int lexical_realloc(char **error, unsigned char **ptr, size_t *old_size, size_t new_size) {
-  unsigned char *new = realloc(*ptr, new_size);
-=======
 static int lexical_realloc(char **error, unsigned char **ptr, int64_t *old_size, int64_t new_size) {
   unsigned char *new = realloc(*ptr, (size_t)new_size);
->>>>>>> 53838d59
   if (new == NULL) {
     *error = msgprintf("Failed to allocate memory.\nAttempted allocation: %12lld bytes\n",
                        (long long) new_size);
