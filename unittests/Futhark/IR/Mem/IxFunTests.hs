{-# OPTIONS_GHC -fno-warn-orphans #-}

module Futhark.IR.Mem.IxFunTests
  ( tests,
  )
where

import Data.Function ((&))
import qualified Data.List as DL
import Data.List.NonEmpty (NonEmpty (..))
import Futhark.Analysis.PrimExp
import qualified Futhark.IR.Mem.IxFun as IxFunLMAD
import qualified Futhark.IR.Mem.IxFun.Alg as IxFunAlg
import Futhark.IR.Mem.IxFunWrapper
import qualified Futhark.IR.Mem.IxFunWrapper as IxFunWrap
import Futhark.IR.Syntax
import Futhark.IR.Syntax.Core ()
import qualified Futhark.Util.IntegralExp as IE
import qualified Futhark.Util.Pretty as PR
import Test.Tasty
import Test.Tasty.HUnit
import Prelude hiding (span)
import qualified Prelude as P

instance IE.IntegralExp Int where
  quot = P.quot
  rem = P.rem
  div = P.div
  mod = P.mod
  sgn = Just . P.signum

allPoints :: [Int] -> [[Int]]
allPoints dims =
  let total = product dims
      strides = drop 1 $ DL.reverse $ scanl (*) 1 $ DL.reverse dims
   in map (unflatInd strides) [0 .. total -1]
  where
    unflatInd :: [Int] -> Int -> [Int]
    unflatInd strides x =
      fst $
        foldl
          ( \(res, acc) span ->
              (res ++ [acc `P.div` span], acc `P.mod` span)
          )
          ([], x)
          strides

compareIxFuns :: IxFunLMAD.IxFun Int -> IxFunAlg.IxFun Int -> Assertion
compareIxFuns ixfunLMAD ixfunAlg =
  let lmadShape = IxFunLMAD.shape ixfunLMAD
      algShape = IxFunAlg.shape ixfunAlg
      points = allPoints lmadShape
      resLMAD = map (IxFunLMAD.index ixfunLMAD) points
      resAlg = map (IxFunAlg.index ixfunAlg) points
      errorMessage =
        "lmad ixfun:  " ++ PR.pretty ixfunLMAD ++ "\n"
          ++ "alg ixfun:   "
          ++ PR.pretty ixfunAlg
          ++ "\n"
          ++ "lmad shape:  "
          ++ show lmadShape
          ++ "\n"
          ++ "alg shape:   "
          ++ show algShape
          ++ "\n"
          ++ "lmad points length: "
          ++ show (length resLMAD)
          ++ "\n"
          ++ "alg points length:  "
          ++ show (length resAlg)
          ++ "\n"
          ++ "lmad points: "
          ++ show resLMAD
          ++ "\n"
          ++ "alg points:  "
          ++ show resAlg
   in (lmadShape == algShape && resLMAD == resAlg) @? errorMessage

compareOps :: IxFunWrap.IxFun Int -> Assertion
compareOps (ixfunLMAD, ixfunAlg) = compareIxFuns ixfunLMAD ixfunAlg

-- XXX: Clean this up.
n :: Int
n = 19

slice3 :: Slice Int
slice3 =
  Slice
    [ DimSlice 2 (n `P.div` 3) 3,
      DimFix (n `P.div` 2),
      DimSlice 1 (n `P.div` 2) 2
    ]

-- Actual tests.
tests :: TestTree
tests =
  testGroup "IxFunTests" $
    concat
      [ test_iota,
        test_slice_iota,
        test_reshape_slice_iota1,
        test_permute_slice_iota,
        test_rotate_rotate_permute_slice_iota,
        test_slice_rotate_permute_slice_iota1,
        test_slice_rotate_permute_slice_iota2,
        test_slice_rotate_permute_slice_iota3,
        test_permute_rotate_slice_permute_slice_iota,
        test_reshape_rotate_iota,
        test_reshape_permute_iota,
        test_reshape_slice_iota2,
        test_reshape_slice_iota3,
        test_complex1,
        test_complex2,
        test_rebase1,
        test_rebase2,
        test_rebase3,
        test_rebase4_5,
<<<<<<< HEAD
        test_invIxFun
=======
        test_flatSlice_iota,
        test_slice_flatSlice_iota,
        test_flatSlice_flatSlice_iota,
        test_flatSlice_slice_iota,
        test_flatSlice_rotate_iota,
        test_flatSlice_rotate_slice_iota,
        test_flatSlice_transpose_slice_iota,
        test_rotate_flatSlice_transpose_slice_iota
>>>>>>> 7ed3766f
      ]

singleton :: TestTree -> [TestTree]
singleton = (: [])

test_iota :: [TestTree]
test_iota =
  singleton $
    testCase "iota" $
      compareOps $
        iota [n]

test_slice_iota :: [TestTree]
test_slice_iota =
  singleton $
    testCase "slice . iota" $
      compareOps $
        slice (iota [n, n, n]) slice3

test_reshape_slice_iota1 :: [TestTree]
test_reshape_slice_iota1 =
  singleton $
    testCase "reshape . slice . iota 1" $
      compareOps $
        reshape
          (slice (iota [n, n, n]) slice3)
          [DimNew (n `P.div` 2), DimNew (n `P.div` 3)]

test_permute_slice_iota :: [TestTree]
test_permute_slice_iota =
  singleton $
    testCase "permute . slice . iota" $
      compareOps $
        permute (slice (iota [n, n, n]) slice3) [1, 0]

test_rotate_rotate_permute_slice_iota :: [TestTree]
test_rotate_rotate_permute_slice_iota =
  singleton $
    testCase "rotate . rotate . permute . slice . iota" $
      compareOps $
        let ixfun = permute (slice (iota [n, n, n]) slice3) [1, 0]
         in rotate (rotate ixfun [2, 1]) [1, 2]

test_slice_rotate_permute_slice_iota1 :: [TestTree]
test_slice_rotate_permute_slice_iota1 =
  singleton $
    testCase "slice . rotate . permute . slice . iota 1" $
      compareOps $
        let slice2 =
              Slice
                [ DimSlice 0 n 1,
                  DimSlice 1 (n `P.div` 2) 2,
                  DimSlice 0 n 1
                ]
            slice13 =
              Slice
                [ DimSlice 2 (n `P.div` 3) 3,
                  DimSlice 0 (n `P.div` 2) 1,
                  DimSlice 1 (n `P.div` 2) 2
                ]
            ixfun = permute (slice (iota [n, n, n]) slice2) [2, 1, 0]
            ixfun' = slice (rotate ixfun [3, 1, 2]) slice13
         in ixfun'

test_slice_rotate_permute_slice_iota2 :: [TestTree]
test_slice_rotate_permute_slice_iota2 =
  singleton $
    testCase "slice . rotate . permute . slice . iota 2" $
      compareOps $
        let slice2 =
              Slice
                [ DimSlice 0 (n `P.div` 2) 1,
                  DimFix (n `P.div` 2),
                  DimSlice 0 (n `P.div` 3) 1
                ]
            slice13 =
              Slice
                [ DimSlice 2 (n `P.div` 3) 3,
                  DimSlice 0 n 1,
                  DimSlice 1 (n `P.div` 2) 2
                ]
            ixfun = permute (slice (iota [n, n, n]) slice13) [2, 1, 0]
            ixfun' = slice (rotate ixfun [3, 1, 2]) slice2
         in ixfun'

test_slice_rotate_permute_slice_iota3 :: [TestTree]
test_slice_rotate_permute_slice_iota3 =
  singleton $
    testCase "slice . rotate . permute . slice . iota 3" $
      compareOps $
        -- full-slice of (-1) stride
        let ixfun = permute (slice (iota [n, n, n]) slice3) [1, 0]
            ixfun' = rotate ixfun [2, 1]

            (n1, m1) = case IxFunLMAD.shape (fst ixfun') of
              [a, b] -> (a, b)
              _ -> error "expecting 2 dimensions at this point!"
            negslice =
              Slice
                [ DimSlice 0 n1 1,
                  DimSlice (m1 - 1) m1 (-1)
                ]
            ixfun'' = rotate (slice ixfun' negslice) [1, 2]
         in ixfun''

test_permute_rotate_slice_permute_slice_iota :: [TestTree]
test_permute_rotate_slice_permute_slice_iota =
  singleton $
    testCase "permute . rotate . slice . permute . slice . iota" $
      compareOps $
        -- contiguousness
        let slice33 =
              Slice
                [ DimFix (n `P.div` 2),
                  DimSlice (n - 1) (n `P.div` 3) (-1),
                  DimSlice 0 n 1
                ]
            ixfun = permute (slice (iota [n, n, n]) slice33) [1, 0]
            m = n `P.div` 3
            slice1 =
              Slice
                [ DimSlice (n - 1) n (-1),
                  DimSlice 2 (m - 2) 1
                ]
            ixfun' = permute (rotate (slice ixfun slice1) [1, 2]) [1, 0]
         in ixfun'

test_reshape_rotate_iota :: [TestTree]
test_reshape_rotate_iota =
  -- negative reshape test
  singleton $
    testCase "reshape . rotate . iota" $
      compareOps $
        let newdims = [DimNew (n * n), DimCoercion n]
         in reshape (rotate (iota [n, n, n]) [1, 0, 0]) newdims

test_reshape_permute_iota :: [TestTree]
test_reshape_permute_iota =
  -- negative reshape test
  singleton $
    testCase "reshape . permute . iota" $
      compareOps $
        let newdims = [DimNew (n * n), DimCoercion n]
         in reshape (permute (iota [n, n, n]) [1, 2, 0]) newdims

test_reshape_slice_iota2 :: [TestTree]
test_reshape_slice_iota2 =
  -- negative reshape test
  singleton $
    testCase "reshape . slice . iota 2" $
      compareOps $
        let newdims = [DimNew (n * n), DimCoercion n]
            slc =
              Slice
                [ DimFix (n `P.div` 2),
                  DimSlice (n -1) n (-1),
                  DimSlice 0 n 1,
                  DimSlice (n -1) n (-1)
                ]
         in reshape (slice (iota [n, n, n, n]) slc) newdims

test_reshape_slice_iota3 :: [TestTree]
test_reshape_slice_iota3 =
  -- negative reshape test
  singleton $
    testCase "reshape . slice . iota 3" $
      compareOps $
        let newdims = [DimNew (n * n), DimCoercion n]
            slc =
              Slice
                [ DimFix (n `P.div` 2),
                  DimSlice 0 n 1,
                  DimSlice 0 (n `P.div` 2) 1,
                  DimSlice 0 n 1
                ]
         in reshape (slice (iota [n, n, n, n]) slc) newdims

test_complex1 :: [TestTree]
test_complex1 =
  singleton $
    testCase "reshape . permute . rotate . slice . permute . slice . iota 1" $
      compareOps $
        let newdims =
              [ DimCoercion n,
                DimCoercion n,
                DimNew n,
                DimCoercion ((n `P.div` 3) - 2)
              ]
            slice33 =
              Slice
                [ DimSlice (n -1) (n `P.div` 3) (-1),
                  DimSlice (n -1) n (-1),
                  DimSlice (n -1) n (-1),
                  DimSlice 0 n 1
                ]
            ixfun = permute (slice (iota [n, n, n, n, n]) slice33) [3, 1, 2, 0]
            m = n `P.div` 3
            slice1 =
              Slice
                [ DimSlice 0 n 1,
                  DimSlice (n -1) n (-1),
                  DimSlice (n -1) n (-1),
                  DimSlice 1 (m -2) (-1)
                ]
            ixfun' = reshape (rotate (slice ixfun slice1) [1, 2, 3, 4]) newdims
         in ixfun'

test_complex2 :: [TestTree]
test_complex2 =
  singleton $
    testCase "reshape . permute . rotate . slice . permute . slice . iota 2" $
      compareOps $
        let newdims =
              [ DimCoercion n,
                DimNew (n * n),
                DimCoercion ((n `P.div` 3) - 2)
              ]
            slc2 =
              Slice
                [ DimFix (n `P.div` 2),
                  DimSlice (n -1) (n `P.div` 3) (-1),
                  DimSlice (n -1) n (-1),
                  DimSlice (n -1) n (-1),
                  DimSlice 0 n 1
                ]
            ixfun = permute (slice (iota [n, n, n, n, n]) slc2) [3, 1, 2, 0]
            m = n `P.div` 3
            slice1 =
              Slice
                [ DimSlice 0 n 1,
                  DimSlice (n -1) n (-1),
                  DimSlice (n -1) n (-1),
                  DimSlice 1 (m -2) (-1)
                ]
            ixfun' = reshape (rotate (slice ixfun slice1) [1, 0, 0, 2]) newdims
         in ixfun'

test_rebase1 :: [TestTree]
test_rebase1 =
  singleton $
    testCase "rebase 1" $
      compareOps $
        let slice_base =
              Slice
                [ DimFix (n `P.div` 2),
                  DimSlice 2 (n -2) 1,
                  DimSlice 3 (n -3) 1
                ]
            ixfn_base = rotate (permute (slice (iota [n, n, n]) slice_base) [1, 0]) [2, 1]
            ixfn_orig = rotate (permute (iota [n -3, n -2]) [1, 0]) [1, 2]
            ixfn_rebase = rebase ixfn_base ixfn_orig
         in ixfn_rebase

test_rebase2 :: [TestTree]
test_rebase2 =
  singleton $
    testCase "rebase 2" $
      compareOps $
        let slice_base =
              Slice
                [ DimFix (n `P.div` 2),
                  DimSlice (n -1) (n -2) (-1),
                  DimSlice (n -1) (n -3) (-1)
                ]
            slice_orig =
              Slice
                [ DimSlice (n -4) (n -3) (-1),
                  DimSlice (n -3) (n -2) (-1)
                ]
            ixfn_base = rotate (permute (slice (iota [n, n, n]) slice_base) [1, 0]) [2, 1]
            ixfn_orig = rotate (permute (slice (iota [n -3, n -2]) slice_orig) [1, 0]) [1, 2]
            ixfn_rebase = rebase ixfn_base ixfn_orig
         in ixfn_rebase

test_rebase3 :: [TestTree]
test_rebase3 =
  singleton $
    testCase "rebase full orig but not monotonic" $
      compareOps $
        let n2 = (n -2) `P.div` 3
            n3 = (n -3) `P.div` 2
            slice_base =
              Slice
                [ DimFix (n `P.div` 2),
                  DimSlice (n -1) n2 (-3),
                  DimSlice (n -1) n3 (-2)
                ]
            slice_orig =
              Slice
                [ DimSlice (n3 -1) n3 (-1),
                  DimSlice (n2 -1) n2 (-1)
                ]
            ixfn_base = rotate (permute (slice (iota [n, n, n]) slice_base) [1, 0]) [2, 1]
            ixfn_orig = rotate (permute (slice (iota [n3, n2]) slice_orig) [1, 0]) [1, 2]
            ixfn_rebase = rebase ixfn_base ixfn_orig
         in ixfn_rebase

test_rebase4_5 :: [TestTree]
test_rebase4_5 =
  let n2 = (n -2) `P.div` 3
      n3 = (n -3) `P.div` 2
      slice_base =
        Slice
          [ DimFix (n `P.div` 2),
            DimSlice (n -1) n2 (-3),
            DimSlice 3 n3 2
          ]
      slice_orig =
        Slice
          [ DimSlice (n3 -1) n3 (-1),
            DimSlice 0 n2 1
          ]
      ixfn_base = rotate (permute (slice (iota [n, n, n]) slice_base) [1, 0]) [2, 1]
      ixfn_orig = rotate (permute (slice (iota [n3, n2]) slice_orig) [1, 0]) [1, 2]
   in [ testCase "rebase mixed monotonicities" $
          compareOps $
            rebase ixfn_base ixfn_orig
      ]

<<<<<<< HEAD
test_invIxFun :: [TestTree]
test_invIxFun =
  [ testCase "Iota" $
      -- let a = iota n
      -- let b = a
      -- let y[i] = b
      let i_0 = IxFunLMAD.iota [TPrimExp $ LeafExp (VName (nameFromString "n") 0) $ IntType Int64]
          i_b = i_0
          i_y = IxFunLMAD.iota [TPrimExp $ LeafExp (VName (nameFromString "n") 0) $ IntType Int64]
       in case IxFunLMAD.invIxFun i_y i_b of
            Just i_0' ->
              let i_b' = IxFunLMAD.rebase i_b i_0'
               in i_y @=? i_b'
            Nothing -> assertFailure "Couldn't invert i_b on i_y",
    testCase "Simple rotation" $
      -- let a = iota n
      -- let b = rotate 4 a
      -- let y[i] = b
      let i_0 = IxFunLMAD.iota [TPrimExp $ LeafExp (VName (nameFromString "n") 0) $ IntType Int64]
          i_b = IxFunLMAD.rebase (IxFunLMAD.rotate (i_0) [TPrimExp $ ValueExp (IntValue (Int64Value 4))]) i_0
          i_y = IxFunLMAD.iota [TPrimExp $ LeafExp (VName (nameFromString "n") 0) $ IntType Int64]
       in case IxFunLMAD.invIxFun i_y i_b of
            Just i_0' ->
              let i_b' = IxFunLMAD.rebase i_b i_0'
               in i_y @=? i_b'
            Nothing -> assertFailure "Couldn't invert i_b on i_y",
    testCase "Both rotated rotation" $
      -- let a = iota n
      -- let b = rotate 4 a
      -- let y = map (rotate 20) y
      -- let y[i] = b
      let i_0 = IxFunLMAD.iota [TPrimExp $ LeafExp (VName (nameFromString "n") 0) $ IntType Int64]
          i_b = IxFunLMAD.rebase (IxFunLMAD.rotate (i_0) [TPrimExp $ ValueExp (IntValue (Int64Value 4))]) i_0
          i_y = IxFunLMAD.rebase (IxFunLMAD.rotate (i_0) [TPrimExp $ ValueExp (IntValue (Int64Value 20))]) i_0
       in case IxFunLMAD.invIxFun i_y i_b of
            Just i_0' ->
              let i_b' = IxFunLMAD.rebase i_b i_0'
               in i_y @=? i_b'
            Nothing -> assertFailure "Couldn't invert i_b on i_y",
    testCase "Simple negative rotation" $
      -- let a = iota n
      -- let b = rotate (-4) a
      -- let y[i] = b
      let i_0 = IxFunLMAD.iota [TPrimExp $ LeafExp (VName (nameFromString "n") 0) $ IntType Int64]
          i_b = IxFunLMAD.rebase (IxFunLMAD.rotate (i_0) [TPrimExp $ ValueExp (IntValue (Int64Value (-4)))]) i_0
          i_y = IxFunLMAD.iota [TPrimExp $ LeafExp (VName (nameFromString "n") 0) $ IntType Int64]
       in case IxFunLMAD.invIxFun i_y i_b of
            Just i_0' ->
              let i_b' = IxFunLMAD.rebase i_b i_0'
               in i_y @=? i_b'
            Nothing -> assertFailure "Couldn't invert i_b on i_y",
    testCase "Rotation on 2-dimensional index function" $
      -- let a = replicate n (iota (n * 2))
      -- let b = rotate -1 (map (rotate 5) a)
      -- let y[i] = b
      let i_0 =
            IxFunLMAD.iota
              [ TPrimExp $ LeafExp (VName (nameFromString "n") 0) $ IntType Int64,
                TPrimExp $
                  BinOpExp
                    (Mul Int64 OverflowUndef)
                    (ValueExp (IntValue (Int64Value 2)))
                    (LeafExp (VName (nameFromString "n") 0) $ IntType Int64)
              ]
          i_b =
            IxFunLMAD.rebase
              ( IxFunLMAD.rotate
                  (i_0)
                  [ TPrimExp $ ValueExp (IntValue (Int64Value (-1))),
                    TPrimExp $ ValueExp (IntValue (Int64Value 5))
                  ]
              )
              i_0
          i_y =
            IxFunLMAD.iota
              [ TPrimExp $ LeafExp (VName (nameFromString "n") 0) $ IntType Int64,
                TPrimExp $
                  BinOpExp
                    (Mul Int64 OverflowUndef)
                    (ValueExp (IntValue (Int64Value 2)))
                    (LeafExp (VName (nameFromString "n") 0) $ IntType Int64)
              ]
       in case IxFunLMAD.invIxFun i_y i_b of
            Just i_0' ->
              let i_b' = IxFunLMAD.rebase i_b i_0'
               in i_y @=? i_b'
            Nothing -> assertFailure "Couldn't invert i_b on i_y",
    testCase "Cannot invert lossy strides" $
      -- let a = iota 20
      -- let b = a[0:20:2]
      -- let y[i] = b
      let i_0 = IxFunLMAD.iota [TPrimExp $ LeafExp (VName (nameFromString "n") 0) $ IntType Int64]
          i_b =
            IxFunLMAD.slice
              i_0
              $ Slice
                [ DimSlice
                    (TPrimExp $ ValueExp (IntValue (Int64Value 0)))
                    (TPrimExp $ ValueExp (IntValue (Int64Value 10)))
                    (TPrimExp $ ValueExp (IntValue (Int64Value 2)))
                ]
          i_y = IxFunLMAD.iota [TPrimExp $ ValueExp (IntValue (Int64Value 10))]
       in Nothing @=? IxFunLMAD.invIxFun i_y i_b,
    testCase "Cannot invert lossy slices" $
      -- let a = iota 20
      -- let b = a[5:10:1]
      -- let y[i] = b
      let i_0 = IxFunLMAD.iota [TPrimExp $ LeafExp (VName (nameFromString "n") 0) $ IntType Int64]
          i_b =
            IxFunLMAD.slice
              i_0
              $ Slice
                [ DimSlice
                    (TPrimExp $ ValueExp (IntValue (Int64Value 5)))
                    (TPrimExp $ ValueExp (IntValue (Int64Value 10)))
                    (TPrimExp $ ValueExp (IntValue (Int64Value 1)))
                ]
          i_y = IxFunLMAD.iota [TPrimExp $ ValueExp (IntValue (Int64Value 10))]
       in Nothing @=? IxFunLMAD.invIxFun i_y i_b,
    testCase "Inverting permutations" $
      -- let a = replicate n (iota n)
      -- let b = transpose a
      -- let y[i] = b
      let i_0 = IxFunLMAD.iota [TPrimExp $ LeafExp (VName (nameFromString "n") 0) $ IntType Int64, TPrimExp $ LeafExp (VName (nameFromString "n") 0) $ IntType Int64]
          i_b =
            IxFunLMAD.permute i_0 [1, 0]
          i_y =
            IxFunLMAD.iota
              [ TPrimExp $ LeafExp (VName (nameFromString "n") 0) $ IntType Int64,
                TPrimExp $ LeafExp (VName (nameFromString "n") 0) $ IntType Int64
              ]
       in case IxFunLMAD.invIxFun i_y i_b of
            Just i_0' ->
              let i_b' = IxFunLMAD.rebase i_b i_0'
               in i_y @=? i_b'
            Nothing -> assertFailure $ "Couldn't invert i_b on i_y\n" ++ pretty i_0 ++ "\n" ++ pretty i_b,
    testCase
      "Cannot invert multi-lmad index functions"
      $ let i_b =
              IxFunLMAD.IxFun
                ( IxFunLMAD.LMAD
                    (TPrimExp $ ValueExp (IntValue (Int64Value 0)))
                    [IxFunLMAD.LMADDim (TPrimExp $ ValueExp (IntValue (Int64Value 1))) (TPrimExp $ ValueExp (IntValue (Int64Value 0))) (TPrimExp $ LeafExp (VName (nameFromString "n") 0) $ IntType Int64) 0 IxFunLMAD.Inc]
                    :| [IxFunLMAD.LMAD 0 [IxFunLMAD.LMADDim (TPrimExp $ ValueExp (IntValue (Int64Value 1))) (TPrimExp $ ValueExp (IntValue (Int64Value 0))) (TPrimExp $ LeafExp (VName (nameFromString "n") 0) $ IntType Int64) 0 IxFunLMAD.Inc]]
                )
                [TPrimExp $ LeafExp (VName (nameFromString "n") 0) $ IntType Int64]
                True
            i_y = IxFunLMAD.iota [TPrimExp $ LeafExp (VName (nameFromString "n") 0) $ IntType Int64]
         in Nothing @=? IxFunLMAD.invIxFun i_y i_b,
    testCase "Base change" $
      -- let a = iota n
      -- let b = rotate 4 a
      -- let y[i] = b
      let i_b = IxFunLMAD.iota [TPrimExp $ LeafExp (VName (nameFromString "n") 0) $ IntType Int64]
          i_y =
            IxFunLMAD.slice
              (IxFunLMAD.iota [TPrimExp $ LeafExp (VName (nameFromString "m") 0) $ IntType Int64])
              $ Slice
                [ DimSlice
                    (TPrimExp $ ValueExp (IntValue (Int64Value 5)))
                    (TPrimExp $ LeafExp (VName (nameFromString "n") 0) $ IntType Int64)
                    (TPrimExp $ ValueExp (IntValue (Int64Value 1)))
                ]
       in case IxFunLMAD.invIxFun i_y i_b of
            Just i_0' ->
              let i_b' = IxFunLMAD.rebase i_b i_0'
               in i_y @=? i_b'
            Nothing -> assertFailure "Couldn't invert i_b on i_y"
  ]
    & testGroup "invIxFun"
    & singleton
=======
test_flatSlice_iota :: [TestTree]
test_flatSlice_iota =
  singleton $
    testCase "flatSlice . iota" $
      compareOps $
        flatSlice (iota [n * n * n * n]) $
          FlatSlice 2 [FlatDimIndex (n * 2) 4, FlatDimIndex n 3, FlatDimIndex 1 2]

test_slice_flatSlice_iota :: [TestTree]
test_slice_flatSlice_iota =
  singleton $
    testCase "slice . flatSlice . iota " $
      compareOps $
        slice (flatSlice (iota [2 + n * n * n]) flat_slice) $
          Slice [DimFix 2, DimSlice 0 n 1, DimFix 0]
  where
    flat_slice = FlatSlice 2 [FlatDimIndex (n * n) 1, FlatDimIndex n 1, FlatDimIndex 1 1]

test_flatSlice_flatSlice_iota :: [TestTree]
test_flatSlice_flatSlice_iota =
  singleton $
    testCase "flatSlice . flatSlice . iota " $
      compareOps $
        flatSlice (flatSlice (iota [10 * 10]) flat_slice_1) flat_slice_2
  where
    flat_slice_1 = FlatSlice 17 [FlatDimIndex 3 27, FlatDimIndex 3 10, FlatDimIndex 3 1]
    flat_slice_2 = FlatSlice 2 [FlatDimIndex 2 (-2)]

test_flatSlice_slice_iota :: [TestTree]
test_flatSlice_slice_iota =
  singleton $
    testCase "flatSlice . slice . iota " $
      compareOps $
        flatSlice (slice (iota [210, 100]) $ Slice [DimSlice 10 100 2, DimFix 10]) flat_slice_1
  where
    flat_slice_1 = FlatSlice 17 [FlatDimIndex 3 27, FlatDimIndex 3 10, FlatDimIndex 3 1]

test_flatSlice_rotate_iota :: [TestTree]
test_flatSlice_rotate_iota =
  singleton $
    testCase "flatSlice . rotate . iota " $
      compareOps $
        flatSlice (rotate (iota [10, 10]) [2, 5]) flat_slice_1
  where
    flat_slice_1 = FlatSlice 3 [FlatDimIndex 2 2, FlatDimIndex 2 1]

test_flatSlice_rotate_slice_iota :: [TestTree]
test_flatSlice_rotate_slice_iota =
  singleton $
    testCase "flatSlice . rotate . slice . iota " $
      compareOps $
        flatSlice (rotate (slice (iota [20, 20]) $ Slice [DimSlice 1 5 2, DimSlice 0 5 2]) [2, 3]) flat_slice_1
  where
    flat_slice_1 = FlatSlice 1 [FlatDimIndex 2 2]

test_flatSlice_transpose_slice_iota :: [TestTree]
test_flatSlice_transpose_slice_iota =
  singleton $
    testCase "flatSlice . transpose . slice . iota " $
      compareOps $
        flatSlice (permute (slice (iota [20, 20]) $ Slice [DimSlice 1 5 2, DimSlice 0 5 2]) [1, 0]) flat_slice_1
  where
    flat_slice_1 = FlatSlice 1 [FlatDimIndex 2 2]

test_rotate_flatSlice_transpose_slice_iota :: [TestTree]
test_rotate_flatSlice_transpose_slice_iota =
  singleton $
    testCase "flatSlice . transpose . slice . iota " $
      compareOps $
        rotate (flatSlice (permute (slice (iota [20, 20]) $ Slice [DimSlice 1 5 2, DimSlice 1 5 2]) [1, 0]) flat_slice_1) [2, 1]
  where
    flat_slice_1 = FlatSlice 1 [FlatDimIndex 2 2]
>>>>>>> 7ed3766f
<|MERGE_RESOLUTION|>--- conflicted
+++ resolved
@@ -115,9 +115,7 @@
         test_rebase2,
         test_rebase3,
         test_rebase4_5,
-<<<<<<< HEAD
-        test_invIxFun
-=======
+        test_invIxFun,
         test_flatSlice_iota,
         test_slice_flatSlice_iota,
         test_flatSlice_flatSlice_iota,
@@ -126,7 +124,6 @@
         test_flatSlice_rotate_slice_iota,
         test_flatSlice_transpose_slice_iota,
         test_rotate_flatSlice_transpose_slice_iota
->>>>>>> 7ed3766f
       ]
 
 singleton :: TestTree -> [TestTree]
@@ -446,7 +443,6 @@
             rebase ixfn_base ixfn_orig
       ]
 
-<<<<<<< HEAD
 test_invIxFun :: [TestTree]
 test_invIxFun =
   [ testCase "Iota" $
@@ -618,7 +614,7 @@
   ]
     & testGroup "invIxFun"
     & singleton
-=======
+
 test_flatSlice_iota :: [TestTree]
 test_flatSlice_iota =
   singleton $
@@ -690,5 +686,4 @@
       compareOps $
         rotate (flatSlice (permute (slice (iota [20, 20]) $ Slice [DimSlice 1 5 2, DimSlice 1 5 2]) [1, 0]) flat_slice_1) [2, 1]
   where
-    flat_slice_1 = FlatSlice 1 [FlatDimIndex 2 2]
->>>>>>> 7ed3766f
+    flat_slice_1 = FlatSlice 1 [FlatDimIndex 2 2]