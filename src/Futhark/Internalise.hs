--- conflicted
+++ resolved
@@ -35,2107 +35,8 @@
   prog_decs'' <- LiftLambdas.transformProg prog_decs'
   maybeLog "Defunctionalising"
   prog_decs''' <- Defunctionalise.transformProg prog_decs''
-<<<<<<< HEAD
-  (consts, funs) <-
-    runInternaliseM always_safe (internaliseValBinds prog_decs''')
-  I.renameProg $ I.Prog consts funs
-
-internaliseAttr :: E.AttrInfo -> Attr
-internaliseAttr (E.AttrAtom v) = I.AttrAtom v
-internaliseAttr (E.AttrComp f attrs) = I.AttrComp f $ map internaliseAttr attrs
-
-internaliseAttrs :: [E.AttrInfo] -> Attrs
-internaliseAttrs = mconcat . map (oneAttr . internaliseAttr)
-
-internaliseValBinds :: [E.ValBind] -> InternaliseM ()
-internaliseValBinds = mapM_ internaliseValBind
-
-internaliseFunName :: VName -> Name
-internaliseFunName = nameFromString . pretty
-
-internaliseValBind :: E.ValBind -> InternaliseM ()
-internaliseValBind fb@(E.ValBind entry fname retdecl (Info (rettype, _)) tparams params body _ attrs loc) = do
-  localConstsScope $
-    bindingFParams tparams params $ \shapeparams params' -> do
-      let shapenames = map I.paramName shapeparams
-
-      msg <- case retdecl of
-        Just dt ->
-          errorMsg
-            . ("Function return value does not match shape of type " :)
-            <$> typeExpForError dt
-        Nothing -> return $ errorMsg ["Function return value does not match shape of declared return type."]
-
-      ((rettype', body_res), body_stms) <- collectStms $ do
-        body_res <- internaliseExp (baseString fname <> "_res") body
-        rettype_bad <-
-          internaliseReturnType rettype =<< mapM subExpType body_res
-        let rettype' = zeroExts rettype_bad
-        return (rettype', body_res)
-      body' <-
-        ensureResultExtShape msg loc (map I.fromDecl rettype') $
-          mkBody body_stms body_res
-
-      let all_params = shapeparams ++ concat params'
-
-      let fd =
-            I.FunDef
-              Nothing
-              (internaliseAttrs attrs)
-              (internaliseFunName fname)
-              rettype'
-              all_params
-              body'
-
-      if null params'
-        then bindConstant fname fd
-        else
-          bindFunction
-            fname
-            fd
-            ( shapenames,
-              map declTypeOf $ concat params',
-              all_params,
-              applyRetType rettype' all_params
-            )
-
-  case entry of
-    Just (Info entry') -> generateEntryPoint entry' fb
-    Nothing -> return ()
-  where
-    zeroExts ts = generaliseExtTypes ts ts
-
-generateEntryPoint :: E.EntryPoint -> E.ValBind -> InternaliseM ()
-generateEntryPoint (E.EntryPoint e_paramts e_rettype) vb = localConstsScope $ do
-  let (E.ValBind _ ofname _ (Info (rettype, _)) tparams params _ _ attrs loc) = vb
-  bindingFParams tparams params $ \shapeparams params' -> do
-    entry_rettype <- internaliseEntryReturnType rettype
-    let entry' = entryPoint (zip e_paramts params') (e_rettype, entry_rettype)
-        args = map (I.Var . I.paramName) $ concat params'
-
-    entry_body <- insertStmsM $ do
-      -- Special case the (rare) situation where the entry point is
-      -- not a function.
-      maybe_const <- lookupConst ofname
-      vals <- case maybe_const of
-        Just ses ->
-          return ses
-        Nothing ->
-          fst <$> funcall "entry_result" (E.qualName ofname) args loc
-      ctx <-
-        extractShapeContext (concat entry_rettype)
-          <$> mapM (fmap I.arrayDims . subExpType) vals
-      resultBodyM (ctx ++ vals)
-
-    addFunDef $
-      I.FunDef
-        (Just entry')
-        (internaliseAttrs attrs)
-        (baseName ofname)
-        (concat entry_rettype)
-        (shapeparams ++ concat params')
-        entry_body
-
-entryPoint ::
-  [(E.EntryType, [I.FParam])] ->
-  ( E.EntryType,
-    [[I.TypeBase ExtShape Uniqueness]]
-  ) ->
-  I.EntryPoint
-entryPoint params (eret, crets) =
-  ( concatMap (entryPointType . preParam) params,
-    case ( isTupleRecord $ entryType eret,
-           entryAscribed eret
-         ) of
-      (Just ts, Just (E.TETuple e_ts _)) ->
-        concatMap entryPointType $
-          zip (zipWith E.EntryType ts (map Just e_ts)) crets
-      (Just ts, Nothing) ->
-        concatMap entryPointType $
-          zip (map (`E.EntryType` Nothing) ts) crets
-      _ ->
-        entryPointType (eret, concat crets)
-  )
-  where
-    preParam (e_t, ps) = (e_t, staticShapes $ map I.paramDeclType ps)
-
-    entryPointType (t, ts)
-      | E.Scalar (E.Prim E.Unsigned {}) <- E.entryType t =
-        [I.TypeUnsigned]
-      | E.Array _ _ (E.Prim E.Unsigned {}) _ <- E.entryType t =
-        [I.TypeUnsigned]
-      | E.Scalar E.Prim {} <- E.entryType t =
-        [I.TypeDirect]
-      | E.Array _ _ E.Prim {} _ <- E.entryType t =
-        [I.TypeDirect]
-      | otherwise =
-        [I.TypeOpaque desc $ length ts]
-      where
-        desc = maybe (prettyOneLine t') typeExpOpaqueName $ E.entryAscribed t
-        t' = noSizes (E.entryType t) `E.setUniqueness` Nonunique
-    typeExpOpaqueName (TEApply te TypeArgExpDim {} _) =
-      typeExpOpaqueName te
-    typeExpOpaqueName (TEArray te _ _) =
-      let (d, te') = withoutDims te
-       in "arr_" ++ typeExpOpaqueName te'
-            ++ "_"
-            ++ show (1 + d)
-            ++ "d"
-    typeExpOpaqueName te = prettyOneLine te
-
-    withoutDims (TEArray te _ _) =
-      let (d, te') = withoutDims te
-       in (d + 1, te')
-    withoutDims te = (0 :: Int, te)
-
-internaliseBody :: String -> E.Exp -> InternaliseM Body
-internaliseBody desc e =
-  insertStmsM $ resultBody <$> internaliseExp (desc <> "_res") e
-
-bodyFromStms ::
-  InternaliseM (Result, a) ->
-  InternaliseM (Body, a)
-bodyFromStms m = do
-  ((res, a), stms) <- collectStms m
-  (,a) <$> mkBodyM stms res
-
-internaliseAppExp :: String -> E.AppExp -> InternaliseM [I.SubExp]
-internaliseAppExp desc (E.Index e slice loc) = do
-  vs <- internaliseExpToVars "indexed" e
-  dims <- case vs of
-    [] -> return [] -- Will this happen?
-    v : _ -> I.arrayDims <$> lookupType v
-  (slice', cs) <- internaliseSlice loc dims slice
-  let index v = do
-        v_t <- lookupType v
-        return $ I.BasicOp $ I.Index v $ fullSlice v_t slice'
-  certifying cs $ letSubExps desc =<< mapM index vs
-internaliseAppExp desc (E.Range start maybe_second end loc) = do
-  start' <- internaliseExp1 "range_start" start
-  end' <- internaliseExp1 "range_end" $ case end of
-    DownToExclusive e -> e
-    ToInclusive e -> e
-    UpToExclusive e -> e
-  maybe_second' <-
-    traverse (internaliseExp1 "range_second") maybe_second
-
-  -- Construct an error message in case the range is invalid.
-  let conv = case E.typeOf start of
-        E.Scalar (E.Prim (E.Unsigned _)) -> asIntZ Int64
-        _ -> asIntS Int64
-  start'_i64 <- conv start'
-  end'_i64 <- conv end'
-  maybe_second'_i64 <- traverse conv maybe_second'
-  let errmsg =
-        errorMsg $
-          ["Range "]
-            ++ [ErrorInt64 start'_i64]
-            ++ ( case maybe_second'_i64 of
-                   Nothing -> []
-                   Just second_i64 -> ["..", ErrorInt64 second_i64]
-               )
-            ++ ( case end of
-                   DownToExclusive {} -> ["..>"]
-                   ToInclusive {} -> ["..."]
-                   UpToExclusive {} -> ["..<"]
-               )
-            ++ [ErrorInt64 end'_i64, " is invalid."]
-
-  (it, le_op, lt_op) <-
-    case E.typeOf start of
-      E.Scalar (E.Prim (E.Signed it)) -> return (it, CmpSle it, CmpSlt it)
-      E.Scalar (E.Prim (E.Unsigned it)) -> return (it, CmpUle it, CmpUlt it)
-      start_t -> error $ "Start value in range has type " ++ pretty start_t
-
-  let one = intConst it 1
-      negone = intConst it (-1)
-      default_step = case end of
-        DownToExclusive {} -> negone
-        ToInclusive {} -> one
-        UpToExclusive {} -> one
-
-  (step, step_zero) <- case maybe_second' of
-    Just second' -> do
-      subtracted_step <-
-        letSubExp "subtracted_step" $
-          I.BasicOp $ I.BinOp (I.Sub it I.OverflowWrap) second' start'
-      step_zero <- letSubExp "step_zero" $ I.BasicOp $ I.CmpOp (I.CmpEq $ IntType it) start' second'
-      return (subtracted_step, step_zero)
-    Nothing ->
-      return (default_step, constant False)
-
-  step_sign <- letSubExp "s_sign" $ BasicOp $ I.UnOp (I.SSignum it) step
-  step_sign_i64 <- asIntS Int64 step_sign
-
-  bounds_invalid_downwards <-
-    letSubExp "bounds_invalid_downwards" $
-      I.BasicOp $ I.CmpOp le_op start' end'
-  bounds_invalid_upwards <-
-    letSubExp "bounds_invalid_upwards" $
-      I.BasicOp $ I.CmpOp lt_op end' start'
-
-  (distance, step_wrong_dir, bounds_invalid) <- case end of
-    DownToExclusive {} -> do
-      step_wrong_dir <-
-        letSubExp "step_wrong_dir" $
-          I.BasicOp $ I.CmpOp (I.CmpEq $ IntType it) step_sign one
-      distance <-
-        letSubExp "distance" $
-          I.BasicOp $ I.BinOp (Sub it I.OverflowWrap) start' end'
-      distance_i64 <- asIntS Int64 distance
-      return (distance_i64, step_wrong_dir, bounds_invalid_downwards)
-    UpToExclusive {} -> do
-      step_wrong_dir <-
-        letSubExp "step_wrong_dir" $
-          I.BasicOp $ I.CmpOp (I.CmpEq $ IntType it) step_sign negone
-      distance <- letSubExp "distance" $ I.BasicOp $ I.BinOp (Sub it I.OverflowWrap) end' start'
-      distance_i64 <- asIntS Int64 distance
-      return (distance_i64, step_wrong_dir, bounds_invalid_upwards)
-    ToInclusive {} -> do
-      downwards <-
-        letSubExp "downwards" $
-          I.BasicOp $ I.CmpOp (I.CmpEq $ IntType it) step_sign negone
-      distance_downwards_exclusive <-
-        letSubExp "distance_downwards_exclusive" $
-          I.BasicOp $ I.BinOp (Sub it I.OverflowWrap) start' end'
-      distance_upwards_exclusive <-
-        letSubExp "distance_upwards_exclusive" $
-          I.BasicOp $ I.BinOp (Sub it I.OverflowWrap) end' start'
-
-      bounds_invalid <-
-        letSubExp "bounds_invalid" $
-          I.If
-            downwards
-            (resultBody [bounds_invalid_downwards])
-            (resultBody [bounds_invalid_upwards])
-            $ ifCommon [I.Prim I.Bool]
-      distance_exclusive <-
-        letSubExp "distance_exclusive" $
-          I.If
-            downwards
-            (resultBody [distance_downwards_exclusive])
-            (resultBody [distance_upwards_exclusive])
-            $ ifCommon [I.Prim $ IntType it]
-      distance_exclusive_i64 <- asIntS Int64 distance_exclusive
-      distance <-
-        letSubExp "distance" $
-          I.BasicOp $
-            I.BinOp
-              (Add Int64 I.OverflowWrap)
-              distance_exclusive_i64
-              (intConst Int64 1)
-      return (distance, constant False, bounds_invalid)
-
-  step_invalid <-
-    letSubExp "step_invalid" $
-      I.BasicOp $ I.BinOp I.LogOr step_wrong_dir step_zero
-
-  invalid <-
-    letSubExp "range_invalid" $
-      I.BasicOp $ I.BinOp I.LogOr step_invalid bounds_invalid
-  valid <- letSubExp "valid" $ I.BasicOp $ I.UnOp I.Not invalid
-  cs <- assert "range_valid_c" valid errmsg loc
-
-  step_i64 <- asIntS Int64 step
-  pos_step <-
-    letSubExp "pos_step" $
-      I.BasicOp $ I.BinOp (Mul Int64 I.OverflowWrap) step_i64 step_sign_i64
-
-  num_elems <-
-    certifying cs $
-      letSubExp "num_elems" $
-        I.BasicOp $ I.BinOp (SDivUp Int64 I.Unsafe) distance pos_step
-
-  se <- letSubExp desc (I.BasicOp $ I.Iota num_elems start' step it)
-  return [se]
-internaliseAppExp desc (E.Coerce e (TypeDecl dt (Info et)) loc) = do
-  ses <- internaliseExp desc e
-  ts <- internaliseReturnType et =<< mapM subExpType ses
-  dt' <- typeExpForError dt
-  forM (zip ses ts) $ \(e', t') -> do
-    dims <- arrayDims <$> subExpType e'
-    let parts =
-          ["Value of (core language) shape ("]
-            ++ intersperse ", " (map ErrorInt64 dims)
-            ++ [") cannot match shape of type `"]
-            ++ dt'
-            ++ ["`."]
-    ensureExtShape (errorMsg parts) loc (I.fromDecl t') desc e'
-internaliseAppExp desc e@E.Apply {} = do
-  (qfname, args) <- findFuncall e
-
-  -- Argument evaluation is outermost-in so that any existential sizes
-  -- created by function applications can be brought into scope.
-  let fname = nameFromString $ pretty $ baseName $ qualLeaf qfname
-      loc = srclocOf e
-      arg_desc = nameToString fname ++ "_arg"
-
-  -- Some functions are magical (overloaded) and we handle that here.
-  case () of
-    -- Overloaded functions never take array arguments (except
-    -- equality, but those cannot be existential), so we can safely
-    -- ignore the existential dimensions.
-    ()
-      | Just internalise <- isOverloadedFunction qfname (map fst args) loc ->
-        internalise desc
-      | baseTag (qualLeaf qfname) <= maxIntrinsicTag,
-        Just (rettype, _) <- M.lookup fname I.builtInFunctions -> do
-        let tag ses = [(se, I.Observe) | se <- ses]
-        args' <- reverse <$> mapM (internaliseArg arg_desc) (reverse args)
-        let args'' = concatMap tag args'
-        letTupExp' desc $
-          I.Apply
-            fname
-            args''
-            [I.Prim rettype]
-            (Safe, loc, [])
-      | otherwise -> do
-        args' <- concat . reverse <$> mapM (internaliseArg arg_desc) (reverse args)
-        fst <$> funcall desc qfname args' loc
-internaliseAppExp desc (E.LetPat pat e body _) =
-  internalisePat desc pat e body (internaliseExp desc)
-internaliseAppExp _ (E.LetFun ofname _ _ _) =
-  error $ "Unexpected LetFun " ++ pretty ofname
-internaliseAppExp desc (E.DoLoop sparams mergepat mergeexp form loopbody loc) = do
-  ses <- internaliseExp "loop_init" mergeexp
-  ((loopbody', (form', shapepat, mergepat', mergeinit')), initstms) <-
-    collectStms $ handleForm ses form
-
-  addStms initstms
-  mergeinit_ts' <- mapM subExpType mergeinit'
-
-  ctxinit <- argShapes (map I.paramName shapepat) mergepat' mergeinit_ts'
-
-  let ctxmerge = zip shapepat ctxinit
-      valmerge = zip mergepat' mergeinit'
-      dropCond = case form of
-        E.While {} -> drop 1
-        _ -> id
-
-  -- Ensure that the result of the loop matches the shapes of the
-  -- merge parameters.  XXX: Ideally they should already match (by
-  -- the source language type rules), but some of our
-  -- transformations (esp. defunctionalisation) strips out some size
-  -- information.  For a type-correct source program, these reshapes
-  -- should simplify away.
-  let merge = ctxmerge ++ valmerge
-      merge_ts = map (I.paramType . fst) merge
-  loopbody'' <-
-    localScope (scopeOfFParams $ map fst merge) $
-      inScopeOf form' $
-        insertStmsM $
-          resultBodyM
-            =<< ensureArgShapes
-              "shape of loop result does not match shapes in loop parameter"
-              loc
-              (map (I.paramName . fst) ctxmerge)
-              merge_ts
-            =<< bodyBind loopbody'
-
-  attrs <- asks envAttrs
-  map I.Var . dropCond
-    <$> attributing
-      attrs
-      (letTupExp desc (I.DoLoop ctxmerge valmerge form' loopbody''))
-  where
-    sparams' = map (`TypeParamDim` mempty) sparams
-
-    forLoop mergepat' shapepat mergeinit form' =
-      bodyFromStms $
-        inScopeOf form' $ do
-          ses <- internaliseExp "loopres" loopbody
-          sets <- mapM subExpType ses
-          shapeargs <- argShapes (map I.paramName shapepat) mergepat' sets
-          return
-            ( shapeargs ++ ses,
-              ( form',
-                shapepat,
-                mergepat',
-                mergeinit
-              )
-            )
-
-    handleForm mergeinit (E.ForIn x arr) = do
-      arr' <- internaliseExpToVars "for_in_arr" arr
-      arr_ts <- mapM lookupType arr'
-      let w = arraysSize 0 arr_ts
-
-      i <- newVName "i"
-
-      ts <- mapM subExpType mergeinit
-      bindingLoopParams sparams' mergepat ts $
-        \shapepat mergepat' ->
-          bindingLambdaParams [x] (map rowType arr_ts) $ \x_params -> do
-            let loopvars = zip x_params arr'
-            forLoop mergepat' shapepat mergeinit $
-              I.ForLoop i Int64 w loopvars
-    handleForm mergeinit (E.For i num_iterations) = do
-      num_iterations' <- internaliseExp1 "upper_bound" num_iterations
-      num_iterations_t <- I.subExpType num_iterations'
-      it <- case num_iterations_t of
-        I.Prim (IntType it) -> return it
-        _ -> error "internaliseExp DoLoop: invalid type"
-
-      ts <- mapM subExpType mergeinit
-      bindingLoopParams sparams' mergepat ts $
-        \shapepat mergepat' ->
-          forLoop mergepat' shapepat mergeinit $
-            I.ForLoop (E.identName i) it num_iterations' []
-    handleForm mergeinit (E.While cond) = do
-      ts <- mapM subExpType mergeinit
-      bindingLoopParams sparams' mergepat ts $ \shapepat mergepat' -> do
-        mergeinit_ts <- mapM subExpType mergeinit
-        -- We need to insert 'cond' twice - once for the initial
-        -- condition (do we enter the loop at all?), and once with the
-        -- result values of the loop (do we continue into the next
-        -- iteration?).  This is safe, as the type rules for the
-        -- external language guarantees that 'cond' does not consume
-        -- anything.
-        shapeinit <- argShapes (map I.paramName shapepat) mergepat' mergeinit_ts
-
-        (loop_initial_cond, init_loop_cond_bnds) <- collectStms $ do
-          forM_ (zip shapepat shapeinit) $ \(p, se) ->
-            letBindNames [paramName p] $ BasicOp $ SubExp se
-          forM_ (zip mergepat' mergeinit) $ \(p, se) ->
-            unless (se == I.Var (paramName p)) $
-              letBindNames [paramName p] $
-                BasicOp $
-                  case se of
-                    I.Var v
-                      | not $ primType $ paramType p ->
-                        Reshape (map DimCoercion $ arrayDims $ paramType p) v
-                    _ -> SubExp se
-          internaliseExp1 "loop_cond" cond
-
-        addStms init_loop_cond_bnds
-
-        bodyFromStms $ do
-          ses <- internaliseExp "loopres" loopbody
-          sets <- mapM subExpType ses
-          loop_while <- newParam "loop_while" $ I.Prim I.Bool
-          shapeargs <- argShapes (map I.paramName shapepat) mergepat' sets
-
-          -- Careful not to clobber anything.
-          loop_end_cond_body <- renameBody <=< insertStmsM $ do
-            forM_ (zip shapepat shapeargs) $ \(p, se) ->
-              unless (se == I.Var (paramName p)) $
-                letBindNames [paramName p] $ BasicOp $ SubExp se
-            forM_ (zip mergepat' ses) $ \(p, se) ->
-              unless (se == I.Var (paramName p)) $
-                letBindNames [paramName p] $
-                  BasicOp $
-                    case se of
-                      I.Var v
-                        | not $ primType $ paramType p ->
-                          Reshape (map DimCoercion $ arrayDims $ paramType p) v
-                      _ -> SubExp se
-            resultBody <$> internaliseExp "loop_cond" cond
-          loop_end_cond <- bodyBind loop_end_cond_body
-
-          return
-            ( shapeargs ++ loop_end_cond ++ ses,
-              ( I.WhileLoop $ I.paramName loop_while,
-                shapepat,
-                loop_while : mergepat',
-                loop_initial_cond : mergeinit
-              )
-            )
-internaliseAppExp desc (E.LetWith name src idxs ve body loc) = do
-  let pat = E.Id (E.identName name) (E.identType name) loc
-      src_t = E.fromStruct <$> E.identType src
-      e = E.Update (E.Var (E.qualName $ E.identName src) src_t loc) idxs ve loc
-  internaliseExp desc $
-    E.AppExp
-      (E.LetPat pat e body loc)
-      (Info (AppRes (E.typeOf body) mempty))
-internaliseAppExp desc (E.Match e cs _) = do
-  ses <- internaliseExp (desc ++ "_scrutinee") e
-  case NE.uncons cs of
-    (CasePat pCase eCase _, Nothing) -> do
-      (_, pertinent) <- generateCond pCase ses
-      internalisePat' pCase pertinent eCase (internaliseExp desc)
-    (c, Just cs') -> do
-      let CasePat pLast eLast _ = NE.last cs'
-      bFalse <- do
-        (_, pertinent) <- generateCond pLast ses
-        eLast' <- internalisePat' pLast pertinent eLast (internaliseBody desc)
-        foldM (\bf c' -> eBody $ return $ generateCaseIf ses c' bf) eLast' $
-          reverse $ NE.init cs'
-      letTupExp' desc =<< generateCaseIf ses c bFalse
-internaliseAppExp desc (E.If ce te fe _) =
-  letTupExp' desc
-    =<< eIf
-      (BasicOp . SubExp <$> internaliseExp1 "cond" ce)
-      (internaliseBody (desc <> "_t") te)
-      (internaliseBody (desc <> "_f") fe)
-internaliseAppExp _ e@E.BinOp {} =
-  error $ "internaliseAppExp: Unexpected BinOp " ++ pretty e
-
-internaliseExp :: String -> E.Exp -> InternaliseM [I.SubExp]
-internaliseExp desc (E.Parens e _) =
-  internaliseExp desc e
-internaliseExp desc (E.QualParens _ e _) =
-  internaliseExp desc e
-internaliseExp desc (E.StringLit vs _) =
-  fmap pure $
-    letSubExp desc $
-      I.BasicOp $ I.ArrayLit (map constant vs) $ I.Prim int8
-internaliseExp _ (E.Var (E.QualName _ name) _ _) = do
-  subst <- lookupSubst name
-  case subst of
-    Just substs -> return substs
-    Nothing -> pure [I.Var name]
-internaliseExp desc (E.AppExp e (Info appres)) = do
-  ses <- internaliseAppExp desc e
-  bindExtSizes appres ses
-  pure ses
-
--- XXX: we map empty records and tuples to units, because otherwise
--- arrays of unit will lose their sizes.
-internaliseExp _ (E.TupLit [] _) =
-  return [constant UnitValue]
-internaliseExp _ (E.RecordLit [] _) =
-  return [constant UnitValue]
-internaliseExp desc (E.TupLit es _) = concat <$> mapM (internaliseExp desc) es
-internaliseExp desc (E.RecordLit orig_fields _) =
-  concatMap snd . sortFields . M.unions <$> mapM internaliseField orig_fields
-  where
-    internaliseField (E.RecordFieldExplicit name e _) =
-      M.singleton name <$> internaliseExp desc e
-    internaliseField (E.RecordFieldImplicit name t loc) =
-      internaliseField $
-        E.RecordFieldExplicit
-          (baseName name)
-          (E.Var (E.qualName name) t loc)
-          loc
-internaliseExp desc (E.ArrayLit es (Info arr_t) loc)
-  -- If this is a multidimensional array literal of primitives, we
-  -- treat it specially by flattening it out followed by a reshape.
-  -- This cuts down on the amount of statements that are produced, and
-  -- thus allows us to efficiently handle huge array literals - a
-  -- corner case, but an important one.
-  | Just ((eshape, e') : es') <- mapM isArrayLiteral es,
-    not $ null eshape,
-    all ((eshape ==) . fst) es',
-    Just basetype <- E.peelArray (length eshape) arr_t = do
-    let flat_lit = E.ArrayLit (e' ++ concatMap snd es') (Info basetype) loc
-        new_shape = length es : eshape
-    flat_arrs <- internaliseExpToVars "flat_literal" flat_lit
-    forM flat_arrs $ \flat_arr -> do
-      flat_arr_t <- lookupType flat_arr
-      let new_shape' =
-            reshapeOuter
-              (map (DimNew . intConst Int64 . toInteger) new_shape)
-              1
-              $ I.arrayShape flat_arr_t
-      letSubExp desc $ I.BasicOp $ I.Reshape new_shape' flat_arr
-  | otherwise = do
-    es' <- mapM (internaliseExp "arr_elem") es
-    arr_t_ext <- internaliseType $ E.toStruct arr_t
-
-    rowtypes <-
-      case mapM (fmap rowType . hasStaticShape . I.fromDecl) arr_t_ext of
-        Just ts -> pure ts
-        Nothing ->
-          -- XXX: the monomorphiser may create single-element array
-          -- literals with an unknown row type.  In those cases we
-          -- need to look at the types of the actual elements.
-          -- Fixing this in the monomorphiser is a lot more tricky
-          -- than just working around it here.
-          case es' of
-            [] -> error $ "internaliseExp ArrayLit: existential type: " ++ pretty arr_t
-            e' : _ -> mapM subExpType e'
-
-    let arraylit ks rt = do
-          ks' <-
-            mapM
-              ( ensureShape
-                  "shape of element differs from shape of first element"
-                  loc
-                  rt
-                  "elem_reshaped"
-              )
-              ks
-          return $ I.BasicOp $ I.ArrayLit ks' rt
-
-    letSubExps desc
-      =<< if null es'
-        then mapM (arraylit []) rowtypes
-        else zipWithM arraylit (transpose es') rowtypes
-  where
-    isArrayLiteral :: E.Exp -> Maybe ([Int], [E.Exp])
-    isArrayLiteral (E.ArrayLit inner_es _ _) = do
-      (eshape, e) : inner_es' <- mapM isArrayLiteral inner_es
-      guard $ all ((eshape ==) . fst) inner_es'
-      return (length inner_es : eshape, e ++ concatMap snd inner_es')
-    isArrayLiteral e =
-      Just ([], [e])
-internaliseExp desc (E.Ascript e _ _) =
-  internaliseExp desc e
-internaliseExp desc (E.Negate e _) = do
-  e' <- internaliseExp1 "negate_arg" e
-  et <- subExpType e'
-  case et of
-    I.Prim (I.IntType t) ->
-      letTupExp' desc $ I.BasicOp $ I.BinOp (I.Sub t I.OverflowWrap) (I.intConst t 0) e'
-    I.Prim (I.FloatType t) ->
-      letTupExp' desc $ I.BasicOp $ I.BinOp (I.FSub t) (I.floatConst t 0) e'
-    _ -> error "Futhark.Internalise.internaliseExp: non-numeric type in Negate"
-internaliseExp desc (E.Update src slice ve loc) = do
-  ves <- internaliseExp "lw_val" ve
-  srcs <- internaliseExpToVars "src" src
-  dims <- case srcs of
-    [] -> return [] -- Will this happen?
-    v : _ -> I.arrayDims <$> lookupType v
-  (idxs', cs) <- internaliseSlice loc dims slice
-
-  let comb sname ve' = do
-        sname_t <- lookupType sname
-        let full_slice = fullSlice sname_t idxs'
-            rowtype = sname_t `setArrayDims` sliceDims full_slice
-        ve'' <-
-          ensureShape
-            "shape of value does not match shape of source array"
-            loc
-            rowtype
-            "lw_val_correct_shape"
-            ve'
-        letInPlace desc sname full_slice $ BasicOp $ SubExp ve''
-  certifying cs $ map I.Var <$> zipWithM comb srcs ves
-internaliseExp desc (E.RecordUpdate src fields ve _ _) = do
-  src' <- internaliseExp desc src
-  ve' <- internaliseExp desc ve
-  replace (E.typeOf src `setAliases` ()) fields ve' src'
-  where
-    replace (E.Scalar (E.Record m)) (f : fs) ve' src'
-      | Just t <- M.lookup f m = do
-        i <-
-          fmap sum $
-            mapM (internalisedTypeSize . snd) $
-              takeWhile ((/= f) . fst) $ sortFields m
-        k <- internalisedTypeSize t
-        let (bef, to_update, aft) = splitAt3 i k src'
-        src'' <- replace t fs ve' to_update
-        return $ bef ++ src'' ++ aft
-    replace _ _ ve' _ = return ve'
-internaliseExp desc (E.Attr attr e _) =
-  local f $ internaliseExp desc e
-  where
-    attrs = oneAttr $ internaliseAttr attr
-    f env
-      | "unsafe" `inAttrs` attrs,
-        not $ envSafe env =
-        env {envDoBoundsChecks = False}
-      | otherwise =
-        env {envAttrs = envAttrs env <> attrs}
-internaliseExp desc (E.Assert e1 e2 (Info check) loc) = do
-  e1' <- internaliseExp1 "assert_cond" e1
-  c <- assert "assert_c" e1' (errorMsg [ErrorString $ "Assertion is false: " <> check]) loc
-  -- Make sure there are some bindings to certify.
-  certifying c $ mapM rebind =<< internaliseExp desc e2
-  where
-    rebind v = do
-      v' <- newVName "assert_res"
-      letBindNames [v'] $ I.BasicOp $ I.SubExp v
-      return $ I.Var v'
-internaliseExp _ (E.Constr c es (Info (E.Scalar (E.Sum fs))) _) = do
-  (ts, constr_map) <- internaliseSumType $ M.map (map E.toStruct) fs
-  es' <- concat <$> mapM (internaliseExp "payload") es
-
-  let noExt _ = return $ intConst Int64 0
-  ts' <- instantiateShapes noExt $ map fromDecl ts
-
-  case M.lookup c constr_map of
-    Just (i, js) ->
-      (intConst Int8 (toInteger i) :) <$> clauses 0 ts' (zip js es')
-    Nothing ->
-      error "internaliseExp Constr: missing constructor"
-  where
-    clauses j (t : ts) js_to_es
-      | Just e <- j `lookup` js_to_es =
-        (e :) <$> clauses (j + 1) ts js_to_es
-      | otherwise = do
-        blank <- letSubExp "zero" =<< eBlank t
-        (blank :) <$> clauses (j + 1) ts js_to_es
-    clauses _ [] _ =
-      return []
-internaliseExp _ (E.Constr _ _ (Info t) loc) =
-  error $ "internaliseExp: constructor with type " ++ pretty t ++ " at " ++ locStr loc
--- The "interesting" cases are over, now it's mostly boilerplate.
-
-internaliseExp _ (E.Literal v _) =
-  return [I.Constant $ internalisePrimValue v]
-internaliseExp _ (E.IntLit v (Info t) _) =
-  case t of
-    E.Scalar (E.Prim (E.Signed it)) ->
-      return [I.Constant $ I.IntValue $ intValue it v]
-    E.Scalar (E.Prim (E.Unsigned it)) ->
-      return [I.Constant $ I.IntValue $ intValue it v]
-    E.Scalar (E.Prim (E.FloatType ft)) ->
-      return [I.Constant $ I.FloatValue $ floatValue ft v]
-    _ -> error $ "internaliseExp: nonsensical type for integer literal: " ++ pretty t
-internaliseExp _ (E.FloatLit v (Info t) _) =
-  case t of
-    E.Scalar (E.Prim (E.FloatType ft)) ->
-      return [I.Constant $ I.FloatValue $ floatValue ft v]
-    _ -> error $ "internaliseExp: nonsensical type for float literal: " ++ pretty t
--- Builtin operators are handled specially because they are
--- overloaded.
-internaliseExp desc (E.Project k e (Info rt) _) = do
-  n <- internalisedTypeSize $ rt `setAliases` ()
-  i' <- fmap sum $
-    mapM internalisedTypeSize $
-      case E.typeOf e `setAliases` () of
-        E.Scalar (Record fs) ->
-          map snd $ takeWhile ((/= k) . fst) $ sortFields fs
-        t -> [t]
-  take n . drop i' <$> internaliseExp desc e
-internaliseExp _ e@E.Lambda {} =
-  error $ "internaliseExp: Unexpected lambda at " ++ locStr (srclocOf e)
-internaliseExp _ e@E.OpSection {} =
-  error $ "internaliseExp: Unexpected operator section at " ++ locStr (srclocOf e)
-internaliseExp _ e@E.OpSectionLeft {} =
-  error $ "internaliseExp: Unexpected left operator section at " ++ locStr (srclocOf e)
-internaliseExp _ e@E.OpSectionRight {} =
-  error $ "internaliseExp: Unexpected right operator section at " ++ locStr (srclocOf e)
-internaliseExp _ e@E.ProjectSection {} =
-  error $ "internaliseExp: Unexpected projection section at " ++ locStr (srclocOf e)
-internaliseExp _ e@E.IndexSection {} =
-  error $ "internaliseExp: Unexpected index section at " ++ locStr (srclocOf e)
-
-internaliseArg :: String -> (E.Exp, Maybe VName) -> InternaliseM [SubExp]
-internaliseArg desc (arg, argdim) = do
-  arg' <- internaliseExp desc arg
-  case (arg', argdim) of
-    ([se], Just d) -> letBindNames [d] $ BasicOp $ SubExp se
-    _ -> return ()
-  return arg'
-
-subExpPrimType :: I.SubExp -> InternaliseM I.PrimType
-subExpPrimType = fmap I.elemType . subExpType
-
-generateCond :: E.Pattern -> [I.SubExp] -> InternaliseM (I.SubExp, [I.SubExp])
-generateCond orig_p orig_ses = do
-  (cmps, pertinent, _) <- compares orig_p orig_ses
-  cmp <- letSubExp "matches" =<< eAll cmps
-  return (cmp, pertinent)
-  where
-    -- Literals are always primitive values.
-    compares (E.PatternLit l t _) (se : ses) = do
-      e' <- case l of
-        PatLitPrim v -> pure $ constant $ internalisePrimValue v
-        PatLitInt x -> internaliseExp1 "constant" $ E.IntLit x t mempty
-        PatLitFloat x -> internaliseExp1 "constant" $ E.FloatLit x t mempty
-      t' <- subExpPrimType se
-      cmp <- letSubExp "match_lit" $ I.BasicOp $ I.CmpOp (I.CmpEq t') e' se
-      return ([cmp], [se], ses)
-    compares (E.PatternConstr c (Info (E.Scalar (E.Sum fs))) pats _) (se : ses) = do
-      (payload_ts, m) <- internaliseSumType $ M.map (map toStruct) fs
-      case M.lookup c m of
-        Just (i, payload_is) -> do
-          let i' = intConst Int8 $ toInteger i
-          let (payload_ses, ses') = splitAt (length payload_ts) ses
-          cmp <- letSubExp "match_constr" $ I.BasicOp $ I.CmpOp (I.CmpEq int8) i' se
-          (cmps, pertinent, _) <- comparesMany pats $ map (payload_ses !!) payload_is
-          return (cmp : cmps, pertinent, ses')
-        Nothing ->
-          error "generateCond: missing constructor"
-    compares (E.PatternConstr _ (Info t) _ _) _ =
-      error $ "generateCond: PatternConstr has nonsensical type: " ++ pretty t
-    compares (E.Id _ t loc) ses =
-      compares (E.Wildcard t loc) ses
-    compares (E.Wildcard (Info t) _) ses = do
-      n <- internalisedTypeSize $ E.toStruct t
-      let (id_ses, rest_ses) = splitAt n ses
-      return ([], id_ses, rest_ses)
-    compares (E.PatternParens pat _) ses =
-      compares pat ses
-    -- XXX: treat empty tuples and records as bool.
-    compares (E.TuplePattern [] loc) ses =
-      compares (E.Wildcard (Info $ E.Scalar $ E.Prim E.Bool) loc) ses
-    compares (E.RecordPattern [] loc) ses =
-      compares (E.Wildcard (Info $ E.Scalar $ E.Prim E.Bool) loc) ses
-    compares (E.TuplePattern pats _) ses =
-      comparesMany pats ses
-    compares (E.RecordPattern fs _) ses =
-      comparesMany (map snd $ E.sortFields $ M.fromList fs) ses
-    compares (E.PatternAscription pat _ _) ses =
-      compares pat ses
-    compares pat [] =
-      error $ "generateCond: No values left for pattern " ++ pretty pat
-
-    comparesMany [] ses = return ([], [], ses)
-    comparesMany (pat : pats) ses = do
-      (cmps1, pertinent1, ses') <- compares pat ses
-      (cmps2, pertinent2, ses'') <- comparesMany pats ses'
-      return
-        ( cmps1 <> cmps2,
-          pertinent1 <> pertinent2,
-          ses''
-        )
-
-generateCaseIf :: [I.SubExp] -> Case -> I.Body -> InternaliseM I.Exp
-generateCaseIf ses (CasePat p eCase _) bFail = do
-  (cond, pertinent) <- generateCond p ses
-  eCase' <- internalisePat' p pertinent eCase (internaliseBody "case")
-  eIf (eSubExp cond) (return eCase') (return bFail)
-
-internalisePat ::
-  String ->
-  E.Pattern ->
-  E.Exp ->
-  E.Exp ->
-  (E.Exp -> InternaliseM a) ->
-  InternaliseM a
-internalisePat desc p e body m = do
-  ses <- internaliseExp desc' e
-  internalisePat' p ses body m
-  where
-    desc' = case S.toList $ E.patternIdents p of
-      [v] -> baseString $ E.identName v
-      _ -> desc
-
-internalisePat' ::
-  E.Pattern ->
-  [I.SubExp] ->
-  E.Exp ->
-  (E.Exp -> InternaliseM a) ->
-  InternaliseM a
-internalisePat' p ses body m = do
-  ses_ts <- mapM subExpType ses
-  stmPattern p ses_ts $ \pat_names -> do
-    forM_ (zip pat_names ses) $ \(v, se) ->
-      letBindNames [v] $ I.BasicOp $ I.SubExp se
-    m body
-
-internaliseSlice ::
-  SrcLoc ->
-  [SubExp] ->
-  E.Slice ->
-  InternaliseM (I.Slice SubExp, Certificates)
-internaliseSlice loc dims (E.DimIndices idxs) = do
-  (idxs', oks, parts) <- unzip3 <$> zipWithM internaliseDimIndex dims idxs
-  ok <- letSubExp "index_ok" =<< eAll oks
-  let msg =
-        errorMsg $
-          ["Index ["] ++ intercalate [", "] parts
-            ++ ["] out of bounds for array of shape ["]
-            ++ intersperse "][" (map ErrorInt64 $ take (length idxs) dims)
-            ++ ["]."]
-  c <- assert "index_certs" ok msg loc
-  return (I.DimIndices idxs', c)
-
-internaliseDimIndex ::
-  SubExp ->
-  E.DimIndex ->
-  InternaliseM (I.DimIndex SubExp, SubExp, [ErrorMsgPart SubExp])
-internaliseDimIndex w (E.DimFix i) = do
-  (i', _) <- internaliseDimExp "i" i
-  let lowerBound =
-        I.BasicOp $
-          I.CmpOp (I.CmpSle I.Int64) (I.constant (0 :: I.Int64)) i'
-      upperBound =
-        I.BasicOp $
-          I.CmpOp (I.CmpSlt I.Int64) i' w
-  ok <- letSubExp "bounds_check" =<< eBinOp I.LogAnd (pure lowerBound) (pure upperBound)
-  return (I.DimFix i', ok, [ErrorInt64 i'])
-
--- Special-case an important common case that otherwise leads to horrible code.
-internaliseDimIndex
-  w
-  ( E.DimSlice
-      Nothing
-      Nothing
-      (Just (E.Negate (E.IntLit 1 _ _) _))
-    ) = do
-    w_minus_1 <-
-      letSubExp "w_minus_1" $
-        BasicOp $ I.BinOp (Sub Int64 I.OverflowWrap) w one
-    return
-      ( I.DimSlice w_minus_1 w $ intConst Int64 (-1),
-        constant True,
-        mempty
-      )
-    where
-      one = constant (1 :: Int64)
-internaliseDimIndex w (E.DimSlice i j s) = do
-  s' <- maybe (return one) (fmap fst . internaliseDimExp "s") s
-  s_sign <- letSubExp "s_sign" $ BasicOp $ I.UnOp (I.SSignum Int64) s'
-  backwards <- letSubExp "backwards" $ I.BasicOp $ I.CmpOp (I.CmpEq int64) s_sign negone
-  w_minus_1 <- letSubExp "w_minus_1" $ BasicOp $ I.BinOp (Sub Int64 I.OverflowWrap) w one
-  let i_def =
-        letSubExp "i_def" $
-          I.If
-            backwards
-            (resultBody [w_minus_1])
-            (resultBody [zero])
-            $ ifCommon [I.Prim int64]
-      j_def =
-        letSubExp "j_def" $
-          I.If
-            backwards
-            (resultBody [negone])
-            (resultBody [w])
-            $ ifCommon [I.Prim int64]
-  i' <- maybe i_def (fmap fst . internaliseDimExp "i") i
-  j' <- maybe j_def (fmap fst . internaliseDimExp "j") j
-  j_m_i <- letSubExp "j_m_i" $ BasicOp $ I.BinOp (Sub Int64 I.OverflowWrap) j' i'
-  -- Something like a division-rounding-up, but accomodating negative
-  -- operands.
-  let divRounding x y =
-        eBinOp
-          (SQuot Int64 Unsafe)
-          ( eBinOp
-              (Add Int64 I.OverflowWrap)
-              x
-              (eBinOp (Sub Int64 I.OverflowWrap) y (eSignum $ toExp s'))
-          )
-          y
-  n <- letSubExp "n" =<< divRounding (toExp j_m_i) (toExp s')
-
-  -- Bounds checks depend on whether we are slicing forwards or
-  -- backwards.  If forwards, we must check '0 <= i && i <= j'.  If
-  -- backwards, '-1 <= j && j <= i'.  In both cases, we check '0 <=
-  -- i+n*s && i+(n-1)*s < w'.  We only check if the slice is nonempty.
-  empty_slice <- letSubExp "empty_slice" $ I.BasicOp $ I.CmpOp (CmpEq int64) n zero
-
-  m <- letSubExp "m" $ I.BasicOp $ I.BinOp (Sub Int64 I.OverflowWrap) n one
-  m_t_s <- letSubExp "m_t_s" $ I.BasicOp $ I.BinOp (Mul Int64 I.OverflowWrap) m s'
-  i_p_m_t_s <- letSubExp "i_p_m_t_s" $ I.BasicOp $ I.BinOp (Add Int64 I.OverflowWrap) i' m_t_s
-  zero_leq_i_p_m_t_s <-
-    letSubExp "zero_leq_i_p_m_t_s" $
-      I.BasicOp $ I.CmpOp (I.CmpSle Int64) zero i_p_m_t_s
-  i_p_m_t_s_leq_w <-
-    letSubExp "i_p_m_t_s_leq_w" $
-      I.BasicOp $ I.CmpOp (I.CmpSle Int64) i_p_m_t_s w
-  i_p_m_t_s_lth_w <-
-    letSubExp "i_p_m_t_s_leq_w" $
-      I.BasicOp $ I.CmpOp (I.CmpSlt Int64) i_p_m_t_s w
-
-  zero_lte_i <- letSubExp "zero_lte_i" $ I.BasicOp $ I.CmpOp (I.CmpSle Int64) zero i'
-  i_lte_j <- letSubExp "i_lte_j" $ I.BasicOp $ I.CmpOp (I.CmpSle Int64) i' j'
-  forwards_ok <-
-    letSubExp "forwards_ok"
-      =<< eAll [zero_lte_i, zero_lte_i, i_lte_j, zero_leq_i_p_m_t_s, i_p_m_t_s_lth_w]
-
-  negone_lte_j <- letSubExp "negone_lte_j" $ I.BasicOp $ I.CmpOp (I.CmpSle Int64) negone j'
-  j_lte_i <- letSubExp "j_lte_i" $ I.BasicOp $ I.CmpOp (I.CmpSle Int64) j' i'
-  backwards_ok <-
-    letSubExp "backwards_ok"
-      =<< eAll
-        [negone_lte_j, negone_lte_j, j_lte_i, zero_leq_i_p_m_t_s, i_p_m_t_s_leq_w]
-
-  slice_ok <-
-    letSubExp "slice_ok" $
-      I.If
-        backwards
-        (resultBody [backwards_ok])
-        (resultBody [forwards_ok])
-        $ ifCommon [I.Prim I.Bool]
-  ok_or_empty <-
-    letSubExp "ok_or_empty" $
-      I.BasicOp $ I.BinOp I.LogOr empty_slice slice_ok
-
-  let parts = case (i, j, s) of
-        (_, _, Just {}) ->
-          [ maybe "" (const $ ErrorInt64 i') i,
-            ":",
-            maybe "" (const $ ErrorInt64 j') j,
-            ":",
-            ErrorInt64 s'
-          ]
-        (_, Just {}, _) ->
-          [ maybe "" (const $ ErrorInt64 i') i,
-            ":",
-            ErrorInt64 j'
-          ]
-            ++ maybe mempty (const [":", ErrorInt64 s']) s
-        (_, Nothing, Nothing) ->
-          [ErrorInt64 i', ":"]
-  return (I.DimSlice i' n s', ok_or_empty, parts)
-  where
-    zero = constant (0 :: Int64)
-    negone = constant (-1 :: Int64)
-    one = constant (1 :: Int64)
-
-internaliseScanOrReduce ::
-  String ->
-  String ->
-  (SubExp -> I.Lambda -> [SubExp] -> [VName] -> InternaliseM (SOAC SOACS)) ->
-  (E.Exp, E.Exp, E.Exp, SrcLoc) ->
-  InternaliseM [SubExp]
-internaliseScanOrReduce desc what f (lam, ne, arr, loc) = do
-  arrs <- internaliseExpToVars (what ++ "_arr") arr
-  nes <- internaliseExp (what ++ "_ne") ne
-  nes' <- forM (zip nes arrs) $ \(ne', arr') -> do
-    rowtype <- I.stripArray 1 <$> lookupType arr'
-    ensureShape
-      "Row shape of input array does not match shape of neutral element"
-      loc
-      rowtype
-      (what ++ "_ne_right_shape")
-      ne'
-  nests <- mapM I.subExpType nes'
-  arrts <- mapM lookupType arrs
-  lam' <- internaliseFoldLambda internaliseLambda lam nests arrts
-  w <- arraysSize 0 <$> mapM lookupType arrs
-  letTupExp' desc . I.Op =<< f w lam' nes' arrs
-
-internaliseHist ::
-  String ->
-  E.Exp ->
-  E.Exp ->
-  E.Exp ->
-  E.Exp ->
-  E.Exp ->
-  E.Exp ->
-  SrcLoc ->
-  InternaliseM [SubExp]
-internaliseHist desc rf hist op ne buckets img loc = do
-  rf' <- internaliseExp1 "hist_rf" rf
-  ne' <- internaliseExp "hist_ne" ne
-  hist' <- internaliseExpToVars "hist_hist" hist
-  buckets' <-
-    letExp "hist_buckets" . BasicOp . SubExp
-      =<< internaliseExp1 "hist_buckets" buckets
-  img' <- internaliseExpToVars "hist_img" img
-
-  -- reshape neutral element to have same size as the destination array
-  ne_shp <- forM (zip ne' hist') $ \(n, h) -> do
-    rowtype <- I.stripArray 1 <$> lookupType h
-    ensureShape
-      "Row shape of destination array does not match shape of neutral element"
-      loc
-      rowtype
-      "hist_ne_right_shape"
-      n
-  ne_ts <- mapM I.subExpType ne_shp
-  his_ts <- mapM lookupType hist'
-  op' <- internaliseFoldLambda internaliseLambda op ne_ts his_ts
-
-  -- reshape return type of bucket function to have same size as neutral element
-  -- (modulo the index)
-  bucket_param <- newParam "bucket_p" $ I.Prim int64
-  img_params <- mapM (newParam "img_p" . rowType) =<< mapM lookupType img'
-  let params = bucket_param : img_params
-      rettype = I.Prim int64 : ne_ts
-      body = mkBody mempty $ map (I.Var . paramName) params
-  body' <-
-    localScope (scopeOfLParams params) $
-      ensureResultShape
-        "Row shape of value array does not match row shape of hist target"
-        (srclocOf img)
-        rettype
-        body
-
-  -- get sizes of histogram and image arrays
-  w_hist <- arraysSize 0 <$> mapM lookupType hist'
-  w_img <- arraysSize 0 <$> mapM lookupType img'
-
-  -- Generate an assertion and reshapes to ensure that buckets' and
-  -- img' are the same size.
-  b_shape <- I.arrayShape <$> lookupType buckets'
-  let b_w = shapeSize 0 b_shape
-  cmp <- letSubExp "bucket_cmp" $ I.BasicOp $ I.CmpOp (I.CmpEq I.int64) b_w w_img
-  c <-
-    assert
-      "bucket_cert"
-      cmp
-      "length of index and value array does not match"
-      loc
-  buckets'' <-
-    certifying c $
-      letExp (baseString buckets') $
-        I.BasicOp $ I.Reshape (reshapeOuter [DimCoercion w_img] 1 b_shape) buckets'
-
-  letTupExp' desc $
-    I.Op $
-      I.Hist w_img [HistOp w_hist rf' hist' ne_shp op'] (I.Lambda params body' rettype) $ buckets'' : img'
-
-internaliseStreamMap ::
-  String ->
-  StreamOrd ->
-  E.Exp ->
-  E.Exp ->
-  InternaliseM [SubExp]
-internaliseStreamMap desc o lam arr = do
-  arrs <- internaliseExpToVars "stream_input" arr
-  lam' <- internaliseStreamMapLambda internaliseLambda lam $ map I.Var arrs
-  w <- arraysSize 0 <$> mapM lookupType arrs
-  let form = I.Parallel o Commutative (I.Lambda [] (mkBody mempty []) [])
-  letTupExp' desc $ I.Op $ I.Stream w arrs form [] lam'
-
-internaliseStreamRed ::
-  String ->
-  StreamOrd ->
-  Commutativity ->
-  E.Exp ->
-  E.Exp ->
-  E.Exp ->
-  InternaliseM [SubExp]
-internaliseStreamRed desc o comm lam0 lam arr = do
-  arrs <- internaliseExpToVars "stream_input" arr
-  rowts <- mapM (fmap I.rowType . lookupType) arrs
-  (lam_params, lam_body) <-
-    internaliseStreamLambda internaliseLambda lam rowts
-  let (chunk_param, _, lam_val_params) =
-        partitionChunkedFoldParameters 0 lam_params
-
-  -- Synthesize neutral elements by applying the fold function
-  -- to an empty chunk.
-  letBindNames [I.paramName chunk_param] $
-    I.BasicOp $ I.SubExp $ constant (0 :: Int64)
-  forM_ lam_val_params $ \p ->
-    letBindNames [I.paramName p] $
-      I.BasicOp $
-        I.Scratch (I.elemType $ I.paramType p) $
-          I.arrayDims $ I.paramType p
-  nes <- bodyBind =<< renameBody lam_body
-
-  nes_ts <- mapM I.subExpType nes
-  outsz <- arraysSize 0 <$> mapM lookupType arrs
-  let acc_arr_tps = [I.arrayOf t (I.Shape [outsz]) NoUniqueness | t <- nes_ts]
-  lam0' <- internaliseFoldLambda internaliseLambda lam0 nes_ts acc_arr_tps
-
-  let lam0_acc_params = take (length nes) $ I.lambdaParams lam0'
-  lam_acc_params <- forM lam0_acc_params $ \p -> do
-    name <- newVName $ baseString $ I.paramName p
-    return p {I.paramName = name}
-
-  -- Make sure the chunk size parameter comes first.
-  let lam_params' = chunk_param : lam_acc_params ++ lam_val_params
-
-  body_with_lam0 <-
-    ensureResultShape
-      "shape of result does not match shape of initial value"
-      (srclocOf lam0)
-      nes_ts
-      <=< insertStmsM
-      $ localScope (scopeOfLParams lam_params') $ do
-        lam_res <- bodyBind lam_body
-        lam_res' <-
-          ensureArgShapes
-            "shape of chunk function result does not match shape of initial value"
-            (srclocOf lam)
-            []
-            (map I.typeOf $ I.lambdaParams lam0')
-            lam_res
-        new_lam_res <-
-          eLambda lam0' $
-            map eSubExp $
-              map (I.Var . paramName) lam_acc_params ++ lam_res'
-        return $ resultBody new_lam_res
-
-  let form = I.Parallel o comm lam0'
-      lam' =
-        I.Lambda
-          { lambdaParams = lam_params',
-            lambdaBody = body_with_lam0,
-            lambdaReturnType = nes_ts
-          }
-  w <- arraysSize 0 <$> mapM lookupType arrs
-  letTupExp' desc $ I.Op $ I.Stream w arrs form nes lam'
-
-internaliseStreamAcc ::
-  String ->
-  E.Exp ->
-  Maybe (E.Exp, E.Exp) ->
-  E.Exp ->
-  E.Exp ->
-  InternaliseM [SubExp]
-internaliseStreamAcc desc dest op lam bs = do
-  dest' <- internaliseExpToVars "scatter_dest" dest
-  bs' <- internaliseExpToVars "scatter_input" bs
-
-  acc_cert_v <- newVName "acc_cert"
-  dest_ts <- mapM lookupType dest'
-  let dest_w = arraysSize 0 dest_ts
-      acc_t = Acc acc_cert_v (Shape [dest_w]) (map rowType dest_ts) NoUniqueness
-  acc_p <- newParam "acc_p" acc_t
-  withacc_lam <- mkLambda [Param acc_cert_v (I.Prim I.Unit), acc_p] $ do
-    lam' <-
-      internaliseMapLambda internaliseLambda lam $
-        map I.Var $ paramName acc_p : bs'
-    w <- arraysSize 0 <$> mapM lookupType bs'
-    letTupExp' "acc_res" $ I.Op $ I.Screma w (paramName acc_p : bs') (I.mapSOAC lam')
-
-  op' <-
-    case op of
-      Just (op_lam, ne) -> do
-        ne' <- internaliseExp "hist_ne" ne
-        ne_ts <- mapM I.subExpType ne'
-        (lam_params, lam_body, lam_rettype) <-
-          internaliseLambda op_lam $ ne_ts ++ ne_ts
-        idxp <- newParam "idx" $ I.Prim int64
-        let op_lam' = I.Lambda (idxp : lam_params) lam_body lam_rettype
-        return $ Just (op_lam', ne')
-      Nothing ->
-        return Nothing
-
-  destw <- arraysSize 0 <$> mapM lookupType dest'
-  fmap (map I.Var) $
-    letTupExp desc $ WithAcc [(Shape [destw], dest', op')] withacc_lam
-
-internaliseExp1 :: String -> E.Exp -> InternaliseM I.SubExp
-internaliseExp1 desc e = do
-  vs <- internaliseExp desc e
-  case vs of
-    [se] -> return se
-    _ -> error "Internalise.internaliseExp1: was passed not just a single subexpression"
-
--- | Promote to dimension type as appropriate for the original type.
--- Also return original type.
-internaliseDimExp :: String -> E.Exp -> InternaliseM (I.SubExp, IntType)
-internaliseDimExp s e = do
-  e' <- internaliseExp1 s e
-  case E.typeOf e of
-    E.Scalar (E.Prim (Signed it)) -> (,it) <$> asIntS Int64 e'
-    _ -> error "internaliseDimExp: bad type"
-
-internaliseExpToVars :: String -> E.Exp -> InternaliseM [I.VName]
-internaliseExpToVars desc e =
-  mapM asIdent =<< internaliseExp desc e
-  where
-    asIdent (I.Var v) = return v
-    asIdent se = letExp desc $ I.BasicOp $ I.SubExp se
-
-internaliseOperation ::
-  String ->
-  E.Exp ->
-  (I.VName -> InternaliseM I.BasicOp) ->
-  InternaliseM [I.SubExp]
-internaliseOperation s e op = do
-  vs <- internaliseExpToVars s e
-  letSubExps s =<< mapM (fmap I.BasicOp . op) vs
-
-certifyingNonzero ::
-  SrcLoc ->
-  IntType ->
-  SubExp ->
-  InternaliseM a ->
-  InternaliseM a
-certifyingNonzero loc t x m = do
-  zero <-
-    letSubExp "zero" $
-      I.BasicOp $
-        CmpOp (CmpEq (IntType t)) x (intConst t 0)
-  nonzero <- letSubExp "nonzero" $ I.BasicOp $ UnOp Not zero
-  c <- assert "nonzero_cert" nonzero "division by zero" loc
-  certifying c m
-
-certifyingNonnegative ::
-  SrcLoc ->
-  IntType ->
-  SubExp ->
-  InternaliseM a ->
-  InternaliseM a
-certifyingNonnegative loc t x m = do
-  nonnegative <-
-    letSubExp "nonnegative" $
-      I.BasicOp $
-        CmpOp (CmpSle t) (intConst t 0) x
-  c <- assert "nonzero_cert" nonnegative "negative exponent" loc
-  certifying c m
-
-internaliseBinOp ::
-  SrcLoc ->
-  String ->
-  E.BinOp ->
-  I.SubExp ->
-  I.SubExp ->
-  E.PrimType ->
-  E.PrimType ->
-  InternaliseM [I.SubExp]
-internaliseBinOp _ desc E.Plus x y (E.Signed t) _ =
-  simpleBinOp desc (I.Add t I.OverflowWrap) x y
-internaliseBinOp _ desc E.Plus x y (E.Unsigned t) _ =
-  simpleBinOp desc (I.Add t I.OverflowWrap) x y
-internaliseBinOp _ desc E.Plus x y (E.FloatType t) _ =
-  simpleBinOp desc (I.FAdd t) x y
-internaliseBinOp _ desc E.Minus x y (E.Signed t) _ =
-  simpleBinOp desc (I.Sub t I.OverflowWrap) x y
-internaliseBinOp _ desc E.Minus x y (E.Unsigned t) _ =
-  simpleBinOp desc (I.Sub t I.OverflowWrap) x y
-internaliseBinOp _ desc E.Minus x y (E.FloatType t) _ =
-  simpleBinOp desc (I.FSub t) x y
-internaliseBinOp _ desc E.Times x y (E.Signed t) _ =
-  simpleBinOp desc (I.Mul t I.OverflowWrap) x y
-internaliseBinOp _ desc E.Times x y (E.Unsigned t) _ =
-  simpleBinOp desc (I.Mul t I.OverflowWrap) x y
-internaliseBinOp _ desc E.Times x y (E.FloatType t) _ =
-  simpleBinOp desc (I.FMul t) x y
-internaliseBinOp loc desc E.Divide x y (E.Signed t) _ =
-  certifyingNonzero loc t y $
-    simpleBinOp desc (I.SDiv t I.Unsafe) x y
-internaliseBinOp loc desc E.Divide x y (E.Unsigned t) _ =
-  certifyingNonzero loc t y $
-    simpleBinOp desc (I.UDiv t I.Unsafe) x y
-internaliseBinOp _ desc E.Divide x y (E.FloatType t) _ =
-  simpleBinOp desc (I.FDiv t) x y
-internaliseBinOp _ desc E.Pow x y (E.FloatType t) _ =
-  simpleBinOp desc (I.FPow t) x y
-internaliseBinOp loc desc E.Pow x y (E.Signed t) _ =
-  certifyingNonnegative loc t y $
-    simpleBinOp desc (I.Pow t) x y
-internaliseBinOp _ desc E.Pow x y (E.Unsigned t) _ =
-  simpleBinOp desc (I.Pow t) x y
-internaliseBinOp loc desc E.Mod x y (E.Signed t) _ =
-  certifyingNonzero loc t y $
-    simpleBinOp desc (I.SMod t I.Unsafe) x y
-internaliseBinOp loc desc E.Mod x y (E.Unsigned t) _ =
-  certifyingNonzero loc t y $
-    simpleBinOp desc (I.UMod t I.Unsafe) x y
-internaliseBinOp _ desc E.Mod x y (E.FloatType t) _ =
-  simpleBinOp desc (I.FMod t) x y
-internaliseBinOp loc desc E.Quot x y (E.Signed t) _ =
-  certifyingNonzero loc t y $
-    simpleBinOp desc (I.SQuot t I.Unsafe) x y
-internaliseBinOp loc desc E.Quot x y (E.Unsigned t) _ =
-  certifyingNonzero loc t y $
-    simpleBinOp desc (I.UDiv t I.Unsafe) x y
-internaliseBinOp loc desc E.Rem x y (E.Signed t) _ =
-  certifyingNonzero loc t y $
-    simpleBinOp desc (I.SRem t I.Unsafe) x y
-internaliseBinOp loc desc E.Rem x y (E.Unsigned t) _ =
-  certifyingNonzero loc t y $
-    simpleBinOp desc (I.UMod t I.Unsafe) x y
-internaliseBinOp _ desc E.ShiftR x y (E.Signed t) _ =
-  simpleBinOp desc (I.AShr t) x y
-internaliseBinOp _ desc E.ShiftR x y (E.Unsigned t) _ =
-  simpleBinOp desc (I.LShr t) x y
-internaliseBinOp _ desc E.ShiftL x y (E.Signed t) _ =
-  simpleBinOp desc (I.Shl t) x y
-internaliseBinOp _ desc E.ShiftL x y (E.Unsigned t) _ =
-  simpleBinOp desc (I.Shl t) x y
-internaliseBinOp _ desc E.Band x y (E.Signed t) _ =
-  simpleBinOp desc (I.And t) x y
-internaliseBinOp _ desc E.Band x y (E.Unsigned t) _ =
-  simpleBinOp desc (I.And t) x y
-internaliseBinOp _ desc E.Xor x y (E.Signed t) _ =
-  simpleBinOp desc (I.Xor t) x y
-internaliseBinOp _ desc E.Xor x y (E.Unsigned t) _ =
-  simpleBinOp desc (I.Xor t) x y
-internaliseBinOp _ desc E.Bor x y (E.Signed t) _ =
-  simpleBinOp desc (I.Or t) x y
-internaliseBinOp _ desc E.Bor x y (E.Unsigned t) _ =
-  simpleBinOp desc (I.Or t) x y
-internaliseBinOp _ desc E.Equal x y t _ =
-  simpleCmpOp desc (I.CmpEq $ internalisePrimType t) x y
-internaliseBinOp _ desc E.NotEqual x y t _ = do
-  eq <- letSubExp (desc ++ "true") $ I.BasicOp $ I.CmpOp (I.CmpEq $ internalisePrimType t) x y
-  fmap pure $ letSubExp desc $ I.BasicOp $ I.UnOp I.Not eq
-internaliseBinOp _ desc E.Less x y (E.Signed t) _ =
-  simpleCmpOp desc (I.CmpSlt t) x y
-internaliseBinOp _ desc E.Less x y (E.Unsigned t) _ =
-  simpleCmpOp desc (I.CmpUlt t) x y
-internaliseBinOp _ desc E.Leq x y (E.Signed t) _ =
-  simpleCmpOp desc (I.CmpSle t) x y
-internaliseBinOp _ desc E.Leq x y (E.Unsigned t) _ =
-  simpleCmpOp desc (I.CmpUle t) x y
-internaliseBinOp _ desc E.Greater x y (E.Signed t) _ =
-  simpleCmpOp desc (I.CmpSlt t) y x -- Note the swapped x and y
-internaliseBinOp _ desc E.Greater x y (E.Unsigned t) _ =
-  simpleCmpOp desc (I.CmpUlt t) y x -- Note the swapped x and y
-internaliseBinOp _ desc E.Geq x y (E.Signed t) _ =
-  simpleCmpOp desc (I.CmpSle t) y x -- Note the swapped x and y
-internaliseBinOp _ desc E.Geq x y (E.Unsigned t) _ =
-  simpleCmpOp desc (I.CmpUle t) y x -- Note the swapped x and y
-internaliseBinOp _ desc E.Less x y (E.FloatType t) _ =
-  simpleCmpOp desc (I.FCmpLt t) x y
-internaliseBinOp _ desc E.Leq x y (E.FloatType t) _ =
-  simpleCmpOp desc (I.FCmpLe t) x y
-internaliseBinOp _ desc E.Greater x y (E.FloatType t) _ =
-  simpleCmpOp desc (I.FCmpLt t) y x -- Note the swapped x and y
-internaliseBinOp _ desc E.Geq x y (E.FloatType t) _ =
-  simpleCmpOp desc (I.FCmpLe t) y x -- Note the swapped x and y
-
--- Relational operators for booleans.
-internaliseBinOp _ desc E.Less x y E.Bool _ =
-  simpleCmpOp desc I.CmpLlt x y
-internaliseBinOp _ desc E.Leq x y E.Bool _ =
-  simpleCmpOp desc I.CmpLle x y
-internaliseBinOp _ desc E.Greater x y E.Bool _ =
-  simpleCmpOp desc I.CmpLlt y x -- Note the swapped x and y
-internaliseBinOp _ desc E.Geq x y E.Bool _ =
-  simpleCmpOp desc I.CmpLle y x -- Note the swapped x and y
-internaliseBinOp _ _ op _ _ t1 t2 =
-  error $
-    "Invalid binary operator " ++ pretty op
-      ++ " with operand types "
-      ++ pretty t1
-      ++ ", "
-      ++ pretty t2
-
-simpleBinOp ::
-  String ->
-  I.BinOp ->
-  I.SubExp ->
-  I.SubExp ->
-  InternaliseM [I.SubExp]
-simpleBinOp desc bop x y =
-  letTupExp' desc $ I.BasicOp $ I.BinOp bop x y
-
-simpleCmpOp ::
-  String ->
-  I.CmpOp ->
-  I.SubExp ->
-  I.SubExp ->
-  InternaliseM [I.SubExp]
-simpleCmpOp desc op x y =
-  letTupExp' desc $ I.BasicOp $ I.CmpOp op x y
-
-findFuncall ::
-  E.AppExp ->
-  InternaliseM
-    ( E.QualName VName,
-      [(E.Exp, Maybe VName)]
-    )
-findFuncall (E.Apply f arg (Info (_, argext)) _)
-  | E.AppExp f_e _ <- f = do
-    (fname, args) <- findFuncall f_e
-    return (fname, args ++ [(arg, argext)])
-  | E.Var fname _ _ <- f =
-    return (fname, [(arg, argext)])
-findFuncall e =
-  error $ "Invalid function expression in application: " ++ pretty e
-
--- The type of a body.  Watch out: this only works for the degenerate
--- case where the body does not already return its context.
-bodyExtType :: Body -> InternaliseM [ExtType]
-bodyExtType (Body _ stms res) =
-  existentialiseExtTypes (M.keys stmsscope) . staticShapes
-    <$> extendedScope (traverse subExpType res) stmsscope
-  where
-    stmsscope = scopeOf stms
-
-internaliseLambda :: InternaliseLambda
-internaliseLambda (E.Parens e _) rowtypes =
-  internaliseLambda e rowtypes
-internaliseLambda (E.Lambda params body _ (Info (_, rettype)) _) rowtypes =
-  bindingLambdaParams params rowtypes $ \params' -> do
-    body' <- internaliseBody "lam" body
-    rettype' <- internaliseLambdaReturnType rettype =<< bodyExtType body'
-    return (params', body', rettype')
-internaliseLambda e _ = error $ "internaliseLambda: unexpected expression:\n" ++ pretty e
-
--- | Some operators and functions are overloaded or otherwise special
--- - we detect and treat them here.
-isOverloadedFunction ::
-  E.QualName VName ->
-  [E.Exp] ->
-  SrcLoc ->
-  Maybe (String -> InternaliseM [SubExp])
-isOverloadedFunction qname args loc = do
-  guard $ baseTag (qualLeaf qname) <= maxIntrinsicTag
-  let handlers =
-        [ handleSign,
-          handleIntrinsicOps,
-          handleOps,
-          handleSOACs,
-          handleAccs,
-          handleRest
-        ]
-  msum [h args $ baseString $ qualLeaf qname | h <- handlers]
-  where
-    handleSign [x] "sign_i8" = Just $ toSigned I.Int8 x
-    handleSign [x] "sign_i16" = Just $ toSigned I.Int16 x
-    handleSign [x] "sign_i32" = Just $ toSigned I.Int32 x
-    handleSign [x] "sign_i64" = Just $ toSigned I.Int64 x
-    handleSign [x] "unsign_i8" = Just $ toUnsigned I.Int8 x
-    handleSign [x] "unsign_i16" = Just $ toUnsigned I.Int16 x
-    handleSign [x] "unsign_i32" = Just $ toUnsigned I.Int32 x
-    handleSign [x] "unsign_i64" = Just $ toUnsigned I.Int64 x
-    handleSign _ _ = Nothing
-
-    handleIntrinsicOps [x] s
-      | Just unop <- find ((== s) . pretty) allUnOps = Just $ \desc -> do
-        x' <- internaliseExp1 "x" x
-        fmap pure $ letSubExp desc $ I.BasicOp $ I.UnOp unop x'
-    handleIntrinsicOps [TupLit [x, y] _] s
-      | Just bop <- find ((== s) . pretty) allBinOps = Just $ \desc -> do
-        x' <- internaliseExp1 "x" x
-        y' <- internaliseExp1 "y" y
-        fmap pure $ letSubExp desc $ I.BasicOp $ I.BinOp bop x' y'
-      | Just cmp <- find ((== s) . pretty) allCmpOps = Just $ \desc -> do
-        x' <- internaliseExp1 "x" x
-        y' <- internaliseExp1 "y" y
-        fmap pure $ letSubExp desc $ I.BasicOp $ I.CmpOp cmp x' y'
-    handleIntrinsicOps [x] s
-      | Just conv <- find ((== s) . pretty) allConvOps = Just $ \desc -> do
-        x' <- internaliseExp1 "x" x
-        fmap pure $ letSubExp desc $ I.BasicOp $ I.ConvOp conv x'
-    handleIntrinsicOps _ _ = Nothing
-
-    -- Short-circuiting operators are magical.
-    handleOps [x, y] "&&" = Just $ \desc ->
-      internaliseExp desc $
-        E.AppExp
-          (E.If x y (E.Literal (E.BoolValue False) mempty) mempty)
-          (Info $ AppRes (E.Scalar $ E.Prim E.Bool) [])
-    handleOps [x, y] "||" = Just $ \desc ->
-      internaliseExp desc $
-        E.AppExp
-          (E.If x (E.Literal (E.BoolValue True) mempty) y mempty)
-          (Info $ AppRes (E.Scalar $ E.Prim E.Bool) [])
-    -- Handle equality and inequality specially, to treat the case of
-    -- arrays.
-    handleOps [xe, ye] op
-      | Just cmp_f <- isEqlOp op = Just $ \desc -> do
-        xe' <- internaliseExp "x" xe
-        ye' <- internaliseExp "y" ye
-        rs <- zipWithM (doComparison desc) xe' ye'
-        cmp_f desc =<< letSubExp "eq" =<< eAll rs
-      where
-        isEqlOp "!=" = Just $ \desc eq ->
-          letTupExp' desc $ I.BasicOp $ I.UnOp I.Not eq
-        isEqlOp "==" = Just $ \_ eq ->
-          return [eq]
-        isEqlOp _ = Nothing
-
-        doComparison desc x y = do
-          x_t <- I.subExpType x
-          y_t <- I.subExpType y
-          case x_t of
-            I.Prim t -> letSubExp desc $ I.BasicOp $ I.CmpOp (I.CmpEq t) x y
-            _ -> do
-              let x_dims = I.arrayDims x_t
-                  y_dims = I.arrayDims y_t
-              dims_match <- forM (zip x_dims y_dims) $ \(x_dim, y_dim) ->
-                letSubExp "dim_eq" $ I.BasicOp $ I.CmpOp (I.CmpEq int64) x_dim y_dim
-              shapes_match <- letSubExp "shapes_match" =<< eAll dims_match
-              compare_elems_body <- runBodyBinder $ do
-                -- Flatten both x and y.
-                x_num_elems <-
-                  letSubExp "x_num_elems"
-                    =<< foldBinOp (I.Mul Int64 I.OverflowUndef) (constant (1 :: Int64)) x_dims
-                x' <- letExp "x" $ I.BasicOp $ I.SubExp x
-                y' <- letExp "x" $ I.BasicOp $ I.SubExp y
-                x_flat <- letExp "x_flat" $ I.BasicOp $ I.Reshape [I.DimNew x_num_elems] x'
-                y_flat <- letExp "y_flat" $ I.BasicOp $ I.Reshape [I.DimNew x_num_elems] y'
-
-                -- Compare the elements.
-                cmp_lam <- cmpOpLambda $ I.CmpEq (elemType x_t)
-                cmps <-
-                  letExp "cmps" $
-                    I.Op $
-                      I.Screma x_num_elems [x_flat, y_flat] (I.mapSOAC cmp_lam)
-
-                -- Check that all were equal.
-                and_lam <- binOpLambda I.LogAnd I.Bool
-                reduce <- I.reduceSOAC [Reduce Commutative and_lam [constant True]]
-                all_equal <- letSubExp "all_equal" $ I.Op $ I.Screma x_num_elems [cmps] reduce
-                return $ resultBody [all_equal]
-
-              letSubExp "arrays_equal" $
-                I.If shapes_match compare_elems_body (resultBody [constant False]) $
-                  ifCommon [I.Prim I.Bool]
-    handleOps [x, y] name
-      | Just bop <- find ((name ==) . pretty) [minBound .. maxBound :: E.BinOp] =
-        Just $ \desc -> do
-          x' <- internaliseExp1 "x" x
-          y' <- internaliseExp1 "y" y
-          case (E.typeOf x, E.typeOf y) of
-            (E.Scalar (E.Prim t1), E.Scalar (E.Prim t2)) ->
-              internaliseBinOp loc desc bop x' y' t1 t2
-            _ -> error "Futhark.Internalise.internaliseExp: non-primitive type in BinOp."
-    handleOps _ _ = Nothing
-
-    handleSOACs [TupLit [lam, arr] _] "map" = Just $ \desc -> do
-      arr' <- internaliseExpToVars "map_arr" arr
-      lam' <- internaliseMapLambda internaliseLambda lam $ map I.Var arr'
-      w <- arraysSize 0 <$> mapM lookupType arr'
-      letTupExp' desc $
-        I.Op $
-          I.Screma w arr' (I.mapSOAC lam')
-    handleSOACs [TupLit [k, lam, arr] _] "partition" = do
-      k' <- fromIntegral <$> fromInt32 k
-      Just $ \_desc -> do
-        arrs <- internaliseExpToVars "partition_input" arr
-        lam' <- internalisePartitionLambda internaliseLambda k' lam $ map I.Var arrs
-        uncurry (++) <$> partitionWithSOACS (fromIntegral k') lam' arrs
-      where
-        fromInt32 (Literal (SignedValue (Int32Value k')) _) = Just k'
-        fromInt32 (IntLit k' (Info (E.Scalar (E.Prim (Signed Int32)))) _) = Just $ fromInteger k'
-        fromInt32 _ = Nothing
-    handleSOACs [TupLit [lam, ne, arr] _] "reduce" = Just $ \desc ->
-      internaliseScanOrReduce desc "reduce" reduce (lam, ne, arr, loc)
-      where
-        reduce w red_lam nes arrs =
-          I.Screma w arrs
-            <$> I.reduceSOAC [Reduce Noncommutative red_lam nes]
-    handleSOACs [TupLit [lam, ne, arr] _] "reduce_comm" = Just $ \desc ->
-      internaliseScanOrReduce desc "reduce" reduce (lam, ne, arr, loc)
-      where
-        reduce w red_lam nes arrs =
-          I.Screma w arrs
-            <$> I.reduceSOAC [Reduce Commutative red_lam nes]
-    handleSOACs [TupLit [lam, ne, arr] _] "scan" = Just $ \desc ->
-      internaliseScanOrReduce desc "scan" reduce (lam, ne, arr, loc)
-      where
-        reduce w scan_lam nes arrs =
-          I.Screma w arrs <$> I.scanSOAC [Scan scan_lam nes]
-    handleSOACs [TupLit [op, f, arr] _] "reduce_stream" = Just $ \desc ->
-      internaliseStreamRed desc InOrder Noncommutative op f arr
-    handleSOACs [TupLit [op, f, arr] _] "reduce_stream_per" = Just $ \desc ->
-      internaliseStreamRed desc Disorder Commutative op f arr
-    handleSOACs [TupLit [f, arr] _] "map_stream" = Just $ \desc ->
-      internaliseStreamMap desc InOrder f arr
-    handleSOACs [TupLit [f, arr] _] "map_stream_per" = Just $ \desc ->
-      internaliseStreamMap desc Disorder f arr
-    handleSOACs [TupLit [rf, dest, op, ne, buckets, img] _] "hist" = Just $ \desc ->
-      internaliseHist desc rf dest op ne buckets img loc
-    handleSOACs _ _ = Nothing
-
-    handleAccs [TupLit [dest, f, bs] _] "scatter_stream" = Just $ \desc ->
-      internaliseStreamAcc desc dest Nothing f bs
-    handleAccs [TupLit [dest, op, ne, f, bs] _] "hist_stream" = Just $ \desc ->
-      internaliseStreamAcc desc dest (Just (op, ne)) f bs
-    handleAccs [TupLit [acc, i, v] _] "acc_write" = Just $ \desc -> do
-      acc' <- head <$> internaliseExpToVars "acc" acc
-      i' <- internaliseExp1 "acc_i" i
-      vs <- internaliseExp "acc_v" v
-      fmap pure $ letSubExp desc $ BasicOp $ UpdateAcc acc' [i'] vs
-    handleAccs _ _ = Nothing
-
-    handleRest [x] "!" = Just $ complementF x
-    handleRest [x] "opaque" = Just $ \desc ->
-      mapM (letSubExp desc . BasicOp . Opaque) =<< internaliseExp "opaque_arg" x
-    handleRest [E.TupLit [a, si, v] _] "scatter" = Just $ scatterF 1 a si v
-    handleRest [E.TupLit [a, si, v] _] "scatter_2d" = Just $ scatterF 2 a si v
-    handleRest [E.TupLit [a, si, v] _] "scatter_3d" = Just $ scatterF 3 a si v
-    handleRest [E.TupLit [n, m, arr] _] "unflatten" = Just $ \desc -> do
-      arrs <- internaliseExpToVars "unflatten_arr" arr
-      n' <- internaliseExp1 "n" n
-      m' <- internaliseExp1 "m" m
-      -- The unflattened dimension needs to have the same number of elements
-      -- as the original dimension.
-      old_dim <- I.arraysSize 0 <$> mapM lookupType arrs
-      dim_ok <-
-        letSubExp "dim_ok"
-          =<< eCmpOp
-            (I.CmpEq I.int64)
-            (eBinOp (I.Mul Int64 I.OverflowUndef) (eSubExp n') (eSubExp m'))
-            (eSubExp old_dim)
-      dim_ok_cert <-
-        assert
-          "dim_ok_cert"
-          dim_ok
-          "new shape has different number of elements than old shape"
-          loc
-      certifying dim_ok_cert $
-        forM arrs $ \arr' -> do
-          arr_t <- lookupType arr'
-          letSubExp desc $
-            I.BasicOp $
-              I.Reshape (reshapeOuter [DimNew n', DimNew m'] 1 $ I.arrayShape arr_t) arr'
-    handleRest [arr] "flatten" = Just $ \desc -> do
-      arrs <- internaliseExpToVars "flatten_arr" arr
-      forM arrs $ \arr' -> do
-        arr_t <- lookupType arr'
-        let n = arraySize 0 arr_t
-            m = arraySize 1 arr_t
-        k <- letSubExp "flat_dim" $ I.BasicOp $ I.BinOp (Mul Int64 I.OverflowUndef) n m
-        letSubExp desc $
-          I.BasicOp $
-            I.Reshape (reshapeOuter [DimNew k] 2 $ I.arrayShape arr_t) arr'
-    handleRest [TupLit [x, y] _] "concat" = Just $ \desc -> do
-      xs <- internaliseExpToVars "concat_x" x
-      ys <- internaliseExpToVars "concat_y" y
-      outer_size <- arraysSize 0 <$> mapM lookupType xs
-      let sumdims xsize ysize =
-            letSubExp "conc_tmp" $
-              I.BasicOp $
-                I.BinOp (I.Add I.Int64 I.OverflowUndef) xsize ysize
-      ressize <-
-        foldM sumdims outer_size
-          =<< mapM (fmap (arraysSize 0) . mapM lookupType) [ys]
-
-      let conc xarr yarr =
-            I.BasicOp $ I.Concat 0 xarr [yarr] ressize
-      letSubExps desc $ zipWith conc xs ys
-    handleRest [TupLit [offset, e] _] "rotate" = Just $ \desc -> do
-      offset' <- internaliseExp1 "rotation_offset" offset
-      internaliseOperation desc e $ \v -> do
-        r <- I.arrayRank <$> lookupType v
-        let zero = intConst Int64 0
-            offsets = offset' : replicate (r -1) zero
-        return $ I.Rotate offsets v
-    handleRest [e] "transpose" = Just $ \desc ->
-      internaliseOperation desc e $ \v -> do
-        r <- I.arrayRank <$> lookupType v
-        return $ I.Rearrange ([1, 0] ++ [2 .. r -1]) v
-    handleRest [TupLit [x, y] _] "zip" = Just $ \desc ->
-      mapM (letSubExp "zip_copy" . BasicOp . Copy)
-        =<< ( (++)
-                <$> internaliseExpToVars (desc ++ "_zip_x") x
-                <*> internaliseExpToVars (desc ++ "_zip_y") y
-            )
-    handleRest [x] "unzip" = Just $ flip internaliseExp x
-    handleRest [x] "trace" = Just $ flip internaliseExp x
-    handleRest [x] "break" = Just $ flip internaliseExp x
-    handleRest _ _ = Nothing
-
-    toSigned int_to e desc = do
-      e' <- internaliseExp1 "trunc_arg" e
-      case E.typeOf e of
-        E.Scalar (E.Prim E.Bool) ->
-          letTupExp' desc $
-            I.If
-              e'
-              (resultBody [intConst int_to 1])
-              (resultBody [intConst int_to 0])
-              $ ifCommon [I.Prim $ I.IntType int_to]
-        E.Scalar (E.Prim (E.Signed int_from)) ->
-          letTupExp' desc $ I.BasicOp $ I.ConvOp (I.SExt int_from int_to) e'
-        E.Scalar (E.Prim (E.Unsigned int_from)) ->
-          letTupExp' desc $ I.BasicOp $ I.ConvOp (I.ZExt int_from int_to) e'
-        E.Scalar (E.Prim (E.FloatType float_from)) ->
-          letTupExp' desc $ I.BasicOp $ I.ConvOp (I.FPToSI float_from int_to) e'
-        _ -> error "Futhark.Internalise: non-numeric type in ToSigned"
-
-    toUnsigned int_to e desc = do
-      e' <- internaliseExp1 "trunc_arg" e
-      case E.typeOf e of
-        E.Scalar (E.Prim E.Bool) ->
-          letTupExp' desc $
-            I.If
-              e'
-              (resultBody [intConst int_to 1])
-              (resultBody [intConst int_to 0])
-              $ ifCommon [I.Prim $ I.IntType int_to]
-        E.Scalar (E.Prim (E.Signed int_from)) ->
-          letTupExp' desc $ I.BasicOp $ I.ConvOp (I.ZExt int_from int_to) e'
-        E.Scalar (E.Prim (E.Unsigned int_from)) ->
-          letTupExp' desc $ I.BasicOp $ I.ConvOp (I.ZExt int_from int_to) e'
-        E.Scalar (E.Prim (E.FloatType float_from)) ->
-          letTupExp' desc $ I.BasicOp $ I.ConvOp (I.FPToUI float_from int_to) e'
-        _ -> error "Futhark.Internalise.internaliseExp: non-numeric type in ToUnsigned"
-
-    complementF e desc = do
-      e' <- internaliseExp1 "complement_arg" e
-      et <- subExpType e'
-      case et of
-        I.Prim (I.IntType t) ->
-          letTupExp' desc $ I.BasicOp $ I.UnOp (I.Complement t) e'
-        I.Prim I.Bool ->
-          letTupExp' desc $ I.BasicOp $ I.UnOp I.Not e'
-        _ ->
-          error "Futhark.Internalise.internaliseExp: non-int/bool type in Complement"
-
-    scatterF dim a si v desc = do
-      si' <- internaliseExpToVars "write_arg_i" si
-      svs <- internaliseExpToVars "write_arg_v" v
-      sas <- internaliseExpToVars "write_arg_a" a
-
-      si_w <- I.arraysSize 0 <$> mapM lookupType si'
-      sv_ts <- mapM lookupType svs
-
-      svs' <- forM (zip svs sv_ts) $ \(sv, sv_t) -> do
-        let sv_shape = I.arrayShape sv_t
-            sv_w = arraySize 0 sv_t
-
-        -- Generate an assertion and reshapes to ensure that sv and si' are the same
-        -- size.
-        cmp <-
-          letSubExp "write_cmp" $
-            I.BasicOp $
-              I.CmpOp (I.CmpEq I.int64) si_w sv_w
-        c <-
-          assert
-            "write_cert"
-            cmp
-            "length of index and value array does not match"
-            loc
-        certifying c $
-          letExp (baseString sv ++ "_write_sv") $
-            I.BasicOp $ I.Reshape (reshapeOuter [DimCoercion si_w] 1 sv_shape) sv
-
-      indexType <- fmap rowType <$> mapM lookupType si'
-      indexName <- mapM (\_ -> newVName "write_index") indexType
-      valueNames <- replicateM (length sv_ts) $ newVName "write_value"
-
-      sa_ts <- mapM lookupType sas
-      let bodyTypes = concat (replicate (length sv_ts) indexType) ++ map (I.stripArray dim) sa_ts
-          paramTypes = indexType <> map rowType sv_ts
-          bodyNames = indexName <> valueNames
-          bodyParams = zipWith I.Param bodyNames paramTypes
-
-      -- This body is pretty boring right now, as every input is exactly the output.
-      -- But it can get funky later on if fused with something else.
-      body <- localScope (scopeOfLParams bodyParams) $
-        insertStmsM $ do
-          let outs = concat (replicate (length valueNames) indexName) ++ valueNames
-          results <- forM outs $ \name ->
-            letSubExp "write_res" $ I.BasicOp $ I.SubExp $ I.Var name
-          ensureResultShape
-            "scatter value has wrong size"
-            loc
-            bodyTypes
-            $ resultBody results
-
-      let lam =
-            I.Lambda
-              { I.lambdaParams = bodyParams,
-                I.lambdaReturnType = bodyTypes,
-                I.lambdaBody = body
-              }
-          sivs = si' <> svs'
-
-      let sa_ws = map (Shape . take dim . arrayDims) sa_ts
-      letTupExp' desc $ I.Op $ I.Scatter si_w lam sivs $ zip3 sa_ws (repeat 1) sas
-
-funcall ::
-  String ->
-  QualName VName ->
-  [SubExp] ->
-  SrcLoc ->
-  InternaliseM ([SubExp], [I.ExtType])
-funcall desc (QualName _ fname) args loc = do
-  (shapes, value_paramts, fun_params, rettype_fun) <-
-    lookupFunction fname
-  argts <- mapM subExpType args
-
-  shapeargs <- argShapes shapes fun_params argts
-  let diets =
-        replicate (length shapeargs) I.ObservePrim
-          ++ map I.diet value_paramts
-  args' <-
-    ensureArgShapes
-      "function arguments of wrong shape"
-      loc
-      (map I.paramName fun_params)
-      (map I.paramType fun_params)
-      (shapeargs ++ args)
-  argts' <- mapM subExpType args'
-  case rettype_fun $ zip args' argts' of
-    Nothing ->
-      error $
-        concat
-          [ "Cannot apply ",
-            pretty fname,
-            " to ",
-            show (length args'),
-            " arguments\n ",
-            pretty args',
-            "\nof types\n ",
-            pretty argts',
-            "\nFunction has ",
-            show (length fun_params),
-            " parameters\n ",
-            pretty fun_params
-          ]
-    Just ts -> do
-      safety <- askSafety
-      attrs <- asks envAttrs
-      ses <-
-        attributing attrs $
-          letTupExp' desc $
-            I.Apply (internaliseFunName fname) (zip args' diets) ts (safety, loc, mempty)
-      return (ses, map I.fromDecl ts)
-
--- Bind existential names defined by an expression, based on the
--- concrete values that expression evaluated to.  This most
--- importantly should be done after function calls, but also
--- everything else that can produce existentials in the source
--- language.
-bindExtSizes :: AppRes -> [SubExp] -> InternaliseM ()
-bindExtSizes (AppRes ret retext) ses = do
-  ts <- internaliseType $ E.toStruct ret
-  ses_ts <- mapM subExpType ses
-
-  let combine t1 t2 =
-        mconcat $ zipWith combine' (arrayExtDims t1) (arrayDims t2)
-      combine' (I.Free (I.Var v)) se
-        | v `elem` retext = M.singleton v se
-      combine' _ _ = mempty
-
-  forM_ (M.toList $ mconcat $ zipWith combine ts ses_ts) $ \(v, se) ->
-    letBindNames [v] $ BasicOp $ SubExp se
-
-askSafety :: InternaliseM Safety
-askSafety = do
-  check <- asks envDoBoundsChecks
-  return $ if check then I.Safe else I.Unsafe
-
--- Implement partitioning using maps, scans and writes.
-partitionWithSOACS :: Int -> I.Lambda -> [I.VName] -> InternaliseM ([I.SubExp], [I.SubExp])
-partitionWithSOACS k lam arrs = do
-  arr_ts <- mapM lookupType arrs
-  let w = arraysSize 0 arr_ts
-  classes_and_increments <- letTupExp "increments" $ I.Op $ I.Screma w arrs (mapSOAC lam)
-  (classes, increments) <- case classes_and_increments of
-    classes : increments -> return (classes, take k increments)
-    _ -> error "partitionWithSOACS"
-
-  add_lam_x_params <-
-    replicateM k $ I.Param <$> newVName "x" <*> pure (I.Prim int64)
-  add_lam_y_params <-
-    replicateM k $ I.Param <$> newVName "y" <*> pure (I.Prim int64)
-  add_lam_body <- runBodyBinder $
-    localScope (scopeOfLParams $ add_lam_x_params ++ add_lam_y_params) $
-      fmap resultBody $
-        forM (zip add_lam_x_params add_lam_y_params) $ \(x, y) ->
-          letSubExp "z" $
-            I.BasicOp $
-              I.BinOp
-                (I.Add Int64 I.OverflowUndef)
-                (I.Var $ I.paramName x)
-                (I.Var $ I.paramName y)
-  let add_lam =
-        I.Lambda
-          { I.lambdaBody = add_lam_body,
-            I.lambdaParams = add_lam_x_params ++ add_lam_y_params,
-            I.lambdaReturnType = replicate k $ I.Prim int64
-          }
-      nes = replicate (length increments) $ intConst Int64 0
-
-  scan <- I.scanSOAC [I.Scan add_lam nes]
-  all_offsets <- letTupExp "offsets" $ I.Op $ I.Screma w increments scan
-
-  -- We have the offsets for each of the partitions, but we also need
-  -- the total sizes, which are the last elements in the offests.  We
-  -- just have to be careful in case the array is empty.
-  last_index <- letSubExp "last_index" $ I.BasicOp $ I.BinOp (I.Sub Int64 OverflowUndef) w $ constant (1 :: Int64)
-  nonempty_body <- runBodyBinder $
-    fmap resultBody $
-      forM all_offsets $ \offset_array ->
-        letSubExp "last_offset" $ I.BasicOp $ I.Index offset_array $ I.DimIndices [I.DimFix last_index]
-  let empty_body = resultBody $ replicate k $ constant (0 :: Int64)
-  is_empty <- letSubExp "is_empty" $ I.BasicOp $ I.CmpOp (CmpEq int64) w $ constant (0 :: Int64)
-  sizes <-
-    letTupExp "partition_size" $
-      I.If is_empty empty_body nonempty_body $
-        ifCommon $ replicate k $ I.Prim int64
-
-  -- The total size of all partitions must necessarily be equal to the
-  -- size of the input array.
-
-  -- Create scratch arrays for the result.
-  blanks <- forM arr_ts $ \arr_t ->
-    letExp "partition_dest" $
-      I.BasicOp $ Scratch (I.elemType arr_t) (w : drop 1 (I.arrayDims arr_t))
-
-  -- Now write into the result.
-  write_lam <- do
-    c_param <- I.Param <$> newVName "c" <*> pure (I.Prim int64)
-    offset_params <- replicateM k $ I.Param <$> newVName "offset" <*> pure (I.Prim int64)
-    value_params <- forM arr_ts $ \arr_t ->
-      I.Param <$> newVName "v" <*> pure (I.rowType arr_t)
-    (offset, offset_stms) <-
-      collectStms $
-        mkOffsetLambdaBody
-          (map I.Var sizes)
-          (I.Var $ I.paramName c_param)
-          0
-          offset_params
-    return
-      I.Lambda
-        { I.lambdaParams = c_param : offset_params ++ value_params,
-          I.lambdaReturnType =
-            replicate (length arr_ts) (I.Prim int64)
-              ++ map I.rowType arr_ts,
-          I.lambdaBody =
-            mkBody offset_stms $
-              replicate (length arr_ts) offset
-                ++ map (I.Var . I.paramName) value_params
-        }
-  results <-
-    letTupExp "partition_res" $
-      I.Op $
-        I.Scatter
-          w
-          write_lam
-          (classes : all_offsets ++ arrs)
-          $ zip3 (repeat $ Shape [w]) (repeat 1) blanks
-  sizes' <-
-    letSubExp "partition_sizes" $
-      I.BasicOp $
-        I.ArrayLit (map I.Var sizes) $ I.Prim int64
-  return (map I.Var results, [sizes'])
-  where
-    mkOffsetLambdaBody ::
-      [SubExp] ->
-      SubExp ->
-      Int ->
-      [I.LParam] ->
-      InternaliseM SubExp
-    mkOffsetLambdaBody _ _ _ [] =
-      return $ constant (-1 :: Int64)
-    mkOffsetLambdaBody sizes c i (p : ps) = do
-      is_this_one <-
-        letSubExp "is_this_one" $
-          I.BasicOp $
-            I.CmpOp (CmpEq int64) c $
-              intConst Int64 $ toInteger i
-      next_one <- mkOffsetLambdaBody sizes c (i + 1) ps
-      this_one <-
-        letSubExp "this_offset"
-          =<< foldBinOp
-            (Add Int64 OverflowUndef)
-            (constant (-1 :: Int64))
-            (I.Var (I.paramName p) : take i sizes)
-      letSubExp "total_res" $
-        I.If
-          is_this_one
-          (resultBody [this_one])
-          (resultBody [next_one])
-          $ ifCommon [I.Prim int64]
-
-typeExpForError :: E.TypeExp VName -> InternaliseM [ErrorMsgPart SubExp]
-typeExpForError (E.TEVar qn _) =
-  return [ErrorString $ pretty qn]
-typeExpForError (E.TEUnique te _) =
-  ("*" :) <$> typeExpForError te
-typeExpForError (E.TEArray te d _) = do
-  d' <- dimExpForError d
-  te' <- typeExpForError te
-  return $ ["[", d', "]"] ++ te'
-typeExpForError (E.TETuple tes _) = do
-  tes' <- mapM typeExpForError tes
-  return $ ["("] ++ intercalate [", "] tes' ++ [")"]
-typeExpForError (E.TERecord fields _) = do
-  fields' <- mapM onField fields
-  return $ ["{"] ++ intercalate [", "] fields' ++ ["}"]
-  where
-    onField (k, te) =
-      (ErrorString (pretty k ++ ": ") :) <$> typeExpForError te
-typeExpForError (E.TEArrow _ t1 t2 _) = do
-  t1' <- typeExpForError t1
-  t2' <- typeExpForError t2
-  return $ t1' ++ [" -> "] ++ t2'
-typeExpForError (E.TEApply t arg _) = do
-  t' <- typeExpForError t
-  arg' <- case arg of
-    TypeArgExpType argt -> typeExpForError argt
-    TypeArgExpDim d _ -> pure <$> dimExpForError d
-  return $ t' ++ [" "] ++ arg'
-typeExpForError (E.TESum cs _) = do
-  cs' <- mapM (onClause . snd) cs
-  return $ intercalate [" | "] cs'
-  where
-    onClause c = do
-      c' <- mapM typeExpForError c
-      return $ intercalate [" "] c'
-
-dimExpForError :: E.DimExp VName -> InternaliseM (ErrorMsgPart SubExp)
-dimExpForError (DimExpNamed d _) = do
-  substs <- lookupSubst $ E.qualLeaf d
-  d' <- case substs of
-    Just [v] -> return v
-    _ -> return $ I.Var $ E.qualLeaf d
-  return $ ErrorInt64 d'
-dimExpForError (DimExpConst d _) =
-  return $ ErrorString $ pretty d
-dimExpForError DimExpAny = return ""
-
--- A smart constructor that compacts neighbouring literals for easier
--- reading in the IR.
-errorMsg :: [ErrorMsgPart a] -> ErrorMsg a
-errorMsg = ErrorMsg . compact
-=======
   maybeLog "Converting to core IR"
   Exps.transformProg (futharkSafe config) prog_decs'''
->>>>>>> 1a9edf89
   where
     verbose = fst (futharkVerbose config) > NotVerbose
     maybeLog s
