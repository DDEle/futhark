--- conflicted
+++ resolved
@@ -3,12 +3,8 @@
   , internaliseConcatMapLambda
   , internaliseFoldLambda
   , internaliseRedomapInnerLambda
-<<<<<<< HEAD
   , internaliseStreamLambda
-  , internaliseFilterLambda
-=======
   , internalisePartitionLambdas
->>>>>>> ba19a19f
   )
   where
 
@@ -17,8 +13,6 @@
 
 import Data.List
 import Data.Loc
-
-import qualified Data.HashSet as HS
 
 import Futhark.Representation.External as E
 import Futhark.Representation.Basic as I
@@ -264,7 +258,6 @@
   body' <- assertResultShape (srclocOf lam) (acctype'++rettypearr') body
   return $ I.Lambda params body' (acctype'++rettypearr')
 
-<<<<<<< HEAD
 internaliseStreamLambda :: (E.Exp -> InternaliseM Body)
                         -> E.Lambda
                         -> [I.SubExp]
@@ -295,12 +288,6 @@
   body' <- assertResultShape (srclocOf lam) (acctype'++lam_arr_tps) body
   return $ I.Lambda params body' (acctypes++lam_arr_tps)
 
-internaliseFilterLambda :: (E.Exp -> InternaliseM Body)
-                        -> E.Lambda
-                        -> [I.SubExp]
-                        -> InternaliseM I.Lambda
-internaliseFilterLambda internaliseBody lam args = do
-=======
 -- Given @n@ lambdas, this will return a lambda that returns an
 -- integer in the range @[0,n]@.
 internalisePartitionLambdas :: (E.Exp -> InternaliseM Body)
@@ -308,7 +295,6 @@
                             -> [I.SubExp]
                             -> InternaliseM I.Lambda
 internalisePartitionLambdas internaliseBody lams args = do
->>>>>>> ba19a19f
   let argtypes = map I.subExpType args
       rowtypes = map I.rowType argtypes
   lams' <- forM lams $ \lam -> do
