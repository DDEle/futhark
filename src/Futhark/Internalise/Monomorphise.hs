--- conflicted
+++ resolved
@@ -476,14 +476,9 @@
     loc
 transformExp (ProjectSection fields (Info t) loc) =
   desugarProjectSection fields t loc
-<<<<<<< HEAD
-transformExp (IndexSection slice (Info t) loc) =
-  desugarIndexSection slice t loc
-=======
-transformExp (IndexSection idxs (Info t) loc) = do
-  idxs' <- mapM transformDimIndex idxs
-  desugarIndexSection idxs' t loc
->>>>>>> 1a9edf89
+transformExp (IndexSection slice (Info t) loc) = do
+  slice' <- transformSlice slice
+  desugarIndexSection slice' t loc
 transformExp (Project n e tp loc) = do
   maybe_fs <- case e of
     Var qn _ _ -> lookupRecordReplacement (qualLeaf qn)
@@ -608,13 +603,8 @@
               ++ pretty field
 desugarProjectSection _ t _ = error $ "desugarOpSection: not a function type: " ++ pretty t
 
-<<<<<<< HEAD
-desugarIndexSection :: Slice -> PatternType -> SrcLoc -> MonoM Exp
+desugarIndexSection :: Slice -> PatType -> SrcLoc -> MonoM Exp
 desugarIndexSection slice (Scalar (Arrow _ _ t1 t2)) loc = do
-=======
-desugarIndexSection :: [DimIndex] -> PatType -> SrcLoc -> MonoM Exp
-desugarIndexSection idxs (Scalar (Arrow _ _ t1 t2)) loc = do
->>>>>>> 1a9edf89
   p <- newVName "index_i"
   let body = AppExp (Index (Var (qualName p) (Info t1) loc) slice loc) (Info (AppRes t2 []))
   return $ Lambda [Id p (Info t1) mempty] body Nothing (Info (mempty, toStruct t2)) loc
