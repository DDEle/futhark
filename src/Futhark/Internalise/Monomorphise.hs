-- | This monomorphization module converts a well-typed, polymorphic,
-- module-free Futhark program into an equivalent monomorphic program.
--
-- This pass also does a few other simplifications to make the job of
-- subsequent passes easier.  Specifically, it does the following:
--
-- * Turn operator sections into explicit lambdas.
--
-- * Converts applications of intrinsic SOACs into SOAC AST nodes
--   (Map, Reduce, etc).
--
-- * Elide functions that are not reachable from an entry point (this
--   is a side effect of the monomorphisation algorithm, which uses
--   the entry points as roots).
--
-- * Rewrite BinOp nodes to Apply nodes.
--
-- * Replace all size expressions by constants or variables,
--   complex expressions replaced by variables are calculated in
--   let binding or replaced by size parameters if in argument.
--
-- Note that these changes are unfortunately not visible in the AST
-- representation.
module Futhark.Internalise.Monomorphise (transformProg) where

import Control.Monad
import Control.Monad.Identity
import Control.Monad.RWS (MonadReader (..), MonadWriter (..), RWST, asks, runRWST)
import Control.Monad.State
import Control.Monad.Writer (Writer, runWriter, runWriterT)
import Data.Bifunctor
import Data.Bitraversable
import Data.Foldable
import Data.List (partition)
import Data.List.NonEmpty qualified as NE
import Data.Map.Strict qualified as M
import Data.Sequence qualified as Seq
import Data.Set qualified as S
import Futhark.MonadFreshNames
import Futhark.Util (nubOrd, topologicalSort)
import Futhark.Util.Pretty
import Language.Futhark
import Language.Futhark.Traversals
import Language.Futhark.TypeChecker.Types

i64 :: TypeBase dim als
i64 = Scalar $ Prim $ Signed Int64

-- The monomorphization monad reads 'PolyBinding's and writes
-- 'ValBind's.  The 'TypeParam's in the 'ValBind's can only be size
-- parameters.
newtype PolyBinding
  = PolyBinding
      ( VName,
        [TypeParam],
        [Pat ParamType],
        ResRetType,
        Exp,
        [AttrInfo VName],
        SrcLoc
      )

-- | To deduplicate size expressions, we want a looser notation of
-- equality than the strict syntactical equality provided by the Eq
-- instance on Exp.  This newtype wrapper provides such a looser
-- notion of equality.
newtype ReplacedExp = ReplacedExp {unReplaced :: Exp}
  deriving (Show)

instance Pretty ReplacedExp where
  pretty (ReplacedExp e) = pretty e

instance Eq ReplacedExp where
  ReplacedExp e1 == ReplacedExp e2
    | Just es <- similarExps e1 e2 =
        all (uncurry (==) . bimap ReplacedExp ReplacedExp) es
  _ == _ = False

type ExpReplacements = [(ReplacedExp, VName)]

canCalculate :: S.Set VName -> ExpReplacements -> ExpReplacements
canCalculate scope mapping = do
  filter
    ( (`S.isSubsetOf` scope)
        . S.filter notIntrisic
        . fvVars
        . freeInExp
        . unReplaced
        . fst
    )
    mapping
  where
    notIntrisic vn = baseTag vn > maxIntrinsicTag

-- Replace some expressions by a parameter.
expReplace :: ExpReplacements -> Exp -> Exp
expReplace mapping e
  | Just vn <- lookup (ReplacedExp e) mapping =
      Var (qualName vn) (Info $ typeOf e) (srclocOf e)
expReplace mapping e = runIdentity $ astMap mapper e
  where
    mapper = identityMapper {mapOnExp = pure . expReplace mapping}

-- Construct an Assert expression that checks that the names (values)
-- in the mapping have the same value as the expression they
-- represent.  This is injected into entry points, where we cannot
-- otherwise trust the input.  XXX: the error message generated from
-- this is not great; we should rework it eventually.
entryAssert :: ExpReplacements -> Exp -> Exp
entryAssert [] body = body
entryAssert (x : xs) body =
  Assert (foldl logAnd (cmpExp x) $ map cmpExp xs) body errmsg (srclocOf body)
  where
    errmsg = Info "entry point arguments have invalid sizes."
    bool = Scalar $ Prim Bool
    opt = foldFunType [bool, bool] $ RetType [] bool
    andop = Var (qualName (intrinsicVar "&&")) (Info opt) mempty
    eqop = Var (qualName (intrinsicVar "==")) (Info opt) mempty
    logAnd x' y =
      mkApply andop [(Nothing, mempty, x'), (Nothing, mempty, y)] $
        AppRes bool []
    cmpExp (ReplacedExp x', y) =
      mkApply eqop [(Nothing, mempty, x'), (Nothing, mempty, y')] $
        AppRes bool []
      where
        y' = Var (qualName y) (Info i64) mempty

-- Monomorphization environment mapping names of polymorphic functions
-- to a representation of their corresponding function bindings.
data Env = Env
  { envPolyBindings :: M.Map VName PolyBinding,
    envScope :: S.Set VName,
    envGlobalScope :: S.Set VName,
    envParametrized :: ExpReplacements
  }

instance Semigroup Env where
  Env pb1 sc1 gs1 pr1 <> Env pb2 sc2 gs2 pr2 = Env (pb1 <> pb2) (sc1 <> sc2) (gs1 <> gs2) (pr1 <> pr2)

instance Monoid Env where
  mempty = Env mempty mempty mempty mempty

localEnv :: Env -> MonoM a -> MonoM a
localEnv env = local (env <>)

isolateNormalisation :: MonoM a -> MonoM a
isolateNormalisation m = do
  prevRepl <- get
  put mempty
  ret <- local (\env -> env {envScope = mempty, envParametrized = mempty}) m
  put prevRepl
  pure ret

-- | These now have monomorphic types in the given action. This is
-- used to handle shadowing.
withMono :: [VName] -> MonoM a -> MonoM a
withMono [] = id
withMono vs = local $ \env ->
  env {envPolyBindings = M.filterWithKey keep (envPolyBindings env)}
  where
    keep v _ = v `notElem` vs

withArgs :: S.Set VName -> MonoM a -> MonoM a
withArgs args = localEnv $ mempty {envScope = args}

withParams :: ExpReplacements -> MonoM a -> MonoM a
withParams params = localEnv $ mempty {envParametrized = params}

-- The monomorphization monad.
newtype MonoM a
  = MonoM
      ( RWST
          Env
          (Seq.Seq (VName, ValBind))
          (ExpReplacements, VNameSource)
          (State Lifts)
          a
      )
  deriving
    ( Functor,
      Applicative,
      Monad,
      MonadReader Env,
      MonadWriter (Seq.Seq (VName, ValBind))
    )

instance MonadFreshNames MonoM where
  getNameSource = MonoM $ gets snd
  putNameSource = MonoM . modify . second . const

instance MonadState ExpReplacements MonoM where
  get = MonoM $ gets fst
  put = MonoM . modify . first . const

runMonoM :: VNameSource -> MonoM a -> ((a, Seq.Seq (VName, ValBind)), VNameSource)
runMonoM src (MonoM m) = ((a, defs), src')
  where
    (a, (_, src'), defs) = evalState (runRWST m mempty (mempty, src)) mempty

lookupFun :: VName -> MonoM (Maybe PolyBinding)
lookupFun vn = do
  env <- asks envPolyBindings
  case M.lookup vn env of
    Just valbind -> pure $ Just valbind
    Nothing -> pure Nothing

askScope :: MonoM (S.Set VName)
askScope = do
  scope <- asks envScope
  scope' <- asks $ S.union scope . envGlobalScope
  scope'' <- asks $ S.union scope' . M.keysSet . envPolyBindings
  S.union scope'' . S.fromList . map (fst . snd) <$> getLifts

-- | Asks the introduced variables in a set of argument,
-- that is arguments not currently in scope.
askIntros :: S.Set VName -> MonoM (S.Set VName)
askIntros argset =
  (S.filter notIntrisic argset `S.difference`) <$> askScope
  where
    notIntrisic vn = baseTag vn > maxIntrinsicTag

-- | Gets and removes expressions that could not be calculated when
-- the arguments set will be unscoped.
-- This should be called without argset in scope, for good detection of intros.
parametrizing :: S.Set VName -> MonoM ExpReplacements
parametrizing argset = do
  intros <- askIntros argset
  (params, nxtBind) <- gets $ partition (not . S.disjoint intros . fvVars . freeInExp . unReplaced . fst)
  put nxtBind
  pure params

calculateDims :: Exp -> ExpReplacements -> MonoM Exp
calculateDims body repl =
  foldCalc top_repl $ expReplace top_repl body
  where
    -- list of strict sub-expressions of e
    subExps e
      | Just e' <- stripExp e = subExps e'
      | otherwise = astMap mapper e `execState` mempty
      where
        mapOnExp e'
          | Just e'' <- stripExp e' = mapOnExp e''
          | otherwise = do
              modify (ReplacedExp e' :)
              astMap mapper e'
        mapper = identityMapper {mapOnExp}
    depends (a, _) (b, _) = b `elem` subExps (unReplaced a)
    top_repl =
      topologicalSort depends repl

    ---- Calculus insertion
    foldCalc [] body' = pure body'
    foldCalc ((dim, vn) : repls) body' = do
      reName <- newName vn
      let expr = expReplace repls $ unReplaced dim
          subst vn' =
            if vn' == vn
              then Just $ ExpSubst $ sizeFromName (qualName reName) mempty
              else Nothing
          appRes = case body' of
            (AppExp _ (Info (AppRes ty ext))) -> Info $ AppRes (applySubst subst ty) (reName : ext)
            e -> Info $ AppRes (applySubst subst $ typeOf e) [reName]
      foldCalc repls $
        AppExp
          ( LetPat
              []
              (Id vn (Info i64) (srclocOf expr))
              expr
              body'
              mempty
          )
          appRes

unscoping :: S.Set VName -> Exp -> MonoM Exp
unscoping argset body = do
  localDims <- parametrizing argset
  scope <- S.union argset <$> askScope
  calculateDims body $ canCalculate scope localDims

scoping :: S.Set VName -> MonoM Exp -> MonoM Exp
scoping argset m =
  withArgs argset m >>= unscoping argset

-- Given instantiated type of function, produce size arguments.
type InferSizeArgs = StructType -> MonoM [Exp]

data MonoSize
  = -- | The integer encodes an equivalence class, so we can keep
    -- track of sizes that are statically identical.
    MonoKnown Int
  | MonoAnon
  deriving (Show)

-- We treat all MonoAnon as identical.
instance Eq MonoSize where
  MonoKnown x == MonoKnown y = x == y
  MonoAnon == MonoAnon = True
  _ == _ = False

instance Pretty MonoSize where
  pretty (MonoKnown i) = "?" <> pretty i
  pretty MonoAnon = "?"

instance Pretty (Shape MonoSize) where
  pretty (Shape ds) = mconcat (map (brackets . pretty) ds)

-- The kind of type relative to which we monomorphise.  What is most
-- important to us is not the specific dimensions, but merely whether
-- they are known or anonymous/local.
type MonoType = TypeBase MonoSize NoUniqueness

monoType :: TypeBase Size als -> MonoType
monoType = noExts . (`evalState` (0, mempty)) . traverseDims onDim . toStruct
  where
    -- Remove exts from return types because we don't use them anymore.
    noExts :: TypeBase MonoSize u -> TypeBase MonoSize u
    noExts (Array u shape t) = Array u shape $ noExtsScalar t
    noExts (Scalar t) = Scalar $ noExtsScalar t
    noExtsScalar (Record fs) = Record $ M.map noExts fs
    noExtsScalar (Sum fs) = Sum $ M.map (map noExts) fs
    noExtsScalar (Arrow as p d t1 (RetType _ t2)) =
      Arrow as p d (noExts t1) (RetType [] (noExts t2))
    noExtsScalar t = t
    onDim bound _ e
      -- A locally bound size.
      | any (`S.member` bound) $ fvVars $ freeInExp e =
          pure MonoAnon
    onDim _ _ d = do
      (i, m) <- get
      case M.lookup d m of
        Just prev ->
          pure $ MonoKnown prev
        Nothing -> do
          put (i + 1, M.insert d i m)
          pure $ MonoKnown i

-- Mapping from function name and instance list to a new function name in case
-- the function has already been instantiated with those concrete types.
type Lifts = [((VName, MonoType), (VName, InferSizeArgs))]

getLifts :: MonoM Lifts
getLifts = MonoM $ lift get

modifyLifts :: (Lifts -> Lifts) -> MonoM ()
modifyLifts = MonoM . lift . modify

addLifted :: VName -> MonoType -> (VName, InferSizeArgs) -> MonoM ()
addLifted fname il liftf =
  modifyLifts (((fname, il), liftf) :)

lookupLifted :: VName -> MonoType -> MonoM (Maybe (VName, InferSizeArgs))
lookupLifted fname t = lookup (fname, t) <$> getLifts

-- | Creates a new expression replacement if needed, this always produces normalised sizes.
-- (e.g. single variable or constant)
replaceExp :: Exp -> MonoM Exp
replaceExp e =
  case maybeNormalisedSize e of
    Just e' -> pure e'
    Nothing -> do
      let e' = ReplacedExp e
      prev <- gets $ lookup e'
      prev_param <- asks $ lookup e' . envParametrized
      case (prev_param, prev) of
        (Just vn, _) -> pure $ sizeFromName (qualName vn) (srclocOf e)
        (Nothing, Just vn) -> pure $ sizeFromName (qualName vn) (srclocOf e)
        (Nothing, Nothing) -> do
          vn <- newNameFromString $ "d<{" ++ prettyString (bareExp e) ++ "}>"
          modify ((e', vn) :)
          pure $ sizeFromName (qualName vn) (srclocOf e)
  where
    -- Avoid replacing of some 'already normalised' sizes that are just surounded by some parentheses.
    maybeNormalisedSize e'
      | Just e'' <- stripExp e' = maybeNormalisedSize e''
    maybeNormalisedSize (Var qn _ loc) = Just $ sizeFromName qn loc
    maybeNormalisedSize (IntLit v _ loc) = Just $ IntLit v (Info i64) loc
    maybeNormalisedSize _ = Nothing

transformFName :: SrcLoc -> QualName VName -> StructType -> MonoM Exp
transformFName loc fname ft = do
  t' <- transformType ft
  let mono_t = monoType ft
  if baseTag (qualLeaf fname) <= maxIntrinsicTag
    then pure $ var fname t'
    else do
      maybe_fname <- lookupLifted (qualLeaf fname) mono_t
      maybe_funbind <- lookupFun $ qualLeaf fname
      case (maybe_fname, maybe_funbind) of
        -- The function has already been monomorphised.
        (Just (fname', infer), _) ->
          applySizeArgs fname' (toRes Nonunique t') <$> infer t'
        -- An intrinsic function.
        (Nothing, Nothing) -> pure $ var fname t'
        -- A polymorphic function.
        (Nothing, Just funbind) -> do
          (fname', infer, funbind') <- monomorphiseBinding False funbind mono_t
          tell $ Seq.singleton (qualLeaf fname, funbind')
          addLifted (qualLeaf fname) mono_t (fname', infer)
          applySizeArgs fname' (toRes Nonunique t') <$> infer t'
  where
    var fname' t' = Var fname' (Info t') loc

    applySizeArg t (i, f) size_arg =
      ( i - 1,
        mkApply
          f
<<<<<<< HEAD
          [(Nothing, mempty, size_arg)]
          (AppRes (foldFunType (replicate i i64) (RetType [] t')) [])
=======
          [(Nothing, size_arg)]
          (AppRes (foldFunType (replicate i i64) (RetType [] t)) [])
>>>>>>> 65f6c3b3
      )

    applySizeArgs fname' t size_args =
      snd $
        foldl'
          (applySizeArg t)
          ( length size_args - 1,
            Var
              (qualName fname')
              (Info (foldFunType (map (const i64) size_args) (RetType [] t)))
              loc
          )
          size_args

transformType :: TypeBase Size u -> MonoM (TypeBase Size u)
transformType typ =
  case typ of
    Scalar scalar ->
      Scalar <$> transformScalarSizes scalar
    Array u shape scalar ->
      Array u <$> mapM onDim shape <*> transformScalarSizes scalar
  where
    transformScalarSizes :: ScalarTypeBase Size u -> MonoM (ScalarTypeBase Size u)
    transformScalarSizes (Record fs) =
      Record <$> traverse transformType fs
    transformScalarSizes (Sum cs) =
      Sum <$> (traverse . traverse) transformType cs
    transformScalarSizes (Arrow as argName d argT retT) = do
      retT' <- transformRetTypeSizes argset retT
      Arrow as argName d <$> transformType argT <*> pure retT'
      where
        argset =
          fvVars (freeInType argT)
            <> case argName of
              Unnamed -> mempty
              Named vn -> S.singleton vn
    transformScalarSizes (TypeVar u qn args) =
      TypeVar u qn <$> mapM onArg args
      where
        onArg (TypeArgDim dim) = TypeArgDim <$> onDim dim
        onArg (TypeArgType ty) = TypeArgType <$> transformType ty
    transformScalarSizes ty@Prim {} = pure ty

    onDim e
      | e == anySize = pure e
      | otherwise = replaceExp =<< transformExp e

transformRetTypeSizes :: S.Set VName -> RetTypeBase Size as -> MonoM (RetTypeBase Size as)
transformRetTypeSizes argset (RetType dims ty) = do
  ty' <- withArgs argset $ withMono dims $ transformType ty
  rl <- parametrizing argset
  let dims' = dims <> map snd rl
  pure $ RetType dims' ty'

sizesForPat :: (MonadFreshNames m) => Pat ParamType -> m ([VName], Pat ParamType)
sizesForPat pat = do
  (params', sizes) <- runStateT (traverse (bitraverse onDim pure) pat) []
  pure (sizes, params')
  where
    onDim d
      | d == anySize = do
          v <- lift $ newVName "size"
          modify (v :)
          pure $ sizeFromName (qualName v) mempty
      | otherwise = pure d

transformAppRes :: AppRes -> MonoM AppRes
transformAppRes (AppRes t ext) =
  AppRes <$> transformType t <*> pure ext

transformAppExp :: AppExp -> AppRes -> MonoM Exp
transformAppExp (Range e1 me incl loc) res = do
  e1' <- transformExp e1
  me' <- mapM transformExp me
  incl' <- mapM transformExp incl
  res' <- transformAppRes res
  pure $ AppExp (Range e1' me' incl' loc) (Info res')
transformAppExp (LetPat sizes pat e body loc) res = do
  e' <- transformExp e
  let dimArgs = S.fromList (map sizeName sizes)
  implicitDims <- withArgs dimArgs $ askIntros $ fvVars $ freeInPat pat
  let dimArgs' = dimArgs <> implicitDims
      letArgs = S.fromList $ patNames pat
      argset = dimArgs' `S.union` letArgs
  pat' <- withArgs dimArgs' $ transformPat pat
  params <- parametrizing dimArgs'
  let sizes' = sizes <> map (`SizeBinder` mempty) (map snd params <> S.toList implicitDims)
  body' <- withParams params $ scoping argset $ transformExp body
  res' <- transformAppRes res
  pure $ AppExp (LetPat sizes' pat' e' body' loc) (Info res')
transformAppExp LetFun {} _ =
  error "transformAppExp: LetFun is not supposed to occur"
transformAppExp (If e1 e2 e3 loc) res =
  AppExp <$> (If <$> transformExp e1 <*> transformExp e2 <*> transformExp e3 <*> pure loc) <*> (Info <$> transformAppRes res)
transformAppExp (Apply fe args _) res =
  mkApply
    <$> transformExp fe
    <*> mapM onArg (NE.toList args)
    <*> transformAppRes res
  where
    onArg (Info (ext, am), e) = (ext,am,) <$> transformExp e
transformAppExp (Loop sparams pat e1 form body loc) res = do
  e1' <- transformExp e1

  let dimArgs = S.fromList sparams
  pat' <- withArgs dimArgs $ transformPat pat
  params <- parametrizing dimArgs
  let sparams' = sparams <> map snd params
      mergeArgs = dimArgs `S.union` S.fromList (patNames pat)

  (form', formArgs) <- case form of
    For ident e2 -> (,S.singleton $ identName ident) . For ident <$> transformExp e2
    ForIn pat2 e2 -> do
      pat2' <- transformPat pat2
      (,S.fromList (patNames pat2)) . ForIn pat2' <$> transformExp e2
    While e2 ->
      fmap ((,mempty) . While) $
        withParams params $
          scoping mergeArgs $
            transformExp e2
  let argset = mergeArgs `S.union` formArgs

  body' <- withParams params $ scoping argset $ transformExp body
  -- Maybe monomorphisation introduced new arrays to the loop, and
  -- maybe they have AnySize sizes.  This is not allowed.  Invent some
  -- sizes for them.
  (pat_sizes, pat'') <- sizesForPat pat'
  res' <- transformAppRes res
  pure $ AppExp (Loop (sparams' ++ pat_sizes) pat'' e1' form' body' loc) (Info res')
transformAppExp (BinOp (fname, _) (Info t) (e1, d1) (e2, d2) loc) res = do
  (AppRes ret ext) <- transformAppRes res
  fname' <- transformFName loc fname (toStruct t)
  e1' <- transformExp e1
  e2' <- transformExp e2
  if orderZero (typeOf e1') && orderZero (typeOf e2')
    then pure $ applyOp ret ext fname' e1' e2'
    else do
      -- We have to flip the arguments to the function, because
      -- operator application is left-to-right, while function
      -- application is outside-in.  This matters when the arguments
      -- produce existential sizes.  There are later places in the
      -- compiler where we transform BinOp to Apply, but anything that
      -- involves existential sizes will necessarily go through here.
      (x_param_e, x_param) <- makeVarParam e1'
      (y_param_e, y_param) <- makeVarParam e2'
      -- XXX: the type annotations here are wrong, but hopefully it
      -- doesn't matter as there will be an outer AppExp to handle
      -- them.
      pure $
        AppExp
          ( LetPat
              []
              x_param
              e1'
              ( AppExp
                  (LetPat [] y_param e2' (applyOp ret ext fname' x_param_e y_param_e) loc)
                  (Info $ AppRes ret mempty)
              )
              mempty
          )
          (Info (AppRes ret mempty))
  where
    applyOp ret ext fname' x y =
      mkApply
        (mkApply fname' [(unInfo d1, mempty, x)] (AppRes ret mempty))
        [(unInfo d2, mempty, y)]
        (AppRes ret ext)

    makeVarParam arg = do
      let argtype = typeOf arg
      x <- newNameFromString "binop_p"
      pure
        ( Var (qualName x) (Info argtype) mempty,
          Id x (Info argtype) mempty
        )
transformAppExp LetWith {} _ =
  error "transformAppExp: LetWith is not supposed to occur"
transformAppExp (Index e0 idxs loc) res =
  AppExp
    <$> (Index <$> transformExp e0 <*> mapM transformDimIndex idxs <*> pure loc)
    <*> (Info <$> transformAppRes res)
transformAppExp (Match e cs loc) res = do
  implicitDims <- askIntros $ fvVars $ freeInType $ typeOf e
  e' <- transformExp e
  cs' <- mapM (transformCase implicitDims) cs
  res' <- transformAppRes res
  if S.null implicitDims
    then pure $ AppExp (Match e' cs' loc) (Info res')
    else do
      tmpVar <- newNameFromString "matched_variable"
      pure $
        AppExp
          ( LetPat
              (map (`SizeBinder` mempty) $ S.toList implicitDims)
              (Id tmpVar (Info $ typeOf e') mempty)
              e'
              ( AppExp
                  (Match (Var (qualName tmpVar) (Info $ typeOf e') mempty) cs' loc)
                  (Info res)
              )
              mempty
          )
          (Info res')

-- Monomorphization of expressions.
transformExp :: Exp -> MonoM Exp
transformExp e@Literal {} = pure e
transformExp e@IntLit {} = pure e
transformExp e@FloatLit {} = pure e
transformExp e@StringLit {} = pure e
transformExp (Parens e loc) =
  Parens <$> transformExp e <*> pure loc
transformExp (QualParens qn e loc) =
  QualParens qn <$> transformExp e <*> pure loc
transformExp (TupLit es loc) =
  TupLit <$> mapM transformExp es <*> pure loc
transformExp (RecordLit fs loc) =
  RecordLit <$> mapM transformField fs <*> pure loc
  where
    transformField (RecordFieldExplicit name e loc') =
      RecordFieldExplicit name <$> transformExp e <*> pure loc'
    transformField (RecordFieldImplicit v t _) = do
      t' <- traverse transformType t
      transformField $
        RecordFieldExplicit
          (baseName v)
          (Var (qualName v) t' loc)
          loc
transformExp (ArrayLit es t loc) =
  ArrayLit <$> mapM transformExp es <*> traverse transformType t <*> pure loc
transformExp (AppExp e res) =
  transformAppExp e (unInfo res)
transformExp (Var fname (Info t) loc) =
  transformFName loc fname (toStruct t)
transformExp (Hole t loc) =
  Hole <$> traverse transformType t <*> pure loc
transformExp (Ascript e tp loc) =
  Ascript <$> transformExp e <*> pure tp <*> pure loc
transformExp (Coerce e te t loc) =
  Coerce <$> transformExp e <*> pure te <*> traverse transformType t <*> pure loc
transformExp (Negate e loc) =
  Negate <$> transformExp e <*> pure loc
transformExp (Not e loc) =
  Not <$> transformExp e <*> pure loc
transformExp (Lambda params e0 decl tp loc) = do
  let patArgs = S.fromList $ foldMap patNames params
  dimArgs <- withArgs patArgs $ askIntros (foldMap (fvVars . freeInPat) params)
  let argset = dimArgs `S.union` patArgs
  params' <- mapM transformPat params
  paramed <- parametrizing argset
  Lambda params'
    <$> withParams paramed (scoping argset $ transformExp e0)
    <*> pure decl
    <*> traverse transformRetType tp
    <*> pure loc
transformExp (OpSection qn t loc) =
  transformExp $ Var qn t loc
transformExp (OpSectionLeft fname (Info t) e arg (Info rettype, Info retext) loc) = do
  let (Info (xp, xtype, xargext), Info (yp, ytype)) = arg
  e' <- transformExp e
  desugarBinOpSection
    fname
    (Just e')
    Nothing
    t
    (xp, xtype, xargext)
    (yp, ytype, Nothing)
    (rettype, retext)
    loc
transformExp (OpSectionRight fname (Info t) e arg (Info rettype) loc) = do
  let (Info (xp, xtype), Info (yp, ytype, yargext)) = arg
  e' <- transformExp e
  desugarBinOpSection
    fname
    Nothing
    (Just e')
    t
    (xp, xtype, Nothing)
    (yp, ytype, yargext)
    (rettype, [])
    loc
transformExp (ProjectSection fields (Info t) loc) = do
  t' <- transformType t
  desugarProjectSection fields t' loc
transformExp (IndexSection idxs (Info t) loc) = do
  idxs' <- mapM transformDimIndex idxs
  desugarIndexSection idxs' t loc
transformExp (Project n e tp loc) = do
  tp' <- traverse transformType tp
  e' <- transformExp e
  pure $ Project n e' tp' loc
transformExp (Update e1 idxs e2 loc) =
  Update
    <$> transformExp e1
    <*> mapM transformDimIndex idxs
    <*> transformExp e2
    <*> pure loc
transformExp (RecordUpdate e1 fs e2 t loc) =
  RecordUpdate
    <$> transformExp e1
    <*> pure fs
    <*> transformExp e2
    <*> traverse transformType t
    <*> pure loc
transformExp (Assert e1 e2 desc loc) =
  Assert <$> transformExp e1 <*> transformExp e2 <*> pure desc <*> pure loc
transformExp (Constr name all_es t loc) =
  Constr name <$> mapM transformExp all_es <*> traverse transformType t <*> pure loc
transformExp (Attr info e loc) =
  Attr info <$> transformExp e <*> pure loc

transformCase :: S.Set VName -> Case -> MonoM Case
transformCase implicitDims (CasePat p e loc) = do
  p' <- transformPat p
  CasePat p' <$> scoping (S.fromList (patNames p) `S.union` implicitDims) (transformExp e) <*> pure loc

transformDimIndex :: DimIndexBase Info VName -> MonoM (DimIndexBase Info VName)
transformDimIndex (DimFix e) = DimFix <$> transformExp e
transformDimIndex (DimSlice me1 me2 me3) =
  DimSlice <$> trans me1 <*> trans me2 <*> trans me3
  where
    trans = mapM transformExp

-- Transform an operator section into a lambda.
desugarBinOpSection ::
  QualName VName ->
  Maybe Exp ->
  Maybe Exp ->
  StructType ->
  (PName, ParamType, Maybe VName) ->
  (PName, ParamType, Maybe VName) ->
  (ResRetType, [VName]) ->
  SrcLoc ->
  MonoM Exp
desugarBinOpSection fname e_left e_right t (xp, xtype, xext) (yp, ytype, yext) (RetType dims rettype, retext) loc = do
  t' <- transformType t
  op <- transformFName loc fname $ toStruct t
  (v1, wrap_left, e1, p1) <- makeVarParam e_left =<< transformType xtype
  (v2, wrap_right, e2, p2) <- makeVarParam e_right =<< transformType ytype
  let apply_left =
        mkApply
          op
          [(xext, mempty, e1)]
          (AppRes (Scalar $ Arrow mempty yp (diet ytype) (toStruct ytype) (RetType [] $ toRes Nonunique t')) [])
      onDim (Var d typ _)
        | Named p <- xp, qualLeaf d == p = Var (qualName v1) typ loc
        | Named p <- yp, qualLeaf d == p = Var (qualName v2) typ loc
      onDim d = d
      rettype' = first onDim rettype
  body <-
    scoping (S.fromList [v1, v2]) $
      mkApply apply_left [(yext, mempty, e2)]
        <$> transformAppRes (AppRes (toStruct rettype') retext)
  rettype'' <- transformRetTypeSizes (S.fromList [v1, v2]) $ RetType dims rettype'
  pure . wrap_left . wrap_right $
    Lambda (p1 ++ p2) body Nothing (Info rettype'') loc
  where
    patAndVar argtype = do
      x <- newNameFromString "x"
      pure
        ( x,
          Id x (Info argtype) mempty,
          Var (qualName x) (Info (toStruct argtype)) mempty
        )

    makeVarParam (Just e) argtype = do
      (v, pat, var_e) <- patAndVar argtype
      let wrap body =
            AppExp (LetPat [] (fmap toStruct pat) e body mempty) (Info $ AppRes (typeOf body) mempty)
      pure (v, wrap, var_e, [])
    makeVarParam Nothing argtype = do
      (v, pat, var_e) <- patAndVar argtype
      pure (v, id, var_e, [pat])

desugarProjectSection :: [Name] -> StructType -> SrcLoc -> MonoM Exp
desugarProjectSection fields (Scalar (Arrow _ _ _ t1 (RetType dims t2))) loc = do
  p <- newVName "project_p"
  let body = foldl project (Var (qualName p) (Info t1) mempty) fields
  pure $
    Lambda
      [Id p (Info $ toParam Observe t1) mempty]
      body
      Nothing
      (Info (RetType dims t2))
      loc
  where
    project e field =
      case typeOf e of
        Scalar (Record fs)
          | Just t <- M.lookup field fs ->
              Project field e (Info t) mempty
        t ->
          error $
            "desugarOpSection: type "
              ++ prettyString t
              ++ " does not have field "
              ++ prettyString field
desugarProjectSection _ t _ = error $ "desugarOpSection: not a function type: " ++ prettyString t

desugarIndexSection :: [DimIndex] -> StructType -> SrcLoc -> MonoM Exp
desugarIndexSection idxs (Scalar (Arrow _ _ _ t1 (RetType dims t2))) loc = do
  p <- newVName "index_i"
  t1' <- transformType t1
  t2' <- transformType t2
  let body = AppExp (Index (Var (qualName p) (Info t1') loc) idxs loc) (Info (AppRes (toStruct t2') []))
  pure $
    Lambda
      [Id p (Info $ toParam Observe t1') mempty]
      body
      Nothing
      (Info (RetType dims t2'))
      loc
desugarIndexSection _ t _ = error $ "desugarIndexSection: not a function type: " ++ prettyString t

transformPat :: Pat (TypeBase Size u) -> MonoM (Pat (TypeBase Size u))
transformPat = traverse transformType

type DimInst = M.Map VName Size

dimMapping ::
  (Monoid a) =>
  TypeBase Size a ->
  TypeBase Size a ->
  ExpReplacements ->
  ExpReplacements ->
  DimInst
dimMapping t1 t2 r1 r2 = execState (matchDims onDims t1 t2) mempty
  where
    revMap = map (\(k, v) -> (v, k))
    named1 = revMap r1
    named2 = revMap r2

    onDims bound e1 e2 = do
      onExps bound e1 e2
      pure e1

    onExps bound (Var v _ _) e = do
      unless (any (`elem` bound) $ freeVarsInExp e) $
        modify (M.insert (qualLeaf v) e)
      case lookup (qualLeaf v) named1 of
        Just rexp -> onExps bound (unReplaced rexp) e
        Nothing -> pure ()
    onExps bound e (Var v _ _)
      | Just rexp <- lookup (qualLeaf v) named2 =
          onExps bound e (unReplaced rexp)
    onExps bound e1 e2
      | Just es <- similarExps e1 e2 =
          mapM_ (uncurry $ onExps bound) es
    onExps _ _ _ = pure mempty

    freeVarsInExp = fvVars . freeInExp

inferSizeArgs :: [TypeParam] -> StructType -> ExpReplacements -> StructType -> MonoM [Exp]
inferSizeArgs tparams bind_t bind_r t = do
  r <- gets (<>) <*> asks envParametrized
  let dinst = dimMapping bind_t t bind_r r
  mapM (tparamArg dinst) tparams
  where
    tparamArg dinst tp =
      case M.lookup (typeParamName tp) dinst of
        Just e ->
          replaceExp e
        Nothing ->
          pure $ sizeFromInteger 0 mempty

-- Monomorphising higher-order functions can result in function types
-- where the same named parameter occurs in multiple spots.  When
-- monomorphising we don't really need those parameter names anymore,
-- and the defunctionaliser can be confused if there are duplicates
-- (it doesn't handle shadowing), so let's just remove all parameter
-- names here.  This is safe because a MonoType does not contain sizes
-- anyway.
noNamedParams :: MonoType -> MonoType
noNamedParams = f
  where
    f :: TypeBase MonoSize u -> TypeBase MonoSize u
    f (Array u shape t) = Array u shape (f' t)
    f (Scalar t) = Scalar $ f' t
    f' :: ScalarTypeBase MonoSize u -> ScalarTypeBase MonoSize u
    f' (Record fs) = Record $ fmap f fs
    f' (Sum cs) = Sum $ fmap (map f) cs
    f' (Arrow u _ d1 t1 (RetType dims t2)) =
      Arrow u Unnamed d1 (f t1) (RetType dims (f t2))
    f' t = t

transformRetType :: RetTypeBase Size u -> MonoM (RetTypeBase Size u)
transformRetType (RetType ext t) = RetType ext <$> transformType t

-- | arrowArg takes a return type and returns it
-- with the existentials bound moved at the right of arrows.
-- It also gives the new set of parameters to consider.
arrowArg ::
  S.Set VName -> -- scope
  S.Set VName -> -- set of argument
  [VName] -> -- size parameters
  RetTypeBase Size as ->
  (RetTypeBase Size as, S.Set VName)
arrowArg scope argset args_params rety =
  let (rety', (funArgs, _)) = runWriter (arrowArgRetType (scope, mempty) argset rety)
      new_params = funArgs `S.union` S.fromList args_params
   in (arrowCleanRetType new_params rety', new_params)
  where
    -- \| takes a type (or return type) and returns it
    -- with the existentials bound moved at the right of arrows.
    -- It also gives (through writer monad) size variables used in arrow arguments
    -- and variables that are constructively used.
    -- The returned type should be cleanned, as too many existentials are introduced.
    arrowArgRetType ::
      (S.Set VName, [VName]) ->
      S.Set VName ->
      RetTypeBase Size as' ->
      Writer (S.Set VName, S.Set VName) (RetTypeBase Size as')
    arrowArgRetType (scope', dimsToPush) argset' (RetType dims ty) = pass $ do
      let dims' = dims <> dimsToPush
      (ty', (_, canExt)) <- listen $ arrowArgType (argset' `S.union` scope', dims') ty
      pure (RetType (filter (`S.member` canExt) dims') ty', first (`S.difference` canExt))

    arrowArgScalar env (Record fs) =
      Record <$> traverse (arrowArgType env) fs
    arrowArgScalar env (Sum cs) =
      Sum <$> (traverse . traverse) (arrowArgType env) cs
    arrowArgScalar (scope', dimsToPush) (Arrow as argName d argT retT) =
      pass $ do
        let intros = S.filter notIntrisic argset' `S.difference` scope'
        retT' <- arrowArgRetType (scope', filter (`S.notMember` intros) dimsToPush) fullArgset retT
        pure (Arrow as argName d argT retT', bimap (intros `S.union`) (const mempty))
      where
        notIntrisic vn = baseTag vn > maxIntrinsicTag
        argset' = fvVars $ freeInType argT
        fullArgset =
          argset'
            <> case argName of
              Unnamed -> mempty
              Named vn -> S.singleton vn
    arrowArgScalar env (TypeVar u qn args) =
      TypeVar u qn <$> mapM arrowArgArg args
      where
        arrowArgArg (TypeArgDim dim) = TypeArgDim <$> arrowArgSize dim
        arrowArgArg (TypeArgType ty) = TypeArgType <$> arrowArgType env ty
    arrowArgScalar _ ty = pure ty

    arrowArgType ::
      (S.Set VName, [VName]) ->
      TypeBase Size as' ->
      Writer (S.Set VName, S.Set VName) (TypeBase Size as')
    arrowArgType env (Array u shape scalar) =
      Array u <$> traverse arrowArgSize shape <*> arrowArgScalar env scalar
    arrowArgType env (Scalar ty) =
      Scalar <$> arrowArgScalar env ty

    arrowArgSize s@(Var qn _ _) = writer (s, (mempty, S.singleton $ qualLeaf qn))
    arrowArgSize s = pure s

    -- \| arrowClean cleans the mess in the type
    arrowCleanRetType :: S.Set VName -> RetTypeBase Size as -> RetTypeBase Size as
    arrowCleanRetType paramed (RetType dims ty) =
      RetType (nubOrd $ filter (`S.notMember` paramed) dims) (arrowCleanType (paramed `S.union` S.fromList dims) ty)

    arrowCleanScalar :: S.Set VName -> ScalarTypeBase Size as -> ScalarTypeBase Size as
    arrowCleanScalar paramed (Record fs) =
      Record $ M.map (arrowCleanType paramed) fs
    arrowCleanScalar paramed (Sum cs) =
      Sum $ (M.map . map) (arrowCleanType paramed) cs
    arrowCleanScalar paramed (Arrow as argName d argT retT) =
      Arrow as argName d argT (arrowCleanRetType paramed retT)
    arrowCleanScalar paramed (TypeVar u qn args) =
      TypeVar u qn $ map arrowCleanArg args
      where
        arrowCleanArg (TypeArgDim dim) = TypeArgDim dim
        arrowCleanArg (TypeArgType ty) = TypeArgType $ arrowCleanType paramed ty
    arrowCleanScalar _ ty = ty

    arrowCleanType :: S.Set VName -> TypeBase Size as -> TypeBase Size as
    arrowCleanType paramed (Array u shape scalar) =
      Array u shape $ arrowCleanScalar paramed scalar
    arrowCleanType paramed (Scalar ty) =
      Scalar $ arrowCleanScalar paramed ty

-- Monomorphise a polymorphic function at the types given in the instance
-- list. Monomorphises the body of the function as well. Returns the fresh name
-- of the generated monomorphic function and its 'ValBind' representation.
monomorphiseBinding ::
  Bool ->
  PolyBinding ->
  MonoType ->
  MonoM (VName, InferSizeArgs, ValBind)
monomorphiseBinding entry (PolyBinding (name, tparams, params, rettype, body, attrs, loc)) inst_t = do
  letFun <- asks $ S.member name . envScope
  let paramGetClean argset =
        if letFun
          then parametrizing argset
          else do
            ret <- get
            put mempty
            pure ret
  (if letFun then id else isolateNormalisation) $ do
    let bind_t = funType params rettype
    (substs, t_shape_params) <-
      typeSubstsM loc (noSizes bind_t) $ noNamedParams inst_t
    let shape_names = S.fromList $ map typeParamName $ shape_params ++ t_shape_params
        substs' = M.map (Subst []) substs
        substStructType =
          substTypesAny (fmap (fmap (second (const mempty))) . (`M.lookup` substs'))
        params' = map (substPat substStructType) params
    params'' <- withArgs shape_names $ mapM transformPat params'
    exp_naming <- paramGetClean shape_names

    let args = S.fromList $ foldMap patNames params
        arg_params = map snd exp_naming

    rettype' <-
      withParams exp_naming $
        withArgs (args <> shape_names) $
          hardTransformRetType (applySubst (`M.lookup` substs') rettype)
    extNaming <- paramGetClean (args <> shape_names)
    scope <- S.union shape_names <$> askScope'
    let (rettype'', new_params) = arrowArg scope args arg_params rettype'
        bind_t' = substTypesAny (`M.lookup` substs') bind_t
        (shape_params_explicit, shape_params_implicit) =
          partition ((`S.member` (mustBeExplicitInBinding bind_t'' `S.union` mustBeExplicitInBinding bind_t')) . typeParamName) $
            shape_params ++ t_shape_params ++ map (`TypeParamDim` mempty) (S.toList new_params)
        exp_naming' = filter ((`S.member` new_params) . snd) (extNaming <> exp_naming)

        bind_t'' = funType params'' rettype''
        bind_r = exp_naming <> extNaming
    body' <- updateExpTypes (`M.lookup` substs') body
    body'' <- withParams exp_naming' $ withArgs (shape_names <> args) $ transformExp body'
    scope' <- S.union (shape_names <> args) <$> askScope'
    body''' <-
      if letFun
        then unscoping (shape_names <> args) body''
        else expReplace exp_naming' <$> (calculateDims body'' . canCalculate scope' =<< get)

    seen_before <- elem name . map (fst . fst) <$> getLifts
    name' <-
      if null tparams && not entry && not seen_before
        then pure name
        else newName name

    pure
      ( name',
        inferSizeArgs shape_params_explicit bind_t'' bind_r,
        if entry
          then
            toValBinding
              name'
              (shape_params_explicit ++ shape_params_implicit)
              params''
              rettype''
              (entryAssert exp_naming body''')
          else
            toValBinding
              name'
              shape_params_implicit
              (map shapeParam shape_params_explicit ++ params'')
              rettype''
              body'''
      )
  where
    askScope' = S.filter (`notElem` retDims rettype) <$> askScope

    shape_params = filter (not . isTypeParam) tparams

    updateExpTypes substs = astMap (mapper substs)

    hardTransformRetType (RetType dims ty) = do
      ty' <- transformType ty
      unbounded <- askIntros $ fvVars $ freeInType ty'
      let dims' = S.toList unbounded
      pure $ RetType (dims' <> dims) ty'

    mapper substs =
      ASTMapper
        { mapOnExp = updateExpTypes substs,
          mapOnName = pure,
          mapOnStructType = pure . applySubst substs,
          mapOnParamType = pure . applySubst substs,
          mapOnResRetType = pure . applySubst substs
        }

    shapeParam tp = Id (typeParamName tp) (Info i64) $ srclocOf tp

    toValBinding name' tparams' params'' rettype' body'' =
      ValBind
        { valBindEntryPoint = Nothing,
          valBindName = name',
          valBindRetType = Info rettype',
          valBindRetDecl = Nothing,
          valBindTypeParams = tparams',
          valBindParams = params'',
          valBindBody = body'',
          valBindDoc = Nothing,
          valBindAttrs = attrs,
          valBindLocation = loc
        }

typeSubstsM ::
  (MonadFreshNames m) =>
  SrcLoc ->
  TypeBase () NoUniqueness ->
  MonoType ->
  m (M.Map VName StructRetType, [TypeParam])
typeSubstsM loc orig_t1 orig_t2 =
  runWriterT $ fst <$> execStateT (sub orig_t1 orig_t2) (mempty, mempty)
  where
    subRet (Scalar (TypeVar _ v _)) rt =
      unless (baseTag (qualLeaf v) <= maxIntrinsicTag) $
        addSubst v rt
    subRet t1 (RetType _ t2) =
      sub t1 t2

    sub t1@Array {} t2@Array {}
      | Just t1' <- peelArray (arrayRank t1) t1,
        Just t2' <- peelArray (arrayRank t1) t2 =
          sub t1' t2'
    sub (Scalar (TypeVar _ v _)) t =
      unless (baseTag (qualLeaf v) <= maxIntrinsicTag) $
        addSubst v $
          RetType [] t
    sub (Scalar (Record fields1)) (Scalar (Record fields2)) =
      zipWithM_
        sub
        (map snd $ sortFields fields1)
        (map snd $ sortFields fields2)
    sub (Scalar Prim {}) (Scalar Prim {}) = pure ()
    sub (Scalar (Arrow _ _ _ t1a (RetType _ t1b))) (Scalar (Arrow _ _ _ t2a t2b)) = do
      sub t1a t2a
      subRet (toStruct t1b) (second (const NoUniqueness) t2b)
    sub (Scalar (Sum cs1)) (Scalar (Sum cs2)) =
      zipWithM_ typeSubstClause (sortConstrs cs1) (sortConstrs cs2)
      where
        typeSubstClause (_, ts1) (_, ts2) = zipWithM sub ts1 ts2
    sub t1@(Scalar Sum {}) t2 = sub t1 t2
    sub t1 t2@(Scalar Sum {}) = sub t1 t2
    sub t1 t2 = error $ unlines ["typeSubstsM: mismatched types:", prettyString t1, prettyString t2]
    addSubst (QualName _ v) (RetType ext t) = do
      (ts, sizes) <- get
      unless (v `M.member` ts) $ do
        t' <- bitraverse onDim pure t
        put (M.insert v (RetType ext t') ts, sizes)

    onDim (MonoKnown i) = do
      (ts, sizes) <- get
      case M.lookup i sizes of
        Nothing -> do
          d <- lift $ lift $ newVName "d"
          tell [TypeParamDim d loc]
          put (ts, M.insert i d sizes)
          pure $ sizeFromName (qualName d) mempty
        Just d ->
          pure $ sizeFromName (qualName d) mempty
    onDim MonoAnon = pure anySize

-- Perform a given substitution on the types in a pattern.
substPat :: (t -> t) -> Pat t -> Pat t
substPat f pat = case pat of
  TuplePat pats loc -> TuplePat (map (substPat f) pats) loc
  RecordPat fs loc -> RecordPat (map substField fs) loc
    where
      substField (n, p) = (n, substPat f p)
  PatParens p loc -> PatParens (substPat f p) loc
  PatAttr attr p loc -> PatAttr attr (substPat f p) loc
  Id vn (Info tp) loc -> Id vn (Info $ f tp) loc
  Wildcard (Info tp) loc -> Wildcard (Info $ f tp) loc
  PatAscription p _ _ -> substPat f p
  PatLit e (Info tp) loc -> PatLit e (Info $ f tp) loc
  PatConstr n (Info tp) ps loc -> PatConstr n (Info $ f tp) ps loc

toPolyBinding :: ValBind -> PolyBinding
toPolyBinding (ValBind _ name _ (Info rettype) tparams params body _ attrs loc) =
  PolyBinding (name, tparams, params, rettype, body, attrs, loc)

transformValBind :: ValBind -> MonoM Env
transformValBind valbind = do
  let valbind' = toPolyBinding valbind

  case valBindEntryPoint valbind of
    Nothing -> pure ()
    Just entry -> do
      let t =
            funType (valBindParams valbind) $
              unInfo $
                valBindRetType valbind
      (name, infer, valbind'') <- monomorphiseBinding True valbind' $ monoType t
      tell $ Seq.singleton (name, valbind'' {valBindEntryPoint = Just entry})
      addLifted (valBindName valbind) (monoType t) (name, infer)

  pure
    mempty
      { envPolyBindings = M.singleton (valBindName valbind) valbind',
        envGlobalScope =
          if null (valBindParams valbind)
            then S.fromList $ retDims $ unInfo $ valBindRetType valbind
            else mempty
      }

transformValBinds :: [ValBind] -> MonoM ()
transformValBinds [] = pure ()
transformValBinds (valbind : ds) = do
  env <- transformValBind valbind
  localEnv env $ transformValBinds ds

-- | Monomorphise a list of top-level value bindings.
transformProg :: (MonadFreshNames m) => [ValBind] -> m [ValBind]
transformProg decs =
  fmap (toList . fmap snd . snd) $
    modifyNameSource $ \namesrc ->
      runMonoM namesrc $ transformValBinds decs<|MERGE_RESOLUTION|>--- conflicted
+++ resolved
@@ -404,13 +404,8 @@
       ( i - 1,
         mkApply
           f
-<<<<<<< HEAD
           [(Nothing, mempty, size_arg)]
-          (AppRes (foldFunType (replicate i i64) (RetType [] t')) [])
-=======
-          [(Nothing, size_arg)]
           (AppRes (foldFunType (replicate i i64) (RetType [] t)) [])
->>>>>>> 65f6c3b3
       )
 
     applySizeArgs fname' t size_args =
