{-# LANGUAGE FlexibleContexts #-}
{-# LANGUAGE OverloadedStrings #-}
{-# LANGUAGE Strict #-}
{-# LANGUAGE TupleSections #-}
{-# LANGUAGE TypeFamilies #-}

-- | Conversion of a monomorphic, first-order, defunctorised source
-- program to a core Futhark program.
module Futhark.Internalise.Exps (transformProg) where

import Control.Monad.Reader
import Data.List (find, intercalate, intersperse, transpose)
import Data.List.NonEmpty (NonEmpty (..))
import qualified Data.List.NonEmpty as NE
import qualified Data.Map.Strict as M
import qualified Data.Set as S
import Futhark.IR.SOACS as I hiding (stmPat)
import Futhark.Internalise.AccurateSizes
import Futhark.Internalise.Bindings
import Futhark.Internalise.Lambdas
import Futhark.Internalise.Monad as I
import Futhark.Internalise.TypesValues
import Futhark.Transform.Rename as I
import Futhark.Util (splitAt3)
import Futhark.Util.Pretty (align, ppr, prettyOneLine)
import Language.Futhark as E hiding (TypeArg)

-- | Convert a program in source Futhark to a program in the Futhark
-- core language.
transformProg :: MonadFreshNames m => Bool -> [E.ValBind] -> m (I.Prog SOACS)
transformProg always_safe vbinds = do
  (consts, funs) <-
    runInternaliseM always_safe (internaliseValBinds vbinds)
  I.renameProg $ I.Prog consts funs

internaliseValBinds :: [E.ValBind] -> InternaliseM ()
internaliseValBinds = mapM_ internaliseValBind

internaliseFunName :: VName -> Name
internaliseFunName = nameFromString . pretty

internaliseValBind :: E.ValBind -> InternaliseM ()
internaliseValBind fb@(E.ValBind entry fname retdecl (Info rettype) tparams params body _ attrs loc) = do
  localConstsScope . bindingFParams tparams params $ \shapeparams params' -> do
    let shapenames = map I.paramName shapeparams

    msg <- case retdecl of
      Just dt ->
        errorMsg
          . ("Function return value does not match shape of type " :)
          <$> typeExpForError dt
      Nothing -> pure $ errorMsg ["Function return value does not match shape of declared return type."]

    (body', rettype') <- buildBody $ do
      body_res <- internaliseExp (baseString fname <> "_res") body
      rettype' <-
        fmap zeroExts . internaliseReturnType rettype =<< mapM subExpType body_res
      body_res' <-
        ensureResultExtShape msg loc (map I.fromDecl rettype') $ subExpsRes body_res
      pure
        ( body_res',
          replicate (length (shapeContext rettype')) (I.Prim int64) ++ rettype'
        )

    let all_params = shapeparams ++ concat params'

    attrs' <- internaliseAttrs attrs

    let fd =
          I.FunDef
            Nothing
            attrs'
            (internaliseFunName fname)
            rettype'
            all_params
            body'

    if null params'
      then bindConstant fname fd
      else
        bindFunction
          fname
          fd
          ( shapenames,
            map declTypeOf $ concat params',
            all_params,
            applyRetType rettype' all_params
          )

  case entry of
    Just (Info entry') -> generateEntryPoint entry' fb
    Nothing -> pure ()
  where
    zeroExts ts = generaliseExtTypes ts ts

generateEntryPoint :: E.EntryPoint -> E.ValBind -> InternaliseM ()
generateEntryPoint (E.EntryPoint e_params e_rettype) vb = localConstsScope $ do
  let (E.ValBind _ ofname _ (Info rettype) tparams params _ _ attrs loc) = vb
  bindingFParams tparams params $ \shapeparams params' -> do
    entry_rettype <- internaliseEntryReturnType rettype
    let entry' = entryPoint (baseName ofname) (zip e_params params') (e_rettype, entry_rettype)
        args = map (I.Var . I.paramName) $ concat params'

    (entry_body, ctx_ts) <- buildBody $ do
      -- Special case the (rare) situation where the entry point is
      -- not a function.
      maybe_const <- lookupConst ofname
      vals <- case maybe_const of
        Just ses ->
          pure ses
        Nothing ->
          fst <$> funcall "entry_result" (E.qualName ofname) args loc
      ctx <-
        extractShapeContext (zeroExts $ concat entry_rettype)
          <$> mapM (fmap I.arrayDims . subExpType) vals
      pure (subExpsRes $ ctx ++ vals, map (const (I.Prim int64)) ctx)

    attrs' <- internaliseAttrs attrs
    addFunDef $
      I.FunDef
        (Just entry')
        attrs'
        ("entry_" <> baseName ofname)
        (ctx_ts ++ zeroExts (concat entry_rettype))
        (shapeparams ++ concat params')
        entry_body
  where
    zeroExts ts = generaliseExtTypes ts ts

entryPoint ::
  Name ->
  [(E.EntryParam, [I.FParam SOACS])] ->
  ( E.EntryType,
    [[I.TypeBase ExtShape Uniqueness]]
  ) ->
  I.EntryPoint
entryPoint name params (eret, crets) =
  ( name,
    map onParam params,
    case ( isTupleRecord $ entryType eret,
           entryAscribed eret
         ) of
      (Just ts, Just (E.TETuple e_ts _)) ->
        zipWith
          entryPointType
          (zipWith E.EntryType ts (map Just e_ts))
          crets
      (Just ts, Nothing) ->
        zipWith
          entryPointType
          (map (`E.EntryType` Nothing) ts)
          crets
      _ ->
        [entryPointType eret $ concat crets]
  )
  where
    onParam (E.EntryParam e_p e_t, ps) =
      I.EntryParam e_p $ entryPointType e_t $ staticShapes $ map I.paramDeclType ps

    entryPointType t ts
      | E.Scalar (E.Prim E.Unsigned {}) <- E.entryType t =
          I.TypeUnsigned u
      | E.Array _ _ _ (E.Prim E.Unsigned {}) <- E.entryType t =
          I.TypeUnsigned u
      | E.Scalar E.Prim {} <- E.entryType t =
          I.TypeDirect u
      | E.Array _ _ _ E.Prim {} <- E.entryType t =
          I.TypeDirect u
      | otherwise =
          I.TypeOpaque u desc $ length ts
      where
        u = foldl max Nonunique $ map I.uniqueness ts
        desc = maybe (prettyOneLine t') typeExpOpaqueName $ E.entryAscribed t
        t' = noSizes (E.entryType t) `E.setUniqueness` Nonunique
    typeExpOpaqueName (TEApply te TypeArgExpDim {} _) =
      typeExpOpaqueName te
    typeExpOpaqueName (TEArray _ te _) =
      let (d, te') = withoutDims te
       in "arr_" ++ typeExpOpaqueName te'
            ++ "_"
            ++ show (1 + d)
            ++ "d"
    typeExpOpaqueName (TEUnique te _) = prettyOneLine te
    typeExpOpaqueName te = prettyOneLine te

    withoutDims (TEArray _ te _) =
      let (d, te') = withoutDims te
       in (d + 1, te')
    withoutDims te = (0 :: Int, te)

internaliseBody :: String -> E.Exp -> InternaliseM (Body SOACS)
internaliseBody desc e =
  buildBody_ $ subExpsRes <$> internaliseExp (desc <> "_res") e

bodyFromStms ::
  InternaliseM (Result, a) ->
  InternaliseM (Body SOACS, a)
bodyFromStms m = do
  ((res, a), stms) <- collectStms m
  (,a) <$> mkBodyM stms res

-- | Only returns those pattern names that are not used in the pattern
-- itself (the "non-existential" part, you could say).
letValExp :: String -> I.Exp SOACS -> InternaliseM [VName]
letValExp name e = do
  e_t <- expExtType e
  names <- replicateM (length e_t) $ newVName name
  letBindNames names e
  let ctx = shapeContext e_t
  pure $ map fst $ filter ((`S.notMember` ctx) . snd) $ zip names [0 ..]

letValExp' :: String -> I.Exp SOACS -> InternaliseM [SubExp]
letValExp' _ (BasicOp (SubExp se)) = pure [se]
letValExp' name ses = map I.Var <$> letValExp name ses

eValBody :: [InternaliseM (I.Exp SOACS)] -> InternaliseM (I.Body SOACS)
eValBody es = buildBody_ $ do
  es' <- sequence es
  varsRes . concat <$> mapM (letValExp "x") es'

internaliseAppExp :: String -> E.AppRes -> E.AppExp -> InternaliseM [I.SubExp]
internaliseAppExp desc _ (E.Index e idxs loc) = do
  vs <- internaliseExpToVars "indexed" e
  dims <- case vs of
    [] -> pure [] -- Will this happen?
    v : _ -> I.arrayDims <$> lookupType v
  (idxs', cs) <- internaliseSlice loc dims idxs
  let index v = do
        v_t <- lookupType v
        pure $ I.BasicOp $ I.Index v $ fullSlice v_t idxs'
  certifying cs $ mapM (letSubExp desc <=< index) vs
internaliseAppExp desc _ (E.Range start maybe_second end loc) = do
  start' <- internaliseExp1 "range_start" start
  end' <- internaliseExp1 "range_end" $ case end of
    DownToExclusive e -> e
    ToInclusive e -> e
    UpToExclusive e -> e
  maybe_second' <-
    traverse (internaliseExp1 "range_second") maybe_second

  -- Construct an error message in case the range is invalid.
  let conv = case E.typeOf start of
        E.Scalar (E.Prim (E.Unsigned _)) -> asIntZ Int64
        _ -> asIntS Int64
  start'_i64 <- conv start'
  end'_i64 <- conv end'
  maybe_second'_i64 <- traverse conv maybe_second'
  let errmsg =
        errorMsg $
          ["Range "]
            ++ [ErrorVal int64 start'_i64]
            ++ ( case maybe_second'_i64 of
                   Nothing -> []
                   Just second_i64 -> ["..", ErrorVal int64 second_i64]
               )
            ++ ( case end of
                   DownToExclusive {} -> ["..>"]
                   ToInclusive {} -> ["..."]
                   UpToExclusive {} -> ["..<"]
               )
            ++ [ErrorVal int64 end'_i64, " is invalid."]

  (it, le_op, lt_op) <-
    case E.typeOf start of
      E.Scalar (E.Prim (E.Signed it)) -> pure (it, CmpSle it, CmpSlt it)
      E.Scalar (E.Prim (E.Unsigned it)) -> pure (it, CmpUle it, CmpUlt it)
      start_t -> error $ "Start value in range has type " ++ pretty start_t

  let one = intConst it 1
      negone = intConst it (-1)
      default_step = case end of
        DownToExclusive {} -> negone
        ToInclusive {} -> one
        UpToExclusive {} -> one

  (step, step_zero) <- case maybe_second' of
    Just second' -> do
      subtracted_step <-
        letSubExp "subtracted_step" $
          I.BasicOp $ I.BinOp (I.Sub it I.OverflowWrap) second' start'
      step_zero <- letSubExp "step_zero" $ I.BasicOp $ I.CmpOp (I.CmpEq $ IntType it) start' second'
      pure (subtracted_step, step_zero)
    Nothing ->
      pure (default_step, constant False)

  step_sign <- letSubExp "s_sign" $ BasicOp $ I.UnOp (I.SSignum it) step
  step_sign_i64 <- asIntS Int64 step_sign

  bounds_invalid_downwards <-
    letSubExp "bounds_invalid_downwards" $
      I.BasicOp $ I.CmpOp le_op start' end'
  bounds_invalid_upwards <-
    letSubExp "bounds_invalid_upwards" $
      I.BasicOp $ I.CmpOp lt_op end' start'

  (distance, step_wrong_dir, bounds_invalid) <- case end of
    DownToExclusive {} -> do
      step_wrong_dir <-
        letSubExp "step_wrong_dir" $
          I.BasicOp $ I.CmpOp (I.CmpEq $ IntType it) step_sign one
      distance <-
        letSubExp "distance" $
          I.BasicOp $ I.BinOp (Sub it I.OverflowWrap) start' end'
      distance_i64 <- asIntS Int64 distance
      pure (distance_i64, step_wrong_dir, bounds_invalid_downwards)
    UpToExclusive {} -> do
      step_wrong_dir <-
        letSubExp "step_wrong_dir" $
          I.BasicOp $ I.CmpOp (I.CmpEq $ IntType it) step_sign negone
      distance <- letSubExp "distance" $ I.BasicOp $ I.BinOp (Sub it I.OverflowWrap) end' start'
      distance_i64 <- asIntS Int64 distance
      pure (distance_i64, step_wrong_dir, bounds_invalid_upwards)
    ToInclusive {} -> do
      downwards <-
        letSubExp "downwards" $
          I.BasicOp $ I.CmpOp (I.CmpEq $ IntType it) step_sign negone
      distance_downwards_exclusive <-
        letSubExp "distance_downwards_exclusive" $
          I.BasicOp $ I.BinOp (Sub it I.OverflowWrap) start' end'
      distance_upwards_exclusive <-
        letSubExp "distance_upwards_exclusive" $
          I.BasicOp $ I.BinOp (Sub it I.OverflowWrap) end' start'

      bounds_invalid <-
        letSubExp "bounds_invalid" $
          I.If
            downwards
            (resultBody [bounds_invalid_downwards])
            (resultBody [bounds_invalid_upwards])
            $ ifCommon [I.Prim I.Bool]
      distance_exclusive <-
        letSubExp "distance_exclusive" $
          I.If
            downwards
            (resultBody [distance_downwards_exclusive])
            (resultBody [distance_upwards_exclusive])
            $ ifCommon [I.Prim $ IntType it]
      distance_exclusive_i64 <- asIntS Int64 distance_exclusive
      distance <-
        letSubExp "distance" $
          I.BasicOp $
            I.BinOp
              (Add Int64 I.OverflowWrap)
              distance_exclusive_i64
              (intConst Int64 1)
      pure (distance, constant False, bounds_invalid)

  step_invalid <-
    letSubExp "step_invalid" $
      I.BasicOp $ I.BinOp I.LogOr step_wrong_dir step_zero

  invalid <-
    letSubExp "range_invalid" $
      I.BasicOp $ I.BinOp I.LogOr step_invalid bounds_invalid
  valid <- letSubExp "valid" $ I.BasicOp $ I.UnOp I.Not invalid
  cs <- assert "range_valid_c" valid errmsg loc

  step_i64 <- asIntS Int64 step
  pos_step <-
    letSubExp "pos_step" $
      I.BasicOp $ I.BinOp (Mul Int64 I.OverflowWrap) step_i64 step_sign_i64

  num_elems <-
    certifying cs $
      letSubExp "num_elems" $
        I.BasicOp $ I.BinOp (SDivUp Int64 I.Unsafe) distance pos_step

  se <- letSubExp desc (I.BasicOp $ I.Iota num_elems start' step it)
  pure [se]
internaliseAppExp desc (E.AppRes et ext) (E.Coerce e dt loc) = do
  ses <- internaliseExp desc e
  ts <- internaliseReturnType (E.RetType ext (E.toStruct et)) =<< mapM subExpType ses
  dt' <- typeExpForError dt
  forM (zip ses ts) $ \(e', t') -> do
    dims <- arrayDims <$> subExpType e'
    let parts =
          ["Value of (core language) shape ("]
            ++ intersperse ", " (map (ErrorVal int64) dims)
            ++ [") cannot match shape of type `"]
            ++ dt'
            ++ ["`."]
    ensureExtShape (errorMsg parts) loc (I.fromDecl t') desc e'
internaliseAppExp desc _ e@E.Apply {} =
  case findFuncall e of
    (FunctionHole t loc, _args) -> do
      -- The function we are supposed to call doesn't exist, but we
      -- have to synthesize some fake values of the right type.  The
      -- easy way to do this is to just ignore the arguments and
      -- create a hole whose type is the type of the entire
      -- application.
      internaliseExp desc (E.Hole (Info (fromStruct $ snd $ E.unfoldFunType t)) loc)
    (FunctionName qfname, args) -> do
      -- Argument evaluation is outermost-in so that any existential sizes
      -- created by function applications can be brought into scope.
      let fname = nameFromString $ pretty $ baseName $ qualLeaf qfname
          loc = srclocOf e
          arg_desc = nameToString fname ++ "_arg"

      -- Some functions are magical (overloaded) and we handle that here.
      case () of
        -- Overloaded functions never take array arguments (except
        -- equality, but those cannot be existential), so we can safely
        -- ignore the existential dimensions.
        ()
          | Just internalise <- isOverloadedFunction qfname (map fst args) loc ->
              internalise desc
          | baseTag (qualLeaf qfname) <= maxIntrinsicTag,
            Just (rettype, _) <- M.lookup fname I.builtInFunctions -> do
              let tag ses = [(se, I.Observe) | se <- ses]
              args' <- reverse <$> mapM (internaliseArg arg_desc) (reverse args)
              let args'' = concatMap tag args'
              letValExp' desc $ I.Apply fname args'' [I.Prim rettype] (Safe, loc, [])
          | otherwise -> do
              args' <- concat . reverse <$> mapM (internaliseArg arg_desc) (reverse args)
              fst <$> funcall desc qfname args' loc
internaliseAppExp desc _ (E.LetPat sizes pat e body _) =
  internalisePat desc sizes pat e body (internaliseExp desc)
internaliseAppExp _ _ (E.LetFun ofname _ _ _) =
  error $ "Unexpected LetFun " ++ pretty ofname
internaliseAppExp desc _ (E.DoLoop sparams mergepat mergeexp form loopbody loc) = do
  ses <- internaliseExp "loop_init" mergeexp
  ((loopbody', (form', shapepat, mergepat', mergeinit')), initstms) <-
    collectStms $ handleForm ses form

  addStms initstms
  mergeinit_ts' <- mapM subExpType mergeinit'

  ctxinit <- argShapes (map I.paramName shapepat) mergepat' mergeinit_ts'

  -- Ensure that the initial loop values match the shapes of the loop
  -- parameters.  XXX: Ideally they should already match (by the
  -- source language type rules), but some of our transformations
  -- (esp. defunctionalisation) strips out some size information.  For
  -- a type-correct source program, these reshapes should simplify
  -- away.
  let args = ctxinit ++ mergeinit'
  args' <-
    ensureArgShapes
      "initial loop values have right shape"
      loc
      (map I.paramName shapepat)
      (map paramType $ shapepat ++ mergepat')
      args

  let dropCond = case form of
        E.While {} -> drop 1
        _ -> id

  -- As above, ensure that the result has the right shape.
  let merge = zip (shapepat ++ mergepat') args'
      merge_ts = map (I.paramType . fst) merge
  loopbody'' <-
    localScope (scopeOfFParams $ map fst merge) . inScopeOf form' . buildBody_ $
      fmap subExpsRes
        . ensureArgShapes
          "shape of loop result does not match shapes in loop parameter"
          loc
          (map (I.paramName . fst) merge)
          merge_ts
        . map resSubExp
        =<< bodyBind loopbody'

  attrs <- asks envAttrs
  map I.Var . dropCond
    <$> attributing
      attrs
      (letValExp desc (I.DoLoop merge form' loopbody''))
  where
    sparams' = map (`TypeParamDim` mempty) sparams

    forLoop mergepat' shapepat mergeinit form' =
      bodyFromStms . inScopeOf form' $ do
        ses <- internaliseExp "loopres" loopbody
        sets <- mapM subExpType ses
        shapeargs <- argShapes (map I.paramName shapepat) mergepat' sets
        pure
          ( subExpsRes $ shapeargs ++ ses,
            ( form',
              shapepat,
              mergepat',
              mergeinit
            )
          )

    handleForm mergeinit (E.ForIn x arr) = do
      arr' <- internaliseExpToVars "for_in_arr" arr
      arr_ts <- mapM lookupType arr'
      let w = arraysSize 0 arr_ts

      i <- newVName "i"

      ts <- mapM subExpType mergeinit
      bindingLoopParams sparams' mergepat ts $ \shapepat mergepat' ->
        bindingLambdaParams [x] (map rowType arr_ts) $ \x_params -> do
          let loopvars = zip x_params arr'
          forLoop mergepat' shapepat mergeinit $
            I.ForLoop i Int64 w loopvars
    handleForm mergeinit (E.For i num_iterations) = do
      num_iterations' <- internaliseExp1 "upper_bound" num_iterations
      num_iterations_t <- I.subExpType num_iterations'
      it <- case num_iterations_t of
        I.Prim (IntType it) -> pure it
        _ -> error "internaliseExp DoLoop: invalid type"

      ts <- mapM subExpType mergeinit
      bindingLoopParams sparams' mergepat ts $
        \shapepat mergepat' ->
          forLoop mergepat' shapepat mergeinit $
            I.ForLoop (E.identName i) it num_iterations' []
    handleForm mergeinit (E.While cond) = do
      ts <- mapM subExpType mergeinit
      bindingLoopParams sparams' mergepat ts $ \shapepat mergepat' -> do
        mergeinit_ts <- mapM subExpType mergeinit
        -- We need to insert 'cond' twice - once for the initial
        -- condition (do we enter the loop at all?), and once with the
        -- result values of the loop (do we continue into the next
        -- iteration?).  This is safe, as the type rules for the
        -- external language guarantees that 'cond' does not consume
        -- anything.
        shapeinit <- argShapes (map I.paramName shapepat) mergepat' mergeinit_ts

        (loop_initial_cond, init_loop_cond_stms) <- collectStms $ do
          forM_ (zip shapepat shapeinit) $ \(p, se) ->
            letBindNames [paramName p] $ BasicOp $ SubExp se
          forM_ (zip mergepat' mergeinit) $ \(p, se) ->
            unless (se == I.Var (paramName p)) $
              letBindNames [paramName p] $
                BasicOp $
                  case se of
                    I.Var v
                      | not $ primType $ paramType p ->
                          Reshape (map DimCoercion $ arrayDims $ paramType p) v
                    _ -> SubExp se
          internaliseExp1 "loop_cond" cond

        addStms init_loop_cond_stms

        bodyFromStms $ do
          ses <- internaliseExp "loopres" loopbody
          sets <- mapM subExpType ses
          loop_while <- newParam "loop_while" $ I.Prim I.Bool
          shapeargs <- argShapes (map I.paramName shapepat) mergepat' sets

          -- Careful not to clobber anything.
          loop_end_cond_body <- renameBody <=< buildBody_ $ do
            forM_ (zip shapepat shapeargs) $ \(p, se) ->
              unless (se == I.Var (paramName p)) $
                letBindNames [paramName p] $ BasicOp $ SubExp se
            forM_ (zip mergepat' ses) $ \(p, se) ->
              unless (se == I.Var (paramName p)) $
                letBindNames [paramName p] $
                  BasicOp $
                    case se of
                      I.Var v
                        | not $ primType $ paramType p ->
                            Reshape (map DimCoercion $ arrayDims $ paramType p) v
                      _ -> SubExp se
            subExpsRes <$> internaliseExp "loop_cond" cond
          loop_end_cond <- bodyBind loop_end_cond_body

          pure
            ( subExpsRes shapeargs ++ loop_end_cond ++ subExpsRes ses,
              ( I.WhileLoop $ I.paramName loop_while,
                shapepat,
                loop_while : mergepat',
                loop_initial_cond : mergeinit
              )
            )
internaliseAppExp desc _ (E.LetWith name src idxs ve body loc) = do
  let pat = E.Id (E.identName name) (E.identType name) loc
      src_t = E.fromStruct <$> E.identType src
      e = E.Update (E.Var (E.qualName $ E.identName src) src_t loc) idxs ve loc
  internaliseExp desc $
    E.AppExp
      (E.LetPat [] pat e body loc)
      (Info (AppRes (E.typeOf body) mempty))
internaliseAppExp desc _ (E.Match e cs _) = do
  ses <- internaliseExp (desc ++ "_scrutinee") e
  case NE.uncons cs of
    (CasePat pCase eCase _, Nothing) -> do
      (_, pertinent) <- generateCond pCase ses
      internalisePat' [] pCase pertinent eCase (internaliseExp desc)
    (c, Just cs') -> do
      let CasePat pLast eLast _ = NE.last cs'
      bFalse <- do
        (_, pertinent) <- generateCond pLast ses
        eLast' <- internalisePat' [] pLast pertinent eLast (internaliseBody desc)
        foldM (\bf c' -> eValBody $ pure $ generateCaseIf ses c' bf) eLast' $
          reverse $ NE.init cs'
      letValExp' desc =<< generateCaseIf ses c bFalse
internaliseAppExp desc _ (E.If ce te fe _) =
  letValExp' desc
    =<< eIf
      (BasicOp . SubExp <$> internaliseExp1 "cond" ce)
      (internaliseBody (desc <> "_t") te)
      (internaliseBody (desc <> "_f") fe)
internaliseAppExp _ _ e@E.BinOp {} =
  error $ "internaliseAppExp: Unexpected BinOp " ++ pretty e

internaliseExp :: String -> E.Exp -> InternaliseM [I.SubExp]
internaliseExp desc (E.Parens e _) =
  internaliseExp desc e
internaliseExp desc (E.Hole (Info t) loc) = do
  let msg = pretty $ "Reached hole of type: " <> align (ppr t)
  c <- assert "hole_c" (constant False) (errorMsg [ErrorString msg]) loc
  ts <- internaliseType (E.toStruct t)
  case mapM hasStaticShape ts of
    Nothing ->
      error $ "Hole at " <> locStr loc <> " has existential type:\n" <> show ts
    Just ts' ->
      -- Make sure we always generate a binding, even for primitives.
      certifying c $ mapM (fmap I.Var . letExp desc <=< eBlank . I.fromDecl) ts'
internaliseExp desc (E.QualParens _ e _) =
  internaliseExp desc e
internaliseExp desc (E.StringLit vs _) =
  fmap pure . letSubExp desc $
    I.BasicOp $ I.ArrayLit (map constant vs) $ I.Prim int8
internaliseExp _ (E.Var (E.QualName _ name) _ _) = do
  subst <- lookupSubst name
  case subst of
    Just substs -> pure substs
    Nothing -> pure [I.Var name]
internaliseExp desc (E.AppExp e (Info appres)) = do
  ses <- internaliseAppExp desc appres e
  bindExtSizes appres ses
  pure ses

-- XXX: we map empty records and tuples to units, because otherwise
-- arrays of unit will lose their sizes.
internaliseExp _ (E.TupLit [] _) =
  pure [constant UnitValue]
internaliseExp _ (E.RecordLit [] _) =
  pure [constant UnitValue]
internaliseExp desc (E.TupLit es _) = concat <$> mapM (internaliseExp desc) es
internaliseExp desc (E.RecordLit orig_fields _) =
  concatMap snd . sortFields . M.unions <$> mapM internaliseField orig_fields
  where
    internaliseField (E.RecordFieldExplicit name e _) =
      M.singleton name <$> internaliseExp desc e
    internaliseField (E.RecordFieldImplicit name t loc) =
      internaliseField $
        E.RecordFieldExplicit
          (baseName name)
          (E.Var (E.qualName name) t loc)
          loc
internaliseExp desc (E.ArrayLit es (Info arr_t) loc)
  -- If this is a multidimensional array literal of primitives, we
  -- treat it specially by flattening it out followed by a reshape.
  -- This cuts down on the amount of statements that are produced, and
  -- thus allows us to efficiently handle huge array literals - a
  -- corner case, but an important one.
  | Just ((eshape, e') : es') <- mapM isArrayLiteral es,
    not $ null eshape,
    all ((eshape ==) . fst) es',
    Just basetype <- E.peelArray (length eshape) arr_t = do
      let flat_lit = E.ArrayLit (e' ++ concatMap snd es') (Info basetype) loc
          new_shape = length es : eshape
      flat_arrs <- internaliseExpToVars "flat_literal" flat_lit
      forM flat_arrs $ \flat_arr -> do
        flat_arr_t <- lookupType flat_arr
        let new_shape' =
              reshapeOuter
                (map (DimNew . intConst Int64 . toInteger) new_shape)
                1
                $ I.arrayShape flat_arr_t
        letSubExp desc $ I.BasicOp $ I.Reshape new_shape' flat_arr
  | otherwise = do
      es' <- mapM (internaliseExp "arr_elem") es
      arr_t_ext <- internaliseType $ E.toStruct arr_t

      rowtypes <-
        case mapM (fmap rowType . hasStaticShape . I.fromDecl) arr_t_ext of
          Just ts -> pure ts
          Nothing ->
            -- XXX: the monomorphiser may create single-element array
            -- literals with an unknown row type.  In those cases we
            -- need to look at the types of the actual elements.
            -- Fixing this in the monomorphiser is a lot more tricky
            -- than just working around it here.
            case es' of
              [] -> error $ "internaliseExp ArrayLit: existential type: " ++ pretty arr_t
              e' : _ -> mapM subExpType e'

      let arraylit ks rt = do
            ks' <-
              mapM
                ( ensureShape
                    "shape of element differs from shape of first element"
                    loc
                    rt
                    "elem_reshaped"
                )
                ks
            pure $ I.BasicOp $ I.ArrayLit ks' rt

      mapM (letSubExp desc)
        =<< if null es'
          then mapM (arraylit []) rowtypes
          else zipWithM arraylit (transpose es') rowtypes
  where
    isArrayLiteral :: E.Exp -> Maybe ([Int], [E.Exp])
    isArrayLiteral (E.ArrayLit inner_es _ _) = do
      (eshape, e) : inner_es' <- mapM isArrayLiteral inner_es
      guard $ all ((eshape ==) . fst) inner_es'
      pure (length inner_es : eshape, e ++ concatMap snd inner_es')
    isArrayLiteral e =
      Just ([], [e])
internaliseExp desc (E.Ascript e _ _) =
  internaliseExp desc e
internaliseExp desc (E.Negate e _) = do
  e' <- internaliseExp1 "negate_arg" e
  et <- subExpType e'
  case et of
    I.Prim (I.IntType t) ->
      letTupExp' desc $ I.BasicOp $ I.BinOp (I.Sub t I.OverflowWrap) (I.intConst t 0) e'
    I.Prim (I.FloatType t) ->
      letTupExp' desc $ I.BasicOp $ I.BinOp (I.FSub t) (I.floatConst t 0) e'
    _ -> error "Futhark.Internalise.internaliseExp: non-numeric type in Negate"
internaliseExp desc (E.Not e _) = do
  e' <- internaliseExp1 "not_arg" e
  et <- subExpType e'
  case et of
    I.Prim (I.IntType t) ->
      letTupExp' desc $ I.BasicOp $ I.UnOp (I.Complement t) e'
    I.Prim I.Bool ->
      letTupExp' desc $ I.BasicOp $ I.UnOp I.Not e'
    _ ->
      error "Futhark.Internalise.internaliseExp: non-int/bool type in Not"
internaliseExp desc (E.Update src slice ve loc) = do
  ves <- internaliseExp "lw_val" ve
  srcs <- internaliseExpToVars "src" src
  dims <- case srcs of
    [] -> pure [] -- Will this happen?
    v : _ -> I.arrayDims <$> lookupType v
  (idxs', cs) <- internaliseSlice loc dims slice

  let comb sname ve' = do
        sname_t <- lookupType sname
        let full_slice = fullSlice sname_t idxs'
            rowtype = sname_t `setArrayDims` sliceDims full_slice
        ve'' <-
          ensureShape
            "shape of value does not match shape of source array"
            loc
            rowtype
            "lw_val_correct_shape"
            ve'
        letInPlace desc sname full_slice $ BasicOp $ SubExp ve''
  certifying cs $ map I.Var <$> zipWithM comb srcs ves
internaliseExp desc (E.RecordUpdate src fields ve _ _) = do
  src' <- internaliseExp desc src
  ve' <- internaliseExp desc ve
  replace (E.typeOf src `setAliases` ()) fields ve' src'
  where
    replace (E.Scalar (E.Record m)) (f : fs) ve' src'
      | Just t <- M.lookup f m = do
          i <-
            fmap sum $
              mapM (internalisedTypeSize . snd) $
                takeWhile ((/= f) . fst) $ sortFields m
          k <- internalisedTypeSize t
          let (bef, to_update, aft) = splitAt3 i k src'
          src'' <- replace t fs ve' to_update
          pure $ bef ++ src'' ++ aft
    replace _ _ ve' _ = pure ve'
internaliseExp desc (E.Attr attr e loc) = do
  attr' <- internaliseAttr attr
  e' <- local (f attr') $ internaliseExp desc e
  case attr' of
    "trace" ->
      traceRes (locStr loc) e'
    I.AttrComp "trace" [I.AttrName tag] ->
      traceRes (nameToString tag) e'
    "opaque" ->
      mapM (letSubExp desc . BasicOp . Opaque OpaqueNil) e'
    _ ->
      pure e'
  where
    traceRes tag' =
      mapM (letSubExp desc . BasicOp . Opaque (OpaqueTrace tag'))
    f attr' env
      | attr' == "unsafe",
        not $ envSafe env =
          env {envDoBoundsChecks = False}
      | otherwise =
          env {envAttrs = envAttrs env <> oneAttr attr'}
internaliseExp desc (E.Assert e1 e2 (Info check) loc) = do
  e1' <- internaliseExp1 "assert_cond" e1
  c <- assert "assert_c" e1' (errorMsg [ErrorString $ "Assertion is false: " <> check]) loc
  -- Make sure there are some bindings to certify.
  certifying c $ mapM rebind =<< internaliseExp desc e2
  where
    rebind v = do
      v' <- newVName "assert_res"
      letBindNames [v'] $ I.BasicOp $ I.SubExp v
      pure $ I.Var v'
internaliseExp _ (E.Constr c es (Info (E.Scalar (E.Sum fs))) _) = do
  (ts, constr_map) <- internaliseSumType $ M.map (map E.toStruct) fs
  es' <- concat <$> mapM (internaliseExp "payload") es

  let noExt _ = pure $ intConst Int64 0
  ts' <- instantiateShapes noExt $ map fromDecl ts

  case M.lookup c constr_map of
    Just (i, js) ->
      (intConst Int8 (toInteger i) :) <$> clauses 0 ts' (zip js es')
    Nothing ->
      error "internaliseExp Constr: missing constructor"
  where
    clauses j (t : ts) js_to_es
      | Just e <- j `lookup` js_to_es =
          (e :) <$> clauses (j + 1) ts js_to_es
      | otherwise = do
          blank <- letSubExp "zero" =<< eBlank t
          (blank :) <$> clauses (j + 1) ts js_to_es
    clauses _ [] _ =
      pure []
internaliseExp _ (E.Constr _ _ (Info t) loc) =
  error $ "internaliseExp: constructor with type " ++ pretty t ++ " at " ++ locStr loc
-- The "interesting" cases are over, now it's mostly boilerplate.

internaliseExp _ (E.Literal v _) =
  pure [I.Constant $ internalisePrimValue v]
internaliseExp _ (E.IntLit v (Info t) _) =
  case t of
    E.Scalar (E.Prim (E.Signed it)) ->
      pure [I.Constant $ I.IntValue $ intValue it v]
    E.Scalar (E.Prim (E.Unsigned it)) ->
      pure [I.Constant $ I.IntValue $ intValue it v]
    E.Scalar (E.Prim (E.FloatType ft)) ->
      pure [I.Constant $ I.FloatValue $ floatValue ft v]
    _ -> error $ "internaliseExp: nonsensical type for integer literal: " ++ pretty t
internaliseExp _ (E.FloatLit v (Info t) _) =
  case t of
    E.Scalar (E.Prim (E.FloatType ft)) ->
      pure [I.Constant $ I.FloatValue $ floatValue ft v]
    _ -> error $ "internaliseExp: nonsensical type for float literal: " ++ pretty t
-- Builtin operators are handled specially because they are
-- overloaded.
internaliseExp desc (E.Project k e (Info rt) _) = do
  n <- internalisedTypeSize $ rt `setAliases` ()
  i' <- fmap sum $
    mapM internalisedTypeSize $
      case E.typeOf e `setAliases` () of
        E.Scalar (Record fs) ->
          map snd $ takeWhile ((/= k) . fst) $ sortFields fs
        t -> [t]
  take n . drop i' <$> internaliseExp desc e
internaliseExp _ e@E.Lambda {} =
  error $ "internaliseExp: Unexpected lambda at " ++ locStr (srclocOf e)
internaliseExp _ e@E.OpSection {} =
  error $ "internaliseExp: Unexpected operator section at " ++ locStr (srclocOf e)
internaliseExp _ e@E.OpSectionLeft {} =
  error $ "internaliseExp: Unexpected left operator section at " ++ locStr (srclocOf e)
internaliseExp _ e@E.OpSectionRight {} =
  error $ "internaliseExp: Unexpected right operator section at " ++ locStr (srclocOf e)
internaliseExp _ e@E.ProjectSection {} =
  error $ "internaliseExp: Unexpected projection section at " ++ locStr (srclocOf e)
internaliseExp _ e@E.IndexSection {} =
  error $ "internaliseExp: Unexpected index section at " ++ locStr (srclocOf e)

internaliseArg :: String -> (E.Exp, Maybe VName) -> InternaliseM [SubExp]
internaliseArg desc (arg, argdim) = do
  exists <- askScope
  case argdim of
    Just d | d `M.member` exists -> pure [I.Var d]
    _ -> do
      arg' <- internaliseExp desc arg
      case (arg', argdim) of
        ([se], Just d) -> do
          letBindNames [d] $ BasicOp $ SubExp se
        _ -> pure ()
      pure arg'

subExpPrimType :: I.SubExp -> InternaliseM I.PrimType
subExpPrimType = fmap I.elemType . subExpType

generateCond :: E.Pat -> [I.SubExp] -> InternaliseM (I.SubExp, [I.SubExp])
generateCond orig_p orig_ses = do
  (cmps, pertinent, _) <- compares orig_p orig_ses
  cmp <- letSubExp "matches" =<< eAll cmps
  pure (cmp, pertinent)
  where
    -- Literals are always primitive values.
    compares (E.PatLit l t _) (se : ses) = do
      e' <- case l of
        PatLitPrim v -> pure $ constant $ internalisePrimValue v
        PatLitInt x -> internaliseExp1 "constant" $ E.IntLit x t mempty
        PatLitFloat x -> internaliseExp1 "constant" $ E.FloatLit x t mempty
      t' <- subExpPrimType se
      cmp <- letSubExp "match_lit" $ I.BasicOp $ I.CmpOp (I.CmpEq t') e' se
      pure ([cmp], [se], ses)
    compares (E.PatConstr c (Info (E.Scalar (E.Sum fs))) pats _) (se : ses) = do
      (payload_ts, m) <- internaliseSumType $ M.map (map toStruct) fs
      case M.lookup c m of
        Just (i, payload_is) -> do
          let i' = intConst Int8 $ toInteger i
          let (payload_ses, ses') = splitAt (length payload_ts) ses
          cmp <- letSubExp "match_constr" $ I.BasicOp $ I.CmpOp (I.CmpEq int8) i' se
          (cmps, pertinent, _) <- comparesMany pats $ map (payload_ses !!) payload_is
          pure (cmp : cmps, pertinent, ses')
        Nothing ->
          error "generateCond: missing constructor"
    compares (E.PatConstr _ (Info t) _ _) _ =
      error $ "generateCond: PatConstr has nonsensical type: " ++ pretty t
    compares (E.Id _ t loc) ses =
      compares (E.Wildcard t loc) ses
    compares (E.Wildcard (Info t) _) ses = do
      n <- internalisedTypeSize $ E.toStruct t
      let (id_ses, rest_ses) = splitAt n ses
      pure ([], id_ses, rest_ses)
    compares (E.PatParens pat _) ses =
      compares pat ses
    compares (E.PatAttr _ pat _) ses =
      compares pat ses
    -- XXX: treat empty tuples and records as bool.
    compares (E.TuplePat [] loc) ses =
      compares (E.Wildcard (Info $ E.Scalar $ E.Prim E.Bool) loc) ses
    compares (E.RecordPat [] loc) ses =
      compares (E.Wildcard (Info $ E.Scalar $ E.Prim E.Bool) loc) ses
    compares (E.TuplePat pats _) ses =
      comparesMany pats ses
    compares (E.RecordPat fs _) ses =
      comparesMany (map snd $ E.sortFields $ M.fromList fs) ses
    compares (E.PatAscription pat _ _) ses =
      compares pat ses
    compares pat [] =
      error $ "generateCond: No values left for pattern " ++ pretty pat

    comparesMany [] ses = pure ([], [], ses)
    comparesMany (pat : pats) ses = do
      (cmps1, pertinent1, ses') <- compares pat ses
      (cmps2, pertinent2, ses'') <- comparesMany pats ses'
      pure
        ( cmps1 <> cmps2,
          pertinent1 <> pertinent2,
          ses''
        )

generateCaseIf :: [I.SubExp] -> Case -> I.Body SOACS -> InternaliseM (I.Exp SOACS)
generateCaseIf ses (CasePat p eCase _) bFail = do
  (cond, pertinent) <- generateCond p ses
  eCase' <- internalisePat' [] p pertinent eCase (internaliseBody "case")
  eIf (eSubExp cond) (pure eCase') (pure bFail)

internalisePat ::
  String ->
  [E.SizeBinder VName] ->
  E.Pat ->
  E.Exp ->
  E.Exp ->
  (E.Exp -> InternaliseM a) ->
  InternaliseM a
internalisePat desc sizes p e body m = do
  ses <- internaliseExp desc' e
  internalisePat' sizes p ses body m
  where
    desc' = case S.toList $ E.patIdents p of
      [v] -> baseString $ E.identName v
      _ -> desc

internalisePat' ::
  [E.SizeBinder VName] ->
  E.Pat ->
  [I.SubExp] ->
  E.Exp ->
  (E.Exp -> InternaliseM a) ->
  InternaliseM a
internalisePat' sizes p ses body m = do
  ses_ts <- mapM subExpType ses
  stmPat p ses_ts $ \pat_names -> do
    bindExtSizes (AppRes (E.patternType p) (map E.sizeName sizes)) ses
    forM_ (zip pat_names ses) $ \(v, se) ->
      letBindNames [v] $ I.BasicOp $ I.SubExp se
    m body

internaliseSlice ::
  SrcLoc ->
  [SubExp] ->
  [E.DimIndex] ->
  InternaliseM ([I.DimIndex SubExp], Certs)
internaliseSlice loc dims idxs = do
  (idxs', oks, parts) <- unzip3 <$> zipWithM internaliseDimIndex dims idxs
  ok <- letSubExp "index_ok" =<< eAll oks
  let msg =
        errorMsg $
          ["Index ["] ++ intercalate [", "] parts
            ++ ["] out of bounds for array of shape ["]
            ++ intersperse "][" (map (ErrorVal int64) $ take (length idxs) dims)
            ++ ["]."]
  c <- assert "index_certs" ok msg loc
  pure (idxs', c)

internaliseDimIndex ::
  SubExp ->
  E.DimIndex ->
  InternaliseM (I.DimIndex SubExp, SubExp, [ErrorMsgPart SubExp])
internaliseDimIndex w (E.DimFix i) = do
  (i', _) <- internaliseDimExp "i" i
  let lowerBound =
        I.BasicOp $ I.CmpOp (I.CmpSle I.Int64) (I.constant (0 :: I.Int64)) i'
      upperBound =
        I.BasicOp $ I.CmpOp (I.CmpSlt I.Int64) i' w
  ok <- letSubExp "bounds_check" =<< eBinOp I.LogAnd (pure lowerBound) (pure upperBound)
  pure (I.DimFix i', ok, [ErrorVal int64 i'])

-- Special-case an important common case that otherwise leads to horrible code.
internaliseDimIndex
  w
  ( E.DimSlice
      Nothing
      Nothing
      (Just (E.Negate (E.IntLit 1 _ _) _))
    ) = do
    w_minus_1 <-
      letSubExp "w_minus_1" $
        BasicOp $ I.BinOp (Sub Int64 I.OverflowWrap) w one
    pure
      ( I.DimSlice w_minus_1 w $ intConst Int64 (-1),
        constant True,
        mempty
      )
    where
      one = constant (1 :: Int64)
internaliseDimIndex w (E.DimSlice i j s) = do
  s' <- maybe (pure one) (fmap fst . internaliseDimExp "s") s
  s_sign <- letSubExp "s_sign" $ BasicOp $ I.UnOp (I.SSignum Int64) s'
  backwards <- letSubExp "backwards" $ I.BasicOp $ I.CmpOp (I.CmpEq int64) s_sign negone
  w_minus_1 <- letSubExp "w_minus_1" $ BasicOp $ I.BinOp (Sub Int64 I.OverflowWrap) w one
  let i_def =
        letSubExp "i_def" $
          I.If
            backwards
            (resultBody [w_minus_1])
            (resultBody [zero])
            $ ifCommon [I.Prim int64]
      j_def =
        letSubExp "j_def" $
          I.If
            backwards
            (resultBody [negone])
            (resultBody [w])
            $ ifCommon [I.Prim int64]
  i' <- maybe i_def (fmap fst . internaliseDimExp "i") i
  j' <- maybe j_def (fmap fst . internaliseDimExp "j") j
  j_m_i <- letSubExp "j_m_i" $ BasicOp $ I.BinOp (Sub Int64 I.OverflowWrap) j' i'
  -- Something like a division-rounding-up, but accomodating negative
  -- operands.
  let divRounding x y =
        eBinOp
          (SQuot Int64 Safe)
          ( eBinOp
              (Add Int64 I.OverflowWrap)
              x
              (eBinOp (Sub Int64 I.OverflowWrap) y (eSignum $ toExp s'))
          )
          y
  n <- letSubExp "n" =<< divRounding (toExp j_m_i) (toExp s')

  zero_stride <- letSubExp "zero_stride" $ I.BasicOp $ I.CmpOp (CmpEq int64) s_sign zero
  nonzero_stride <- letSubExp "nonzero_stride" $ I.BasicOp $ I.UnOp I.Not zero_stride

  -- Bounds checks depend on whether we are slicing forwards or
  -- backwards.  If forwards, we must check '0 <= i && i <= j'.  If
  -- backwards, '-1 <= j && j <= i'.  In both cases, we check '0 <=
  -- i+n*s && i+(n-1)*s < w'.  We only check if the slice is nonempty.
  empty_slice <- letSubExp "empty_slice" $ I.BasicOp $ I.CmpOp (CmpEq int64) n zero

  m <- letSubExp "m" $ I.BasicOp $ I.BinOp (Sub Int64 I.OverflowWrap) n one
  m_t_s <- letSubExp "m_t_s" $ I.BasicOp $ I.BinOp (Mul Int64 I.OverflowWrap) m s'
  i_p_m_t_s <- letSubExp "i_p_m_t_s" $ I.BasicOp $ I.BinOp (Add Int64 I.OverflowWrap) i' m_t_s
  zero_leq_i_p_m_t_s <-
    letSubExp "zero_leq_i_p_m_t_s" $
      I.BasicOp $ I.CmpOp (I.CmpSle Int64) zero i_p_m_t_s
  i_p_m_t_s_leq_w <-
    letSubExp "i_p_m_t_s_leq_w" $
      I.BasicOp $ I.CmpOp (I.CmpSle Int64) i_p_m_t_s w
  i_p_m_t_s_lth_w <-
    letSubExp "i_p_m_t_s_leq_w" $
      I.BasicOp $ I.CmpOp (I.CmpSlt Int64) i_p_m_t_s w

  zero_lte_i <- letSubExp "zero_lte_i" $ I.BasicOp $ I.CmpOp (I.CmpSle Int64) zero i'
  i_lte_j <- letSubExp "i_lte_j" $ I.BasicOp $ I.CmpOp (I.CmpSle Int64) i' j'
  forwards_ok <-
    letSubExp "forwards_ok"
      =<< eAll [zero_lte_i, zero_lte_i, i_lte_j, zero_leq_i_p_m_t_s, i_p_m_t_s_lth_w]

  negone_lte_j <- letSubExp "negone_lte_j" $ I.BasicOp $ I.CmpOp (I.CmpSle Int64) negone j'
  j_lte_i <- letSubExp "j_lte_i" $ I.BasicOp $ I.CmpOp (I.CmpSle Int64) j' i'
  backwards_ok <-
    letSubExp "backwards_ok"
      =<< eAll
        [negone_lte_j, negone_lte_j, j_lte_i, zero_leq_i_p_m_t_s, i_p_m_t_s_leq_w]

  slice_ok <-
    letSubExp "slice_ok" $
      I.If
        backwards
        (resultBody [backwards_ok])
        (resultBody [forwards_ok])
        $ ifCommon [I.Prim I.Bool]

  ok_or_empty <-
    letSubExp "ok_or_empty" $
      I.BasicOp $ I.BinOp I.LogOr empty_slice slice_ok

  acceptable <-
    letSubExp "slice_acceptable" $
      I.BasicOp $ I.BinOp I.LogAnd nonzero_stride ok_or_empty

  let parts = case (i, j, s) of
        (_, _, Just {}) ->
          [ maybe "" (const $ ErrorVal int64 i') i,
            ":",
            maybe "" (const $ ErrorVal int64 j') j,
            ":",
            ErrorVal int64 s'
          ]
        (_, Just {}, _) ->
          [ maybe "" (const $ ErrorVal int64 i') i,
            ":",
            ErrorVal int64 j'
          ]
            ++ maybe mempty (const [":", ErrorVal int64 s']) s
        (_, Nothing, Nothing) ->
          [ErrorVal int64 i', ":"]
  pure (I.DimSlice i' n s', acceptable, parts)
  where
    zero = constant (0 :: Int64)
    negone = constant (-1 :: Int64)
    one = constant (1 :: Int64)

internaliseScanOrReduce ::
  String ->
  String ->
  (SubExp -> I.Lambda SOACS -> [SubExp] -> [VName] -> InternaliseM (SOAC SOACS)) ->
  (E.Exp, E.Exp, E.Exp, SrcLoc) ->
  InternaliseM [SubExp]
internaliseScanOrReduce desc what f (lam, ne, arr, loc) = do
  arrs <- internaliseExpToVars (what ++ "_arr") arr
  nes <- internaliseExp (what ++ "_ne") ne
  nes' <- forM (zip nes arrs) $ \(ne', arr') -> do
    rowtype <- I.stripArray 1 <$> lookupType arr'
    ensureShape
      "Row shape of input array does not match shape of neutral element"
      loc
      rowtype
      (what ++ "_ne_right_shape")
      ne'
  nests <- mapM I.subExpType nes'
  arrts <- mapM lookupType arrs
  lam' <- internaliseFoldLambda internaliseLambda lam nests arrts
  w <- arraysSize 0 <$> mapM lookupType arrs
  letValExp' desc . I.Op =<< f w lam' nes' arrs

internaliseHist ::
  Int ->
  String ->
  E.Exp ->
  E.Exp ->
  E.Exp ->
  E.Exp ->
  E.Exp ->
  E.Exp ->
  SrcLoc ->
  InternaliseM [SubExp]
internaliseHist dim desc rf hist op ne buckets img loc = do
  rf' <- internaliseExp1 "hist_rf" rf
  ne' <- internaliseExp "hist_ne" ne
  hist' <- internaliseExpToVars "hist_hist" hist
  buckets' <- internaliseExpToVars "hist_buckets" buckets
  img' <- internaliseExpToVars "hist_img" img

  -- reshape neutral element to have same size as the destination array
  ne_shp <- forM (zip ne' hist') $ \(n, h) -> do
    rowtype <- I.stripArray 1 <$> lookupType h
    ensureShape
      "Row shape of destination array does not match shape of neutral element"
      loc
      rowtype
      "hist_ne_right_shape"
      n
  ne_ts <- mapM I.subExpType ne_shp
  his_ts <- mapM (fmap (I.stripArray (dim - 1)) . lookupType) hist'
  op' <- internaliseFoldLambda internaliseLambda op ne_ts his_ts

  -- reshape return type of bucket function to have same size as neutral element
  -- (modulo the index)
  bucket_params <- replicateM dim (newParam "bucket_p" $ I.Prim int64)
  img_params <- mapM (newParam "img_p" . rowType) =<< mapM lookupType img'
  let params = bucket_params ++ img_params
      rettype = replicate dim (I.Prim int64) ++ ne_ts
      body = mkBody mempty $ varsRes $ map paramName params
  lam' <-
    mkLambda params $
      ensureResultShape
        "Row shape of value array does not match row shape of hist target"
        (srclocOf img)
        rettype
        =<< bodyBind body

  -- get sizes of histogram and image arrays
  shape_hist <- Shape . take dim . I.arrayDims <$> lookupType (head hist')
  w_img <- I.arraySize 0 <$> lookupType (head img')

  letValExp' desc . I.Op $
    I.Hist w_img (buckets' ++ img') [HistOp shape_hist rf' hist' ne_shp op'] lam'

internaliseStreamMap ::
  String ->
  StreamOrd ->
  E.Exp ->
  E.Exp ->
  InternaliseM [SubExp]
internaliseStreamMap desc o lam arr = do
  arrs <- internaliseExpToVars "stream_input" arr
  lam' <- internaliseStreamMapLambda internaliseLambda lam $ map I.Var arrs
  w <- arraysSize 0 <$> mapM lookupType arrs
  let form = I.Parallel o Commutative (I.Lambda [] (mkBody mempty []) [])
  letValExp' desc $ I.Op $ I.Stream w arrs form [] lam'

internaliseStreamRed ::
  String ->
  StreamOrd ->
  Commutativity ->
  E.Exp ->
  E.Exp ->
  E.Exp ->
  InternaliseM [SubExp]
internaliseStreamRed desc o comm lam0 lam arr = do
  arrs <- internaliseExpToVars "stream_input" arr
  rowts <- mapM (fmap I.rowType . lookupType) arrs
  (lam_params, lam_body) <-
    internaliseStreamLambda internaliseLambda lam rowts
  let (chunk_param, _, lam_val_params) =
        partitionChunkedFoldParameters 0 lam_params

  -- Synthesize neutral elements by applying the fold function
  -- to an empty chunk.
  letBindNames [I.paramName chunk_param] $
    I.BasicOp $ I.SubExp $ constant (0 :: Int64)
  forM_ lam_val_params $ \p ->
    letBindNames [I.paramName p] $
      I.BasicOp . I.Scratch (I.elemType $ I.paramType p) $
        I.arrayDims $ I.paramType p
  nes <- bodyBind =<< renameBody lam_body

  nes_ts <- mapM I.subExpResType nes
  outsz <- arraysSize 0 <$> mapM lookupType arrs
  let acc_arr_tps = [I.arrayOf t (I.Shape [outsz]) NoUniqueness | t <- nes_ts]
  lam0' <- internaliseFoldLambda internaliseLambda lam0 nes_ts acc_arr_tps

  let lam0_acc_params = take (length nes) $ I.lambdaParams lam0'
  lam_acc_params <- forM lam0_acc_params $ \p -> do
    name <- newVName $ baseString $ I.paramName p
    pure p {I.paramName = name}

  -- Make sure the chunk size parameter comes first.
  let lam_params' = chunk_param : lam_acc_params ++ lam_val_params

  lam' <- mkLambda lam_params' $ do
    lam_res <- bodyBind lam_body
    lam_res' <-
      ensureArgShapes
        "shape of chunk function result does not match shape of initial value"
        (srclocOf lam)
        []
        (map I.typeOf $ I.lambdaParams lam0')
        (map resSubExp lam_res)
    ensureResultShape
      "shape of result does not match shape of initial value"
      (srclocOf lam0)
      nes_ts
      =<< ( eLambda lam0' . map eSubExp $
              map (I.Var . paramName) lam_acc_params ++ lam_res'
          )

  let form = I.Parallel o comm lam0'
  w <- arraysSize 0 <$> mapM lookupType arrs
  letValExp' desc $ I.Op $ I.Stream w arrs form (map resSubExp nes) lam'

internaliseStreamAcc ::
  String ->
  E.Exp ->
  Maybe (E.Exp, E.Exp) ->
  E.Exp ->
  E.Exp ->
  InternaliseM [SubExp]
internaliseStreamAcc desc dest op lam bs = do
  dest' <- internaliseExpToVars "scatter_dest" dest
  bs' <- internaliseExpToVars "scatter_input" bs

  acc_cert_v <- newVName "acc_cert"
  dest_ts <- mapM lookupType dest'
  let dest_w = arraysSize 0 dest_ts
      acc_t = Acc acc_cert_v (Shape [dest_w]) (map rowType dest_ts) NoUniqueness
  acc_p <- newParam "acc_p" acc_t
  withacc_lam <- mkLambda [Param mempty acc_cert_v (I.Prim I.Unit), acc_p] $ do
    lam' <-
      internaliseMapLambda internaliseLambda lam $
        map I.Var $ paramName acc_p : bs'
    w <- arraysSize 0 <$> mapM lookupType bs'
    fmap subExpsRes . letValExp' "acc_res" $
      I.Op $ I.Screma w (paramName acc_p : bs') (I.mapSOAC lam')

  op' <-
    case op of
      Just (op_lam, ne) -> do
        ne' <- internaliseExp "hist_ne" ne
        ne_ts <- mapM I.subExpType ne'
        (lam_params, lam_body, lam_rettype) <-
          internaliseLambda op_lam $ ne_ts ++ ne_ts
        idxp <- newParam "idx" $ I.Prim int64
        let op_lam' = I.Lambda (idxp : lam_params) lam_body lam_rettype
        pure $ Just (op_lam', ne')
      Nothing ->
        pure Nothing

  destw <- arraysSize 0 <$> mapM lookupType dest'
  fmap (map I.Var) $
    letTupExp desc $ WithAcc [(Shape [destw], dest', op')] withacc_lam

internaliseExp1 :: String -> E.Exp -> InternaliseM I.SubExp
internaliseExp1 desc e = do
  vs <- internaliseExp desc e
  case vs of
    [se] -> pure se
    _ -> error "Internalise.internaliseExp1: was passed not just a single subexpression"

-- | Promote to dimension type as appropriate for the original type.
-- Also return original type.
internaliseDimExp :: String -> E.Exp -> InternaliseM (I.SubExp, IntType)
internaliseDimExp s e = do
  e' <- internaliseExp1 s e
  case E.typeOf e of
    E.Scalar (E.Prim (Signed it)) -> (,it) <$> asIntS Int64 e'
    _ -> error "internaliseDimExp: bad type"

internaliseExpToVars :: String -> E.Exp -> InternaliseM [I.VName]
internaliseExpToVars desc e =
  mapM asIdent =<< internaliseExp desc e
  where
    asIdent (I.Var v) = pure v
    asIdent se = letExp desc $ I.BasicOp $ I.SubExp se

internaliseOperation ::
  String ->
  E.Exp ->
  (I.VName -> InternaliseM I.BasicOp) ->
  InternaliseM [I.SubExp]
internaliseOperation s e op = do
  vs <- internaliseExpToVars s e
  mapM (letSubExp s . I.BasicOp <=< op) vs

certifyingNonzero ::
  SrcLoc ->
  IntType ->
  SubExp ->
  InternaliseM a ->
  InternaliseM a
certifyingNonzero loc t x m = do
  zero <-
    letSubExp "zero" $
      I.BasicOp $
        CmpOp (CmpEq (IntType t)) x (intConst t 0)
  nonzero <- letSubExp "nonzero" $ I.BasicOp $ UnOp I.Not zero
  c <- assert "nonzero_cert" nonzero "division by zero" loc
  certifying c m

certifyingNonnegative ::
  SrcLoc ->
  IntType ->
  SubExp ->
  InternaliseM a ->
  InternaliseM a
certifyingNonnegative loc t x m = do
  nonnegative <-
    letSubExp "nonnegative" . I.BasicOp $
      CmpOp (CmpSle t) (intConst t 0) x
  c <- assert "nonzero_cert" nonnegative "negative exponent" loc
  certifying c m

internaliseBinOp ::
  SrcLoc ->
  String ->
  E.BinOp ->
  I.SubExp ->
  I.SubExp ->
  E.PrimType ->
  E.PrimType ->
  InternaliseM [I.SubExp]
internaliseBinOp _ desc E.Plus x y (E.Signed t) _ =
  simpleBinOp desc (I.Add t I.OverflowWrap) x y
internaliseBinOp _ desc E.Plus x y (E.Unsigned t) _ =
  simpleBinOp desc (I.Add t I.OverflowWrap) x y
internaliseBinOp _ desc E.Plus x y (E.FloatType t) _ =
  simpleBinOp desc (I.FAdd t) x y
internaliseBinOp _ desc E.Minus x y (E.Signed t) _ =
  simpleBinOp desc (I.Sub t I.OverflowWrap) x y
internaliseBinOp _ desc E.Minus x y (E.Unsigned t) _ =
  simpleBinOp desc (I.Sub t I.OverflowWrap) x y
internaliseBinOp _ desc E.Minus x y (E.FloatType t) _ =
  simpleBinOp desc (I.FSub t) x y
internaliseBinOp _ desc E.Times x y (E.Signed t) _ =
  simpleBinOp desc (I.Mul t I.OverflowWrap) x y
internaliseBinOp _ desc E.Times x y (E.Unsigned t) _ =
  simpleBinOp desc (I.Mul t I.OverflowWrap) x y
internaliseBinOp _ desc E.Times x y (E.FloatType t) _ =
  simpleBinOp desc (I.FMul t) x y
internaliseBinOp loc desc E.Divide x y (E.Signed t) _ =
  certifyingNonzero loc t y $
    simpleBinOp desc (I.SDiv t I.Unsafe) x y
internaliseBinOp loc desc E.Divide x y (E.Unsigned t) _ =
  certifyingNonzero loc t y $
    simpleBinOp desc (I.UDiv t I.Unsafe) x y
internaliseBinOp _ desc E.Divide x y (E.FloatType t) _ =
  simpleBinOp desc (I.FDiv t) x y
internaliseBinOp _ desc E.Pow x y (E.FloatType t) _ =
  simpleBinOp desc (I.FPow t) x y
internaliseBinOp loc desc E.Pow x y (E.Signed t) _ =
  certifyingNonnegative loc t y $
    simpleBinOp desc (I.Pow t) x y
internaliseBinOp _ desc E.Pow x y (E.Unsigned t) _ =
  simpleBinOp desc (I.Pow t) x y
internaliseBinOp loc desc E.Mod x y (E.Signed t) _ =
  certifyingNonzero loc t y $
    simpleBinOp desc (I.SMod t I.Unsafe) x y
internaliseBinOp loc desc E.Mod x y (E.Unsigned t) _ =
  certifyingNonzero loc t y $
    simpleBinOp desc (I.UMod t I.Unsafe) x y
internaliseBinOp _ desc E.Mod x y (E.FloatType t) _ =
  simpleBinOp desc (I.FMod t) x y
internaliseBinOp loc desc E.Quot x y (E.Signed t) _ =
  certifyingNonzero loc t y $
    simpleBinOp desc (I.SQuot t I.Unsafe) x y
internaliseBinOp loc desc E.Quot x y (E.Unsigned t) _ =
  certifyingNonzero loc t y $
    simpleBinOp desc (I.UDiv t I.Unsafe) x y
internaliseBinOp loc desc E.Rem x y (E.Signed t) _ =
  certifyingNonzero loc t y $
    simpleBinOp desc (I.SRem t I.Unsafe) x y
internaliseBinOp loc desc E.Rem x y (E.Unsigned t) _ =
  certifyingNonzero loc t y $
    simpleBinOp desc (I.UMod t I.Unsafe) x y
internaliseBinOp _ desc E.ShiftR x y (E.Signed t) _ =
  simpleBinOp desc (I.AShr t) x y
internaliseBinOp _ desc E.ShiftR x y (E.Unsigned t) _ =
  simpleBinOp desc (I.LShr t) x y
internaliseBinOp _ desc E.ShiftL x y (E.Signed t) _ =
  simpleBinOp desc (I.Shl t) x y
internaliseBinOp _ desc E.ShiftL x y (E.Unsigned t) _ =
  simpleBinOp desc (I.Shl t) x y
internaliseBinOp _ desc E.Band x y (E.Signed t) _ =
  simpleBinOp desc (I.And t) x y
internaliseBinOp _ desc E.Band x y (E.Unsigned t) _ =
  simpleBinOp desc (I.And t) x y
internaliseBinOp _ desc E.Xor x y (E.Signed t) _ =
  simpleBinOp desc (I.Xor t) x y
internaliseBinOp _ desc E.Xor x y (E.Unsigned t) _ =
  simpleBinOp desc (I.Xor t) x y
internaliseBinOp _ desc E.Bor x y (E.Signed t) _ =
  simpleBinOp desc (I.Or t) x y
internaliseBinOp _ desc E.Bor x y (E.Unsigned t) _ =
  simpleBinOp desc (I.Or t) x y
internaliseBinOp _ desc E.Equal x y t _ =
  simpleCmpOp desc (I.CmpEq $ internalisePrimType t) x y
internaliseBinOp _ desc E.NotEqual x y t _ = do
  eq <- letSubExp (desc ++ "true") $ I.BasicOp $ I.CmpOp (I.CmpEq $ internalisePrimType t) x y
  fmap pure $ letSubExp desc $ I.BasicOp $ I.UnOp I.Not eq
internaliseBinOp _ desc E.Less x y (E.Signed t) _ =
  simpleCmpOp desc (I.CmpSlt t) x y
internaliseBinOp _ desc E.Less x y (E.Unsigned t) _ =
  simpleCmpOp desc (I.CmpUlt t) x y
internaliseBinOp _ desc E.Leq x y (E.Signed t) _ =
  simpleCmpOp desc (I.CmpSle t) x y
internaliseBinOp _ desc E.Leq x y (E.Unsigned t) _ =
  simpleCmpOp desc (I.CmpUle t) x y
internaliseBinOp _ desc E.Greater x y (E.Signed t) _ =
  simpleCmpOp desc (I.CmpSlt t) y x -- Note the swapped x and y
internaliseBinOp _ desc E.Greater x y (E.Unsigned t) _ =
  simpleCmpOp desc (I.CmpUlt t) y x -- Note the swapped x and y
internaliseBinOp _ desc E.Geq x y (E.Signed t) _ =
  simpleCmpOp desc (I.CmpSle t) y x -- Note the swapped x and y
internaliseBinOp _ desc E.Geq x y (E.Unsigned t) _ =
  simpleCmpOp desc (I.CmpUle t) y x -- Note the swapped x and y
internaliseBinOp _ desc E.Less x y (E.FloatType t) _ =
  simpleCmpOp desc (I.FCmpLt t) x y
internaliseBinOp _ desc E.Leq x y (E.FloatType t) _ =
  simpleCmpOp desc (I.FCmpLe t) x y
internaliseBinOp _ desc E.Greater x y (E.FloatType t) _ =
  simpleCmpOp desc (I.FCmpLt t) y x -- Note the swapped x and y
internaliseBinOp _ desc E.Geq x y (E.FloatType t) _ =
  simpleCmpOp desc (I.FCmpLe t) y x -- Note the swapped x and y

-- Relational operators for booleans.
internaliseBinOp _ desc E.Less x y E.Bool _ =
  simpleCmpOp desc I.CmpLlt x y
internaliseBinOp _ desc E.Leq x y E.Bool _ =
  simpleCmpOp desc I.CmpLle x y
internaliseBinOp _ desc E.Greater x y E.Bool _ =
  simpleCmpOp desc I.CmpLlt y x -- Note the swapped x and y
internaliseBinOp _ desc E.Geq x y E.Bool _ =
  simpleCmpOp desc I.CmpLle y x -- Note the swapped x and y
internaliseBinOp _ _ op _ _ t1 t2 =
  error $
    "Invalid binary operator " ++ pretty op
      ++ " with operand types "
      ++ pretty t1
      ++ ", "
      ++ pretty t2

simpleBinOp ::
  String ->
  I.BinOp ->
  I.SubExp ->
  I.SubExp ->
  InternaliseM [I.SubExp]
simpleBinOp desc bop x y =
  letTupExp' desc $ I.BasicOp $ I.BinOp bop x y

simpleCmpOp ::
  String ->
  I.CmpOp ->
  I.SubExp ->
  I.SubExp ->
  InternaliseM [I.SubExp]
simpleCmpOp desc op x y =
  letTupExp' desc $ I.BasicOp $ I.CmpOp op x y

data Function
  = FunctionName (E.QualName VName)
  | FunctionHole E.PatType SrcLoc
  deriving (Show)

findFuncall :: E.AppExp -> (Function, [(E.Exp, Maybe VName)])
findFuncall (E.Apply f arg (Info (_, argext)) _)
  | E.AppExp f_e _ <- f =
      let (f_e', args) = findFuncall f_e
       in (f_e', args ++ [(arg, argext)])
  | E.Var fname _ _ <- f =
      (FunctionName fname, [(arg, argext)])
  | E.Hole (Info t) loc <- f =
      (FunctionHole t loc, [(arg, argext)])
findFuncall e =
  error $ "Invalid function expression in application:\n" ++ pretty e

-- The type of a body.  Watch out: this only works for the degenerate
-- case where the body does not already return its context.
bodyExtType :: Body SOACS -> InternaliseM [ExtType]
bodyExtType (Body _ stms res) =
  existentialiseExtTypes (M.keys stmsscope) . staticShapes
    <$> extendedScope (traverse subExpResType res) stmsscope
  where
    stmsscope = scopeOf stms

internaliseLambda :: InternaliseLambda
internaliseLambda (E.Parens e _) rowtypes =
  internaliseLambda e rowtypes
internaliseLambda (E.Lambda params body _ (Info (_, RetType _ rettype)) _) rowtypes =
  bindingLambdaParams params rowtypes $ \params' -> do
    body' <- internaliseBody "lam" body
    rettype' <- internaliseLambdaReturnType rettype =<< bodyExtType body'
    pure (params', body', rettype')
internaliseLambda e _ = error $ "internaliseLambda: unexpected expression:\n" ++ pretty e

-- | Some operators and functions are overloaded or otherwise special
-- - we detect and treat them here.
isOverloadedFunction ::
  E.QualName VName ->
  [E.Exp] ->
  SrcLoc ->
  Maybe (String -> InternaliseM [SubExp])
isOverloadedFunction qname args loc = do
  guard $ baseTag (qualLeaf qname) <= maxIntrinsicTag
  let handlers =
        [ handleSign,
          handleIntrinsicOps,
          handleOps,
          handleSOACs,
          handleAccs,
          handleAD,
          handleRest
        ]
  msum [h args $ baseString $ qualLeaf qname | h <- handlers]
  where
    handleSign [x] "sign_i8" = Just $ toSigned I.Int8 x
    handleSign [x] "sign_i16" = Just $ toSigned I.Int16 x
    handleSign [x] "sign_i32" = Just $ toSigned I.Int32 x
    handleSign [x] "sign_i64" = Just $ toSigned I.Int64 x
    handleSign [x] "unsign_i8" = Just $ toUnsigned I.Int8 x
    handleSign [x] "unsign_i16" = Just $ toUnsigned I.Int16 x
    handleSign [x] "unsign_i32" = Just $ toUnsigned I.Int32 x
    handleSign [x] "unsign_i64" = Just $ toUnsigned I.Int64 x
    handleSign _ _ = Nothing

    handleIntrinsicOps [x] s
      | Just unop <- find ((== s) . pretty) allUnOps = Just $ \desc -> do
          x' <- internaliseExp1 "x" x
          fmap pure $ letSubExp desc $ I.BasicOp $ I.UnOp unop x'
    handleIntrinsicOps [TupLit [x, y] _] s
      | Just bop <- find ((== s) . pretty) allBinOps = Just $ \desc -> do
          x' <- internaliseExp1 "x" x
          y' <- internaliseExp1 "y" y
          fmap pure $ letSubExp desc $ I.BasicOp $ I.BinOp bop x' y'
      | Just cmp <- find ((== s) . pretty) allCmpOps = Just $ \desc -> do
          x' <- internaliseExp1 "x" x
          y' <- internaliseExp1 "y" y
          fmap pure $ letSubExp desc $ I.BasicOp $ I.CmpOp cmp x' y'
    handleIntrinsicOps [x] s
      | Just conv <- find ((== s) . pretty) allConvOps = Just $ \desc -> do
          x' <- internaliseExp1 "x" x
          fmap pure $ letSubExp desc $ I.BasicOp $ I.ConvOp conv x'
    handleIntrinsicOps _ _ = Nothing

    -- Short-circuiting operators are magical.
    handleOps [x, y] "&&" = Just $ \desc ->
      internaliseExp desc $
        E.AppExp
          (E.If x y (E.Literal (E.BoolValue False) mempty) mempty)
          (Info $ AppRes (E.Scalar $ E.Prim E.Bool) [])
    handleOps [x, y] "||" = Just $ \desc ->
      internaliseExp desc $
        E.AppExp
          (E.If x (E.Literal (E.BoolValue True) mempty) y mempty)
          (Info $ AppRes (E.Scalar $ E.Prim E.Bool) [])
    -- Handle equality and inequality specially, to treat the case of
    -- arrays.
    handleOps [xe, ye] op
      | Just cmp_f <- isEqlOp op = Just $ \desc -> do
          xe' <- internaliseExp "x" xe
          ye' <- internaliseExp "y" ye
          rs <- zipWithM (doComparison desc) xe' ye'
          cmp_f desc =<< letSubExp "eq" =<< eAll rs
      where
        isEqlOp "!=" = Just $ \desc eq ->
          letTupExp' desc $ I.BasicOp $ I.UnOp I.Not eq
        isEqlOp "==" = Just $ \_ eq ->
          pure [eq]
        isEqlOp _ = Nothing

        doComparison desc x y = do
          x_t <- I.subExpType x
          y_t <- I.subExpType y
          case x_t of
            I.Prim t -> letSubExp desc $ I.BasicOp $ I.CmpOp (I.CmpEq t) x y
            _ -> do
              let x_dims = I.arrayDims x_t
                  y_dims = I.arrayDims y_t
              dims_match <- forM (zip x_dims y_dims) $ \(x_dim, y_dim) ->
                letSubExp "dim_eq" $ I.BasicOp $ I.CmpOp (I.CmpEq int64) x_dim y_dim
              shapes_match <- letSubExp "shapes_match" =<< eAll dims_match
              compare_elems_body <- runBodyBuilder $ do
                -- Flatten both x and y.
                x_num_elems <-
                  letSubExp "x_num_elems"
                    =<< foldBinOp (I.Mul Int64 I.OverflowUndef) (constant (1 :: Int64)) x_dims
                x' <- letExp "x" $ I.BasicOp $ I.SubExp x
                y' <- letExp "x" $ I.BasicOp $ I.SubExp y
                x_flat <- letExp "x_flat" $ I.BasicOp $ I.Reshape [I.DimNew x_num_elems] x'
                y_flat <- letExp "y_flat" $ I.BasicOp $ I.Reshape [I.DimNew x_num_elems] y'

                -- Compare the elements.
                cmp_lam <- cmpOpLambda $ I.CmpEq (elemType x_t)
                cmps <-
                  letExp "cmps" $
                    I.Op $
                      I.Screma x_num_elems [x_flat, y_flat] (I.mapSOAC cmp_lam)

                -- Check that all were equal.
                and_lam <- binOpLambda I.LogAnd I.Bool
                reduce <- I.reduceSOAC [Reduce Commutative and_lam [constant True]]
                all_equal <- letSubExp "all_equal" $ I.Op $ I.Screma x_num_elems [cmps] reduce
                pure $ resultBody [all_equal]

              letSubExp "arrays_equal" $
                I.If shapes_match compare_elems_body (resultBody [constant False]) $
                  ifCommon [I.Prim I.Bool]
    handleOps [x, y] name
      | Just bop <- find ((name ==) . pretty) [minBound .. maxBound :: E.BinOp] =
          Just $ \desc -> do
            x' <- internaliseExp1 "x" x
            y' <- internaliseExp1 "y" y
            case (E.typeOf x, E.typeOf y) of
              (E.Scalar (E.Prim t1), E.Scalar (E.Prim t2)) ->
                internaliseBinOp loc desc bop x' y' t1 t2
              _ -> error "Futhark.Internalise.internaliseExp: non-primitive type in BinOp."
    handleOps _ _ = Nothing

    handleSOACs [TupLit [lam, arr] _] "map" = Just $ \desc -> do
      arr' <- internaliseExpToVars "map_arr" arr
      lam' <- internaliseMapLambda internaliseLambda lam $ map I.Var arr'
      w <- arraysSize 0 <$> mapM lookupType arr'
      letTupExp' desc $
        I.Op $
          I.Screma w arr' (I.mapSOAC lam')
    handleSOACs [TupLit [k, lam, arr] _] "partition" = do
      k' <- fromIntegral <$> fromInt32 k
      Just $ \_desc -> do
        arrs <- internaliseExpToVars "partition_input" arr
        lam' <- internalisePartitionLambda internaliseLambda k' lam $ map I.Var arrs
        uncurry (++) <$> partitionWithSOACS (fromIntegral k') lam' arrs
      where
        fromInt32 (Literal (SignedValue (Int32Value k')) _) = Just k'
        fromInt32 (IntLit k' (Info (E.Scalar (E.Prim (Signed Int32)))) _) = Just $ fromInteger k'
        fromInt32 _ = Nothing
    handleSOACs [TupLit [lam, ne, arr] _] "reduce" = Just $ \desc ->
      internaliseScanOrReduce desc "reduce" reduce (lam, ne, arr, loc)
      where
        reduce w red_lam nes arrs =
          I.Screma w arrs
            <$> I.reduceSOAC [Reduce Noncommutative red_lam nes]
    handleSOACs [TupLit [lam, ne, arr] _] "reduce_comm" = Just $ \desc ->
      internaliseScanOrReduce desc "reduce" reduce (lam, ne, arr, loc)
      where
        reduce w red_lam nes arrs =
          I.Screma w arrs
            <$> I.reduceSOAC [Reduce Commutative red_lam nes]
    handleSOACs [TupLit [lam, ne, arr] _] "scan" = Just $ \desc ->
      internaliseScanOrReduce desc "scan" reduce (lam, ne, arr, loc)
      where
        reduce w scan_lam nes arrs =
          I.Screma w arrs <$> I.scanSOAC [Scan scan_lam nes]
    handleSOACs [TupLit [op, f, arr] _] "reduce_stream" = Just $ \desc ->
      internaliseStreamRed desc InOrder Noncommutative op f arr
    handleSOACs [TupLit [op, f, arr] _] "reduce_stream_per" = Just $ \desc ->
      internaliseStreamRed desc Disorder Commutative op f arr
    handleSOACs [TupLit [f, arr] _] "map_stream" = Just $ \desc ->
      internaliseStreamMap desc InOrder f arr
    handleSOACs [TupLit [f, arr] _] "map_stream_per" = Just $ \desc ->
      internaliseStreamMap desc Disorder f arr
    handleSOACs [TupLit [rf, dest, op, ne, buckets, img] _] "hist_1d" = Just $ \desc ->
      internaliseHist 1 desc rf dest op ne buckets img loc
    handleSOACs [TupLit [rf, dest, op, ne, buckets, img] _] "hist_2d" = Just $ \desc ->
      internaliseHist 2 desc rf dest op ne buckets img loc
    handleSOACs [TupLit [rf, dest, op, ne, buckets, img] _] "hist_3d" = Just $ \desc ->
      internaliseHist 3 desc rf dest op ne buckets img loc
    handleSOACs _ _ = Nothing

    handleAccs [TupLit [dest, f, bs] _] "scatter_stream" = Just $ \desc ->
      internaliseStreamAcc desc dest Nothing f bs
    handleAccs [TupLit [dest, op, ne, f, bs] _] "hist_stream" = Just $ \desc ->
      internaliseStreamAcc desc dest (Just (op, ne)) f bs
    handleAccs [TupLit [acc, i, v] _] "acc_write" = Just $ \desc -> do
      acc' <- head <$> internaliseExpToVars "acc" acc
      i' <- internaliseExp1 "acc_i" i
      vs <- internaliseExp "acc_v" v
      fmap pure $ letSubExp desc $ BasicOp $ UpdateAcc acc' [i'] vs
    handleAccs _ _ = Nothing

    handleAD [TupLit [f, x, v] _] fname
      | fname `elem` ["jvp2", "vjp2"] = Just $ \desc -> do
<<<<<<< HEAD
        x' <- internaliseExp "ad_x" x
        v' <- internaliseExp "ad_v" v
        xts <- mapM subExpType x'
        (ps, body, ret) <- internaliseLambda f xts
        let lam = I.Lambda ps body ret
        fmap (map I.Var) . letTupExp desc . Op $
          case fname of
            "jvp2" -> JVP lam x' v'
            _ -> VJP lam x' v'
=======
          x' <- internaliseExp "ad_x" x
          v' <- internaliseExp "ad_v" v
          xts <- mapM subExpType x'
          (ps, body, ret) <- internaliseLambda f xts
          let lam = I.Lambda ps body ret
          fmap (map I.Var) . letTupExp desc . Op $
            case fname of
              "jvp2" -> JVP lam x' v'
              _ -> VJP lam x' v'
>>>>>>> 5b0c955e
    handleAD _ _ = Nothing

    handleRest [E.TupLit [a, si, v] _] "scatter" = Just $ scatterF 1 a si v
    handleRest [E.TupLit [a, si, v] _] "scatter_2d" = Just $ scatterF 2 a si v
    handleRest [E.TupLit [a, si, v] _] "scatter_3d" = Just $ scatterF 3 a si v
    handleRest [E.TupLit [n, m, arr] _] "unflatten" = Just $ \desc -> do
      arrs <- internaliseExpToVars "unflatten_arr" arr
      n' <- internaliseExp1 "n" n
      m' <- internaliseExp1 "m" m
      -- The unflattened dimension needs to have the same number of elements
      -- as the original dimension.
      old_dim <- I.arraysSize 0 <$> mapM lookupType arrs
      dim_ok <-
        letSubExp "dim_ok"
          =<< eCmpOp
            (I.CmpEq I.int64)
            (eBinOp (I.Mul Int64 I.OverflowUndef) (eSubExp n') (eSubExp m'))
            (eSubExp old_dim)
      dim_ok_cert <-
        assert
          "dim_ok_cert"
          dim_ok
          ( ErrorMsg
              [ "Cannot unflatten array of shape [",
                ErrorVal int64 old_dim,
                "] to array of shape [",
                ErrorVal int64 n',
                "][",
                ErrorVal int64 m',
                "]"
              ]
          )
          loc
      certifying dim_ok_cert $
        forM arrs $ \arr' -> do
          arr_t <- lookupType arr'
          letSubExp desc $
            I.BasicOp $
              I.Reshape (reshapeOuter [DimNew n', DimNew m'] 1 $ I.arrayShape arr_t) arr'
    handleRest [arr] "flatten" = Just $ \desc -> do
      arrs <- internaliseExpToVars "flatten_arr" arr
      forM arrs $ \arr' -> do
        arr_t <- lookupType arr'
        let n = arraySize 0 arr_t
            m = arraySize 1 arr_t
        k <- letSubExp "flat_dim" $ I.BasicOp $ I.BinOp (Mul Int64 I.OverflowUndef) n m
        letSubExp desc $
          I.BasicOp $
            I.Reshape (reshapeOuter [DimNew k] 2 $ I.arrayShape arr_t) arr'
    handleRest [TupLit [x, y] _] "concat" = Just $ \desc -> do
      xs <- internaliseExpToVars "concat_x" x
      ys <- internaliseExpToVars "concat_y" y
      outer_size <- arraysSize 0 <$> mapM lookupType xs
      let sumdims xsize ysize =
            letSubExp "conc_tmp" $
              I.BasicOp $
                I.BinOp (I.Add I.Int64 I.OverflowUndef) xsize ysize
      ressize <-
        foldM sumdims outer_size
          =<< mapM (fmap (arraysSize 0) . mapM lookupType) [ys]

      let conc xarr yarr =
            I.BasicOp $ I.Concat 0 (xarr :| [yarr]) ressize
      mapM (letSubExp desc) $ zipWith conc xs ys
    handleRest [TupLit [offset, e] _] "rotate" = Just $ \desc -> do
      offset' <- internaliseExp1 "rotation_offset" offset
      internaliseOperation desc e $ \v -> do
        r <- I.arrayRank <$> lookupType v
        let zero = intConst Int64 0
            offsets = offset' : replicate (r - 1) zero
        pure $ I.Rotate offsets v
    handleRest [e] "transpose" = Just $ \desc ->
      internaliseOperation desc e $ \v -> do
        r <- I.arrayRank <$> lookupType v
        pure $ I.Rearrange ([1, 0] ++ [2 .. r - 1]) v
    handleRest [TupLit [x, y] _] "zip" = Just $ \desc ->
      mapM (letSubExp "zip_copy" . BasicOp . Copy)
        =<< ( (++)
                <$> internaliseExpToVars (desc ++ "_zip_x") x
                <*> internaliseExpToVars (desc ++ "_zip_y") y
            )
    handleRest [x] "unzip" = Just $ flip internaliseExp x
    handleRest [TupLit [arr, offset, n1, s1, n2, s2] _] "flat_index_2d" = Just $ \desc -> do
      flatIndexHelper desc loc arr offset [(n1, s1), (n2, s2)]
    handleRest [TupLit [arr1, offset, s1, s2, arr2] _] "flat_update_2d" = Just $ \desc -> do
      flatUpdateHelper desc loc arr1 offset [s1, s2] arr2
    handleRest [TupLit [arr, offset, n1, s1, n2, s2, n3, s3] _] "flat_index_3d" = Just $ \desc -> do
      flatIndexHelper desc loc arr offset [(n1, s1), (n2, s2), (n3, s3)]
    handleRest [TupLit [arr1, offset, s1, s2, s3, arr2] _] "flat_update_3d" = Just $ \desc -> do
      flatUpdateHelper desc loc arr1 offset [s1, s2, s3] arr2
    handleRest [TupLit [arr, offset, n1, s1, n2, s2, n3, s3, n4, s4] _] "flat_index_4d" = Just $ \desc -> do
      flatIndexHelper desc loc arr offset [(n1, s1), (n2, s2), (n3, s3), (n4, s4)]
    handleRest [TupLit [arr1, offset, s1, s2, s3, s4, arr2] _] "flat_update_4d" = Just $ \desc -> do
      flatUpdateHelper desc loc arr1 offset [s1, s2, s3, s4] arr2
    handleRest _ _ = Nothing

    toSigned int_to e desc = do
      e' <- internaliseExp1 "trunc_arg" e
      case E.typeOf e of
        E.Scalar (E.Prim E.Bool) ->
          letTupExp' desc $
            I.If
              e'
              (resultBody [intConst int_to 1])
              (resultBody [intConst int_to 0])
              $ ifCommon [I.Prim $ I.IntType int_to]
        E.Scalar (E.Prim (E.Signed int_from)) ->
          letTupExp' desc $ I.BasicOp $ I.ConvOp (I.SExt int_from int_to) e'
        E.Scalar (E.Prim (E.Unsigned int_from)) ->
          letTupExp' desc $ I.BasicOp $ I.ConvOp (I.ZExt int_from int_to) e'
        E.Scalar (E.Prim (E.FloatType float_from)) ->
          letTupExp' desc $ I.BasicOp $ I.ConvOp (I.FPToSI float_from int_to) e'
        _ -> error "Futhark.Internalise: non-numeric type in ToSigned"

    toUnsigned int_to e desc = do
      e' <- internaliseExp1 "trunc_arg" e
      case E.typeOf e of
        E.Scalar (E.Prim E.Bool) ->
          letTupExp' desc $
            I.If
              e'
              (resultBody [intConst int_to 1])
              (resultBody [intConst int_to 0])
              $ ifCommon [I.Prim $ I.IntType int_to]
        E.Scalar (E.Prim (E.Signed int_from)) ->
          letTupExp' desc $ I.BasicOp $ I.ConvOp (I.ZExt int_from int_to) e'
        E.Scalar (E.Prim (E.Unsigned int_from)) ->
          letTupExp' desc $ I.BasicOp $ I.ConvOp (I.ZExt int_from int_to) e'
        E.Scalar (E.Prim (E.FloatType float_from)) ->
          letTupExp' desc $ I.BasicOp $ I.ConvOp (I.FPToUI float_from int_to) e'
        _ -> error "Futhark.Internalise.internaliseExp: non-numeric type in ToUnsigned"

    scatterF dim a si v desc = do
      si' <- internaliseExpToVars "write_arg_i" si
      svs <- internaliseExpToVars "write_arg_v" v
      sas <- internaliseExpToVars "write_arg_a" a

      si_w <- I.arraysSize 0 <$> mapM lookupType si'
      sv_ts <- mapM lookupType svs

      svs' <- forM (zip svs sv_ts) $ \(sv, sv_t) -> do
        let sv_shape = I.arrayShape sv_t
            sv_w = arraySize 0 sv_t

        -- Generate an assertion and reshapes to ensure that sv and si' are the same
        -- size.
        cmp <-
          letSubExp "write_cmp" $
            I.BasicOp $
              I.CmpOp (I.CmpEq I.int64) si_w sv_w
        c <-
          assert
            "write_cert"
            cmp
            "length of index and value array does not match"
            loc
        certifying c $
          letExp (baseString sv ++ "_write_sv") $
            I.BasicOp $ I.Reshape (reshapeOuter [DimCoercion si_w] 1 sv_shape) sv

      indexType <- fmap rowType <$> mapM lookupType si'
      indexName <- mapM (\_ -> newVName "write_index") indexType
      valueNames <- replicateM (length sv_ts) $ newVName "write_value"

      sa_ts <- mapM lookupType sas
      let bodyTypes = concat (replicate (length sv_ts) indexType) ++ map (I.stripArray dim) sa_ts
          paramTypes = indexType <> map rowType sv_ts
          bodyNames = indexName <> valueNames
          bodyParams = zipWith (I.Param mempty) bodyNames paramTypes

      -- This body is pretty boring right now, as every input is exactly the output.
      -- But it can get funky later on if fused with something else.
      body <- localScope (scopeOfLParams bodyParams) . buildBody_ $ do
        let outs = concat (replicate (length valueNames) indexName) ++ valueNames
        results <- forM outs $ \name ->
          letSubExp "write_res" $ I.BasicOp $ I.SubExp $ I.Var name
        ensureResultShape
          "scatter value has wrong size"
          loc
          bodyTypes
          (subExpsRes results)

      let lam =
            I.Lambda
              { I.lambdaParams = bodyParams,
                I.lambdaReturnType = bodyTypes,
                I.lambdaBody = body
              }
          sivs = si' <> svs'

      let sa_ws = map (Shape . take dim . arrayDims) sa_ts
      letTupExp' desc $ I.Op $ I.Scatter si_w sivs lam $ zip3 sa_ws (repeat 1) sas

flatIndexHelper :: String -> SrcLoc -> E.Exp -> E.Exp -> [(E.Exp, E.Exp)] -> InternaliseM [SubExp]
flatIndexHelper desc loc arr offset slices = do
  arrs <- internaliseExpToVars "arr" arr
  offset' <- internaliseExp1 "offset" offset
  old_dim <- I.arraysSize 0 <$> mapM lookupType arrs
  offset_inbounds_down <- letSubExp "offset_inbounds_down" $ I.BasicOp $ I.CmpOp (I.CmpUle Int64) (intConst Int64 0) offset'
  offset_inbounds_up <- letSubExp "offset_inbounds_up" $ I.BasicOp $ I.CmpOp (I.CmpUlt Int64) offset' old_dim
  slices' <-
    mapM
      ( \(n, s) -> do
          n' <- internaliseExp1 "n" n
          s' <- internaliseExp1 "s" s
          pure (n', s')
      )
      slices
  (min_bound, max_bound) <-
    foldM
      ( \(lower, upper) (n, s) -> do
          n_m1 <- letSubExp "span" $ I.BasicOp $ I.BinOp (I.Sub Int64 I.OverflowUndef) n (intConst Int64 1)
          spn <- letSubExp "span" $ I.BasicOp $ I.BinOp (I.Mul Int64 I.OverflowUndef) n_m1 s

          span_and_lower <- letSubExp "span_and_lower" $ I.BasicOp $ I.BinOp (I.Add Int64 I.OverflowUndef) spn lower
          span_and_upper <- letSubExp "span_and_upper" $ I.BasicOp $ I.BinOp (I.Add Int64 I.OverflowUndef) spn upper

          lower' <- letSubExp "minimum" $ I.BasicOp $ I.BinOp (I.UMin Int64) span_and_lower lower
          upper' <- letSubExp "maximum" $ I.BasicOp $ I.BinOp (I.UMax Int64) span_and_upper upper

          pure (lower', upper')
      )
      (offset', offset')
      slices'
  min_in_bounds <- letSubExp "min_in_bounds" $ I.BasicOp $ I.CmpOp (I.CmpUle Int64) (intConst Int64 0) min_bound
  max_in_bounds <- letSubExp "max_in_bounds" $ I.BasicOp $ I.CmpOp (I.CmpUlt Int64) max_bound old_dim

  all_bounds <-
    foldM
      (\x y -> letSubExp "inBounds" $ I.BasicOp $ I.BinOp I.LogAnd x y)
      offset_inbounds_down
      [offset_inbounds_up, min_in_bounds, max_in_bounds]

  c <- assert "bounds_cert" all_bounds (ErrorMsg [ErrorString $ "Flat slice out of bounds: " ++ pretty old_dim ++ " and " ++ pretty slices']) loc
  let slice = I.FlatSlice offset' $ map (uncurry FlatDimIndex) slices'
  certifying c $
    forM arrs $ \arr' ->
      letSubExp desc $ I.BasicOp $ I.FlatIndex arr' slice

flatUpdateHelper :: String -> SrcLoc -> E.Exp -> E.Exp -> [E.Exp] -> E.Exp -> InternaliseM [SubExp]
flatUpdateHelper desc loc arr1 offset slices arr2 = do
  arrs1 <- internaliseExpToVars "arr" arr1
  offset' <- internaliseExp1 "offset" offset
  old_dim <- I.arraysSize 0 <$> mapM lookupType arrs1
  offset_inbounds_down <- letSubExp "offset_inbounds_down" $ I.BasicOp $ I.CmpOp (I.CmpUle Int64) (intConst Int64 0) offset'
  offset_inbounds_up <- letSubExp "offset_inbounds_up" $ I.BasicOp $ I.CmpOp (I.CmpUlt Int64) offset' old_dim
  arrs2 <- internaliseExpToVars "arr" arr2
  ts <- mapM lookupType arrs2
  slices' <-
    mapM
      ( \(s, i) -> do
          s' <- internaliseExp1 "s" s
          let n = arraysSize i ts
          pure (n, s')
      )
      $ zip slices [0 ..]
  (min_bound, max_bound) <-
    foldM
      ( \(lower, upper) (n, s) -> do
          n_m1 <- letSubExp "span" $ I.BasicOp $ I.BinOp (I.Sub Int64 I.OverflowUndef) n (intConst Int64 1)
          spn <- letSubExp "span" $ I.BasicOp $ I.BinOp (I.Mul Int64 I.OverflowUndef) n_m1 s

          span_and_lower <- letSubExp "span_and_lower" $ I.BasicOp $ I.BinOp (I.Add Int64 I.OverflowUndef) spn lower
          span_and_upper <- letSubExp "span_and_upper" $ I.BasicOp $ I.BinOp (I.Add Int64 I.OverflowUndef) spn upper

          lower' <- letSubExp "minimum" $ I.BasicOp $ I.BinOp (I.UMin Int64) span_and_lower lower
          upper' <- letSubExp "maximum" $ I.BasicOp $ I.BinOp (I.UMax Int64) span_and_upper upper

          pure (lower', upper')
      )
      (offset', offset')
      slices'
  min_in_bounds <- letSubExp "min_in_bounds" $ I.BasicOp $ I.CmpOp (I.CmpUle Int64) (intConst Int64 0) min_bound
  max_in_bounds <- letSubExp "max_in_bounds" $ I.BasicOp $ I.CmpOp (I.CmpUlt Int64) max_bound old_dim

  all_bounds <-
    foldM
      (\x y -> letSubExp "inBounds" $ I.BasicOp $ I.BinOp I.LogAnd x y)
      offset_inbounds_down
      [offset_inbounds_up, min_in_bounds, max_in_bounds]

  c <- assert "bounds_cert" all_bounds (ErrorMsg [ErrorString $ "Flat slice out of bounds: " ++ pretty old_dim ++ " and " ++ pretty slices']) loc
  let slice = I.FlatSlice offset' $ map (uncurry FlatDimIndex) slices'
  certifying c $
    forM (zip arrs1 arrs2) $ \(arr1', arr2') ->
      letSubExp desc $ I.BasicOp $ I.FlatUpdate arr1' slice arr2'

funcall ::
  String ->
  QualName VName ->
  [SubExp] ->
  SrcLoc ->
  InternaliseM ([SubExp], [I.ExtType])
funcall desc (QualName _ fname) args loc = do
  (shapes, value_paramts, fun_params, rettype_fun) <-
    lookupFunction fname
  argts <- mapM subExpType args

  shapeargs <- argShapes shapes fun_params argts
  let diets =
        replicate (length shapeargs) I.ObservePrim
          ++ map I.diet value_paramts
  args' <-
    ensureArgShapes
      "function arguments of wrong shape"
      loc
      (map I.paramName fun_params)
      (map I.paramType fun_params)
      (shapeargs ++ args)
  argts' <- mapM subExpType args'
  case rettype_fun $ zip args' argts' of
    Nothing ->
      error $
        concat
          [ "Cannot apply ",
            pretty fname,
            " to ",
            show (length args'),
            " arguments\n ",
            pretty args',
            "\nof types\n ",
            pretty argts',
            "\nFunction has ",
            show (length fun_params),
            " parameters\n ",
            pretty fun_params
          ]
    Just ts -> do
      safety <- askSafety
      attrs <- asks envAttrs
      ses <-
        attributing attrs . letValExp' desc $
          I.Apply (internaliseFunName fname) (zip args' diets) ts (safety, loc, mempty)
      pure (ses, map I.fromDecl ts)

-- Bind existential names defined by an expression, based on the
-- concrete values that expression evaluated to.  This most
-- importantly should be done after function calls, but also
-- everything else that can produce existentials in the source
-- language.
bindExtSizes :: AppRes -> [SubExp] -> InternaliseM ()
bindExtSizes (AppRes ret retext) ses = do
  ts <- internaliseType $ E.toStruct ret
  ses_ts <- mapM subExpType ses

  let combine t1 t2 =
        mconcat $ zipWith combine' (arrayExtDims t1) (arrayDims t2)
      combine' (I.Free (I.Var v)) se
        | v `elem` retext = M.singleton v se
      combine' _ _ = mempty

  forM_ (M.toList $ mconcat $ zipWith combine ts ses_ts) $ \(v, se) ->
    letBindNames [v] $ BasicOp $ SubExp se

askSafety :: InternaliseM Safety
askSafety = do
  check <- asks envDoBoundsChecks
  pure $ if check then I.Safe else I.Unsafe

-- Implement partitioning using maps, scans and writes.
partitionWithSOACS :: Int -> I.Lambda SOACS -> [I.VName] -> InternaliseM ([I.SubExp], [I.SubExp])
partitionWithSOACS k lam arrs = do
  arr_ts <- mapM lookupType arrs
  let w = arraysSize 0 arr_ts
  classes_and_increments <- letTupExp "increments" $ I.Op $ I.Screma w arrs (mapSOAC lam)
  (classes, increments) <- case classes_and_increments of
    classes : increments -> pure (classes, take k increments)
    _ -> error "partitionWithSOACS"

  add_lam_x_params <-
    replicateM k $ newParam "x" (I.Prim int64)
  add_lam_y_params <-
    replicateM k $ newParam "y" (I.Prim int64)
  add_lam_body <- runBodyBuilder $
    localScope (scopeOfLParams $ add_lam_x_params ++ add_lam_y_params) $
      fmap resultBody $
        forM (zip add_lam_x_params add_lam_y_params) $ \(x, y) ->
          letSubExp "z" $
            I.BasicOp $
              I.BinOp
                (I.Add Int64 I.OverflowUndef)
                (I.Var $ I.paramName x)
                (I.Var $ I.paramName y)
  let add_lam =
        I.Lambda
          { I.lambdaBody = add_lam_body,
            I.lambdaParams = add_lam_x_params ++ add_lam_y_params,
            I.lambdaReturnType = replicate k $ I.Prim int64
          }
      nes = replicate (length increments) $ intConst Int64 0

  scan <- I.scanSOAC [I.Scan add_lam nes]
  all_offsets <- letTupExp "offsets" $ I.Op $ I.Screma w increments scan

  -- We have the offsets for each of the partitions, but we also need
  -- the total sizes, which are the last elements in the offests.  We
  -- just have to be careful in case the array is empty.
  last_index <- letSubExp "last_index" $ I.BasicOp $ I.BinOp (I.Sub Int64 OverflowUndef) w $ constant (1 :: Int64)
  nonempty_body <- runBodyBuilder $
    fmap resultBody $
      forM all_offsets $ \offset_array ->
        letSubExp "last_offset" $ I.BasicOp $ I.Index offset_array $ Slice [I.DimFix last_index]
  let empty_body = resultBody $ replicate k $ constant (0 :: Int64)
  is_empty <- letSubExp "is_empty" $ I.BasicOp $ I.CmpOp (CmpEq int64) w $ constant (0 :: Int64)
  sizes <-
    letTupExp "partition_size" $
      I.If is_empty empty_body nonempty_body $
        ifCommon $ replicate k $ I.Prim int64

  -- The total size of all partitions must necessarily be equal to the
  -- size of the input array.

  -- Create scratch arrays for the result.
  blanks <- forM arr_ts $ \arr_t ->
    letExp "partition_dest" $
      I.BasicOp $ Scratch (I.elemType arr_t) (w : drop 1 (I.arrayDims arr_t))

  -- Now write into the result.
  write_lam <- do
    c_param <- newParam "c" (I.Prim int64)
    offset_params <- replicateM k $ newParam "offset" (I.Prim int64)
    value_params <- mapM (newParam "v" . I.rowType) arr_ts
    (offset, offset_stms) <-
      collectStms $
        mkOffsetLambdaBody
          (map I.Var sizes)
          (I.Var $ I.paramName c_param)
          0
          offset_params
    pure
      I.Lambda
        { I.lambdaParams = c_param : offset_params ++ value_params,
          I.lambdaReturnType =
            replicate (length arr_ts) (I.Prim int64)
              ++ map I.rowType arr_ts,
          I.lambdaBody =
            mkBody offset_stms $
              replicate (length arr_ts) (subExpRes offset)
                ++ I.varsRes (map I.paramName value_params)
        }
  results <-
    letTupExp "partition_res" . I.Op $
      I.Scatter w (classes : all_offsets ++ arrs) write_lam $
        zip3 (repeat $ Shape [w]) (repeat 1) blanks
  sizes' <-
    letSubExp "partition_sizes" $
      I.BasicOp $
        I.ArrayLit (map I.Var sizes) $ I.Prim int64
  pure (map I.Var results, [sizes'])
  where
    mkOffsetLambdaBody ::
      [SubExp] ->
      SubExp ->
      Int ->
      [I.LParam SOACS] ->
      InternaliseM SubExp
    mkOffsetLambdaBody _ _ _ [] =
      pure $ constant (-1 :: Int64)
    mkOffsetLambdaBody sizes c i (p : ps) = do
      is_this_one <-
        letSubExp "is_this_one" $
          I.BasicOp $
            I.CmpOp (CmpEq int64) c $
              intConst Int64 $ toInteger i
      next_one <- mkOffsetLambdaBody sizes c (i + 1) ps
      this_one <-
        letSubExp "this_offset"
          =<< foldBinOp
            (Add Int64 OverflowUndef)
            (constant (-1 :: Int64))
            (I.Var (I.paramName p) : take i sizes)
      letSubExp "total_res" $
        I.If
          is_this_one
          (resultBody [this_one])
          (resultBody [next_one])
          $ ifCommon [I.Prim int64]

typeExpForError :: E.TypeExp VName -> InternaliseM [ErrorMsgPart SubExp]
typeExpForError (E.TEVar qn _) =
  pure [ErrorString $ pretty qn]
typeExpForError (E.TEUnique te _) =
  ("*" :) <$> typeExpForError te
typeExpForError (E.TEDim dims te _) =
  (ErrorString ("?" <> dims' <> ".") :) <$> typeExpForError te
  where
    dims' = mconcat (map onDim dims)
    onDim d = "[" <> pretty d <> "]"
typeExpForError (E.TEArray d te _) = do
  d' <- dimExpForError d
  te' <- typeExpForError te
  pure $ ["[", d', "]"] ++ te'
typeExpForError (E.TETuple tes _) = do
  tes' <- mapM typeExpForError tes
  pure $ ["("] ++ intercalate [", "] tes' ++ [")"]
typeExpForError (E.TERecord fields _) = do
  fields' <- mapM onField fields
  pure $ ["{"] ++ intercalate [", "] fields' ++ ["}"]
  where
    onField (k, te) =
      (ErrorString (pretty k ++ ": ") :) <$> typeExpForError te
typeExpForError (E.TEArrow _ t1 t2 _) = do
  t1' <- typeExpForError t1
  t2' <- typeExpForError t2
  pure $ t1' ++ [" -> "] ++ t2'
typeExpForError (E.TEApply t arg _) = do
  t' <- typeExpForError t
  arg' <- case arg of
    TypeArgExpType argt -> typeExpForError argt
    TypeArgExpDim d _ -> pure <$> dimExpForError d
  pure $ t' ++ [" "] ++ arg'
typeExpForError (E.TESum cs _) = do
  cs' <- mapM (onClause . snd) cs
  pure $ intercalate [" | "] cs'
  where
    onClause c = do
      c' <- mapM typeExpForError c
      pure $ intercalate [" "] c'

dimExpForError :: E.DimExp VName -> InternaliseM (ErrorMsgPart SubExp)
dimExpForError (DimExpNamed d _) = do
  substs <- lookupSubst $ E.qualLeaf d
  d' <- case substs of
    Just [v] -> pure v
    _ -> pure $ I.Var $ E.qualLeaf d
  pure $ ErrorVal int64 d'
dimExpForError (DimExpConst d _) =
  pure $ ErrorString $ pretty d
dimExpForError DimExpAny = pure ""

-- A smart constructor that compacts neighbouring literals for easier
-- reading in the IR.
errorMsg :: [ErrorMsgPart a] -> ErrorMsg a
errorMsg = ErrorMsg . compact
  where
    compact [] = []
    compact (ErrorString x : ErrorString y : parts) =
      compact (ErrorString (x ++ y) : parts)
    compact (x : y) = x : compact y<|MERGE_RESOLUTION|>--- conflicted
+++ resolved
@@ -1749,17 +1749,6 @@
 
     handleAD [TupLit [f, x, v] _] fname
       | fname `elem` ["jvp2", "vjp2"] = Just $ \desc -> do
-<<<<<<< HEAD
-        x' <- internaliseExp "ad_x" x
-        v' <- internaliseExp "ad_v" v
-        xts <- mapM subExpType x'
-        (ps, body, ret) <- internaliseLambda f xts
-        let lam = I.Lambda ps body ret
-        fmap (map I.Var) . letTupExp desc . Op $
-          case fname of
-            "jvp2" -> JVP lam x' v'
-            _ -> VJP lam x' v'
-=======
           x' <- internaliseExp "ad_x" x
           v' <- internaliseExp "ad_v" v
           xts <- mapM subExpType x'
@@ -1769,7 +1758,6 @@
             case fname of
               "jvp2" -> JVP lam x' v'
               _ -> VJP lam x' v'
->>>>>>> 5b0c955e
     handleAD _ _ = Nothing
 
     handleRest [E.TupLit [a, si, v] _] "scatter" = Just $ scatterF 1 a si v
