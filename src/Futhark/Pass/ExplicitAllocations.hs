--- conflicted
+++ resolved
@@ -47,10 +47,6 @@
 import Futhark.Analysis.SymbolTable (IndexOp)
 import Futhark.Analysis.UsageTable qualified as UT
 import Futhark.IR.Mem
-<<<<<<< HEAD
-import Futhark.IR.Mem.IxFun qualified as IxFun
-=======
->>>>>>> 437bb3fe
 import Futhark.IR.Mem.LMAD qualified as LMAD
 import Futhark.IR.Prop.Aliases (AliasedOp)
 import Futhark.MonadFreshNames
@@ -329,22 +325,14 @@
 allocInFParam param pspace =
   case paramDeclType param of
     Array pt shape u -> do
-<<<<<<< HEAD
       offset <- lift $ newVName $ baseString (paramName param) <> "_offset"
       mem <- lift $ newVName $ baseString (paramName param) <> "_mem"
-      let ixfun = IxFun.iotaOffset (le64 offset) $ map pe64 $ shapeDims shape
+      let ixfun = LMAD.iota (le64 offset) $ map pe64 $ shapeDims shape
       tell
         ( [Param (paramAttrs param) mem $ MemMem pspace],
           [Param (paramAttrs param) offset $ MemPrim int64]
         )
       pure param {paramDec = MemArray pt shape u $ ArrayIn mem ixfun}
-=======
-      let memname = baseString (paramName param) <> "_mem"
-          lmad = LMAD.iota 0 $ map pe64 $ shapeDims shape
-      mem <- lift $ newVName memname
-      tell ([Param (paramAttrs param) mem $ MemMem pspace], [])
-      pure param {paramDec = MemArray pt shape u $ ArrayIn mem lmad}
->>>>>>> 437bb3fe
     Prim pt ->
       pure param {paramDec = MemPrim pt}
     Mem space ->
@@ -524,18 +512,12 @@
   (mem, lmad) <- lookupArraySummary v
   mem_space <- lookupMemSpace mem
   default_space <- askDefaultSpace
-<<<<<<< HEAD
-  case LMAD.isDirect (IxFun.ixfunLMAD ixfun) of
+  case LMAD.isDirect lmad of
     Just offset
       | maybe True (== mem_space) space_ok -> do
           offset' <- letSubExp (baseString v <> "_offset") =<< toExp offset
           pure (mem, offset', v)
     _ -> needCopy (fromMaybe default_space space_ok)
-=======
-  if LMAD.isDirect lmad && maybe True (== mem_space) space_ok
-    then pure (mem, v)
-    else needCopy (fromMaybe default_space space_ok)
->>>>>>> 437bb3fe
   where
     needCopy space = do
       -- We need to do a new allocation, copy 'v', and make a new
@@ -675,12 +657,8 @@
       j <- get <* modify (+ 1)
       let shape' = fmap shift shape
       pure . MemArray pt shape' u . ReturnsNewBlock space i $
-<<<<<<< HEAD
-        IxFun.iotaOffset (convert (Ext j)) $
+        LMAD.iota (convert (Ext j)) $
           map convert (shapeDims shape')
-=======
-        LMAD.iota 0 (map convert $ shapeDims shape')
->>>>>>> 437bb3fe
     addMem (Acc acc ispace ts u) = pure $ MemAcc acc ispace ts u
 
     convert (Ext i) = le64 $ Ext i
@@ -701,13 +679,13 @@
     MemPrim {} -> pure []
     MemAcc {} -> pure []
     MemMem {} -> pure [] -- should not happen
-    MemArray _ _ _ (ArrayIn mem ixfun) -> do
+    MemArray _ _ _ (ArrayIn mem lmad) -> do
       mem_info <- lookupMemInfo mem
       case mem_info of
         MemMem space -> do
           offset <-
             letSubExp (baseString v <> "_offset") <=< toExp $
-              LMAD.offset (IxFun.ixfunLMAD ixfun)
+              LMAD.offset lmad
           pure
             [ (subExpRes $ Var mem, MemMem space),
               (subExpRes offset, MemPrim int64)
