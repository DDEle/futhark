--- conflicted
+++ resolved
@@ -367,13 +367,8 @@
               PatElem (identName ident) $
                 MemArray bt ident_shape u $
                   ArrayIn (identName memid) ixfn
-<<<<<<< HEAD
-          MemAcc acc ispace ts ->
-            return $ PatElem (identName ident) $ MemAcc acc ispace ts
-=======
           MemAcc acc ispace ts u ->
             return $ PatElem (identName ident) $ MemAcc acc ispace ts u
->>>>>>> 393aa316
           _ -> error "Impossible case reached in allocsForPattern!"
 
   return
@@ -445,13 +440,8 @@
   return $ MemPrim bt
 summaryForBindage (Mem space) _ =
   return $ MemMem space
-<<<<<<< HEAD
-summaryForBindage (Acc acc ispace ts) _ =
-  return $ MemAcc acc ispace ts
-=======
 summaryForBindage (Acc acc ispace ts u) _ =
   return $ MemAcc acc ispace ts u
->>>>>>> 393aa316
 summaryForBindage t@(Array pt shape u) NoHint = do
   m <- allocForArray t =<< askDefaultSpace
   return $ directIxFun pt shape u m t
@@ -510,13 +500,8 @@
       return param {paramDec = MemPrim pt}
     Mem space ->
       return param {paramDec = MemMem space}
-<<<<<<< HEAD
-    Acc acc ispace ts ->
-      return param {paramDec = MemAcc acc ispace ts}
-=======
     Acc acc ispace ts u ->
       return param {paramDec = MemAcc acc ispace ts u}
->>>>>>> 393aa316
 
 allocInMergeParams ::
   ( Allocable fromlore tolore,
@@ -754,11 +739,7 @@
         MemArray pt shape u $
           ReturnsNewBlock DefaultSpace i $
             IxFun.iota $ map convert $ shapeDims shape
-<<<<<<< HEAD
-    addMem (Acc acc ispace ts) = return $ MemAcc acc ispace ts
-=======
     addMem (Acc acc ispace ts u) = return $ MemAcc acc ispace ts u
->>>>>>> 393aa316
 
     convert (Ext i) = le64 $ Ext i
     convert (Free v) = Free <$> pe64 v
@@ -962,11 +943,7 @@
       params <- forM (lambdaParams lam) $ \(Param pv t) ->
         case t of
           Prim Cert -> pure $ Param pv $ MemPrim Cert
-<<<<<<< HEAD
-          Acc acc ispace ts -> pure $ Param pv $ MemAcc acc ispace ts
-=======
           Acc acc ispace ts u -> pure $ Param pv $ MemAcc acc ispace ts u
->>>>>>> 393aa316
           _ -> error $ "Unexpected WithAcc lambda param: " ++ pretty (Param pv t)
       allocInLambda params (lambdaBody lam) (lambdaReturnType lam)
 
@@ -1106,11 +1083,7 @@
               ReturnsNewBlock space' 0 $
                 IxFun.iota $ map convert $ shapeDims shape
        in bodyret
-<<<<<<< HEAD
-    inspect (Acc acc ispace ts) _ = MemAcc acc ispace ts
-=======
     inspect (Acc acc ispace ts u) _ = MemAcc acc ispace ts u
->>>>>>> 393aa316
     inspect (Prim pt) _ = MemPrim pt
     inspect (Mem space) _ = MemMem space
 
@@ -1167,13 +1140,8 @@
           return (p {paramDec = MemPrim bt}, a)
         Mem space ->
           return (p {paramDec = MemMem space}, a)
-<<<<<<< HEAD
-        Acc acc ispace ts ->
-          return (p {paramDec = MemAcc acc ispace ts}, a)
-=======
         Acc acc ispace ts u ->
           return (p {paramDec = MemAcc acc ispace ts u}, a)
->>>>>>> 393aa316
 
 class SizeSubst op where
   opSizeSubst :: PatternT dec -> op -> ChunkMap
