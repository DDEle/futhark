--- conflicted
+++ resolved
@@ -584,8 +584,7 @@
     lvl <- segThreadCapped [w] "seghist" $ NoRecommendation SegNoVirt
     addStms =<< histKernel onLambda lvl orig_pat [] [] cs w ops bfun' imgs
   where
-<<<<<<< HEAD
-    onLambda = pure . soacsLambdaToKernels
+    onLambda = pure . soacsLambdaToGPU
 --
 transformStm _ (Let pat (StmAux cs _ _) (Op (Stencil ws _p (StencilStatic stencil_is) lam inv_arrs arrs))) =
   runBinder_ . certifying cs $ do
@@ -596,7 +595,7 @@
 
     ((lam_params, lam_body_res), lam_body_stms) <- runBinder $ do
       let (inv_params, stencil_params) = splitAt (length inv_arrs) $ lambdaParams lam
-          body = lambdaBody $ soacsLambdaToKernels lam
+          body = lambdaBody $ soacsLambdaToGPU lam
           p = maybe 0 length $ maybeHead stencil_is
 
       stencil_params' <- fmap concat $
@@ -639,9 +638,6 @@
       | otherwise = p : variantIndexes ps is
     variantIndexes ps _ = map fst ps
 --
-=======
-    onLambda = pure . soacsLambdaToGPU
->>>>>>> eb6bdd74
 transformStm _ bnd =
   runBinder_ $ FOT.transformStmRecursively bnd
 
