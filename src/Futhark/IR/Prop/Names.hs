--- conflicted
+++ resolved
@@ -1,12 +1,7 @@
-<<<<<<< HEAD
-{-# LANGUAGE FlexibleContexts #-}
-{-# LANGUAGE FlexibleInstances #-}
-=======
 {-# LANGUAGE DeriveGeneric #-}
 {-# LANGUAGE FlexibleContexts #-}
 {-# LANGUAGE FlexibleInstances #-}
 {-# LANGUAGE Safe #-}
->>>>>>> 41e0aef4
 {-# LANGUAGE UndecidableInstances #-}
 
 -- | Facilities for determining which names are used in some syntactic
@@ -48,10 +43,7 @@
   )
 where
 
-<<<<<<< HEAD
-=======
 import Control.Category
->>>>>>> 41e0aef4
 import Control.Monad.State.Strict
 import Data.Foldable
 import qualified Data.IntMap.Strict as IM
@@ -69,15 +61,11 @@
 -- | A set of names.  Note that the 'Ord' instance is a dummy that
 -- treats everything as 'EQ' if '==', and otherwise 'LT'.
 newtype Names = Names (IM.IntMap VName)
-<<<<<<< HEAD
-  deriving (Eq, Show)
-=======
   deriving (Eq, Show, Generic)
 
 instance SexpIso Names where
   sexpIso = with $ \names ->
     (iso IM.fromList IM.toList . sexpIso) >>> names
->>>>>>> 41e0aef4
 
 -- | Retrieve the data structure underlying the names representation.
 namesIntMap :: Names -> IM.IntMap VName
@@ -329,7 +317,6 @@
 instance FreeIn d => FreeIn (Ext d) where
   freeIn' (Free x) = freeIn' x
   freeIn' (Ext _) = mempty
-<<<<<<< HEAD
 
 instance FreeIn ElemType where
   freeIn' ElemPrim {} = mempty
@@ -340,13 +327,6 @@
   freeIn' (Mem s) = freeIn' s
   freeIn' Prim {} = mempty
   freeIn' (Acc arrs) = freeIn' arrs
-=======
-
-instance FreeIn shape => FreeIn (TypeBase shape u) where
-  freeIn' (Array _ shape _) = freeIn' shape
-  freeIn' (Mem s) = freeIn' s
-  freeIn' (Prim _) = mempty
->>>>>>> 41e0aef4
 
 instance FreeIn dec => FreeIn (Param dec) where
   freeIn' (Param _ dec) = freeIn' dec
