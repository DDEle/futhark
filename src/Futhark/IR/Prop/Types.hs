{-# LANGUAGE FlexibleContexts #-}
{-# LANGUAGE FlexibleInstances #-}

-- | Functions for inspecting and constructing various types.
module Futhark.IR.Prop.Types
  ( rankShaped,
    arrayRank,
    arrayShape,
    setArrayShape,
    existential,
    uniqueness,
    unique,
    staticShapes,
    staticShapes1,
    primType,
    arrayOf,
    arrayOfRow,
    arrayOfShape,
    setOuterSize,
    setDimSize,
    setOuterDim,
    setDim,
    setArrayDims,
    peelArray,
    stripArray,
    arrayDims,
    arrayExtDims,
    shapeSize,
    arraySize,
    arraysSize,
    elemType,
    rowType,
    transposeType,
    rearrangeType,
    mapOnExtType,
    mapOnType,
    diet,
    subtypeOf,
    subtypesOf,
    toDecl,
    fromDecl,
    isExt,
    isFree,
    extractShapeContext,
    shapeContext,
    hasStaticShape,
    generaliseExtTypes,
    existentialiseExtTypes,
    shapeExtMapping,

    -- * Abbreviations
    int8,
    int16,
    int32,
    int64,
    float32,
    float64,

    -- * The Typed typeclass
    Typed (..),
    DeclTyped (..),
    ExtTyped (..),
    DeclExtTyped (..),
    SetType (..),
    FixExt (..),
  )
where

import Control.Monad.State
import Data.List (elemIndex, foldl')
import qualified Data.Map.Strict as M
import Data.Maybe
import qualified Data.Set as S
import Futhark.IR.Prop.Constants
import Futhark.IR.Prop.Rearrange
import Futhark.IR.Syntax.Core

-- | Remove shape information from a type.
rankShaped :: ArrayShape shape => TypeBase shape u -> TypeBase Rank u
rankShaped (Array et sz u) = Array et (Rank $ shapeRank sz) u
rankShaped (Prim pt) = Prim pt
<<<<<<< HEAD
rankShaped (Acc acc ispace ts) = Acc acc ispace ts
=======
rankShaped (Acc acc ispace ts u) = Acc acc ispace ts u
>>>>>>> 393aa316
rankShaped (Mem space) = Mem space

-- | Return the dimensionality of a type.  For non-arrays, this is
-- zero.  For a one-dimensional array it is one, for a two-dimensional
-- it is two, and so forth.
arrayRank :: ArrayShape shape => TypeBase shape u -> Int
arrayRank = shapeRank . arrayShape

-- | Return the shape of a type - for non-arrays, this is the
-- 'mempty'.
arrayShape :: ArrayShape shape => TypeBase shape u -> shape
arrayShape (Array _ ds _) = ds
arrayShape _ = mempty

-- | Modify the shape of an array - for non-arrays, this does nothing.
modifyArrayShape ::
  ArrayShape newshape =>
  (oldshape -> newshape) ->
  TypeBase oldshape u ->
  TypeBase newshape u
modifyArrayShape f (Array t ds u)
  | shapeRank ds' == 0 = Prim t
  | otherwise = Array t (f ds) u
  where
    ds' = f ds
modifyArrayShape _ (Prim t) = Prim t
<<<<<<< HEAD
modifyArrayShape _ (Acc acc ispace ts) = Acc acc ispace ts
=======
modifyArrayShape _ (Acc acc ispace ts u) = Acc acc ispace ts u
>>>>>>> 393aa316
modifyArrayShape _ (Mem space) = Mem space

-- | Set the shape of an array.  If the given type is not an
-- array, return the type unchanged.
setArrayShape ::
  ArrayShape newshape =>
  TypeBase oldshape u ->
  newshape ->
  TypeBase newshape u
setArrayShape t ds = modifyArrayShape (const ds) t

-- | True if the given type has a dimension that is existentially sized.
existential :: ExtType -> Bool
existential = any ext . shapeDims . arrayShape
  where
    ext (Ext _) = True
    ext (Free _) = False

-- | Return the uniqueness of a type.
uniqueness :: TypeBase shape Uniqueness -> Uniqueness
uniqueness (Array _ _ u) = u
uniqueness (Acc _ _ _ u) = u
uniqueness _ = Nonunique

-- | @unique t@ is 'True' if the type of the argument is unique.
unique :: TypeBase shape Uniqueness -> Bool
unique = (== Unique) . uniqueness

-- | Convert types with non-existential shapes to types with
-- non-existential shapes.  Only the representation is changed, so all
-- the shapes will be 'Free'.
staticShapes :: [TypeBase Shape u] -> [TypeBase ExtShape u]
staticShapes = map staticShapes1

-- | As 'staticShapes', but on a single type.
staticShapes1 :: TypeBase Shape u -> TypeBase ExtShape u
staticShapes1 (Prim t) =
  Prim t
<<<<<<< HEAD
staticShapes1 (Acc acc ispace ts) =
  Acc acc ispace ts
=======
staticShapes1 (Acc acc ispace ts u) =
  Acc acc ispace ts u
>>>>>>> 393aa316
staticShapes1 (Array bt (Shape shape) u) =
  Array bt (Shape $ map Free shape) u
staticShapes1 (Mem space) =
  Mem space

-- | @arrayOf t s u@ constructs an array type.  The convenience
-- compared to using the 'Array' constructor directly is that @t@ can
-- itself be an array.  If @t@ is an @n@-dimensional array, and @s@ is
-- a list of length @n@, the resulting type is of an @n+m@ dimensions.
-- The uniqueness of the new array will be @u@, no matter the
-- uniqueness of @t@.  If the shape @s@ has rank 0, then the @t@ will
-- be returned, although if it is an array, with the uniqueness
-- changed to @u@.
arrayOf ::
  ArrayShape shape =>
  TypeBase shape u_unused ->
  shape ->
  u ->
  TypeBase shape u
arrayOf (Array et size1 _) size2 u =
  Array et (size2 <> size1) u
arrayOf (Prim t) shape u
  | 0 <- shapeRank shape = Prim t
  | otherwise = Array t shape u
<<<<<<< HEAD
arrayOf (Acc acc ispace ts) _shape _u =
  Acc acc ispace ts
=======
arrayOf (Acc acc ispace ts _) _shape u =
  Acc acc ispace ts u
>>>>>>> 393aa316
arrayOf Mem {} _ _ =
  error "arrayOf Mem"

-- | Construct an array whose rows are the given type, and the outer
-- size is the given dimension.  This is just a convenient wrapper
-- around 'arrayOf'.
arrayOfRow ::
  ArrayShape (ShapeBase d) =>
  TypeBase (ShapeBase d) NoUniqueness ->
  d ->
  TypeBase (ShapeBase d) NoUniqueness
arrayOfRow t size = arrayOf t (Shape [size]) NoUniqueness

-- | Construct an array whose rows are the given type, and the outer
-- size is the given t'Shape'.  This is just a convenient wrapper
-- around 'arrayOf'.
arrayOfShape :: Type -> Shape -> Type
arrayOfShape t shape = arrayOf t shape NoUniqueness

-- | Set the dimensions of an array.  If the given type is not an
-- array, return the type unchanged.
setArrayDims :: TypeBase oldshape u -> [SubExp] -> TypeBase Shape u
setArrayDims t dims = t `setArrayShape` Shape dims

-- | Replace the size of the outermost dimension of an array.  If the
-- given type is not an array, it is returned unchanged.
setOuterSize ::
  ArrayShape (ShapeBase d) =>
  TypeBase (ShapeBase d) u ->
  d ->
  TypeBase (ShapeBase d) u
setOuterSize = setDimSize 0

-- | Replace the size of the given dimension of an array.  If the
-- given type is not an array, it is returned unchanged.
setDimSize ::
  ArrayShape (ShapeBase d) =>
  Int ->
  TypeBase (ShapeBase d) u ->
  d ->
  TypeBase (ShapeBase d) u
setDimSize i t e = t `setArrayShape` setDim i (arrayShape t) e

-- | Replace the outermost dimension of an array shape.
setOuterDim :: ShapeBase d -> d -> ShapeBase d
setOuterDim = setDim 0

-- | Replace the specified dimension of an array shape.
setDim :: Int -> ShapeBase d -> d -> ShapeBase d
setDim i (Shape ds) e = Shape $ take i ds ++ e : drop (i + 1) ds

-- | @peelArray n t@ returns the type resulting from peeling the first
-- @n@ array dimensions from @t@.  Returns @Nothing@ if @t@ has less
-- than @n@ dimensions.
peelArray ::
  ArrayShape shape =>
  Int ->
  TypeBase shape u ->
  Maybe (TypeBase shape u)
peelArray 0 t = Just t
peelArray n (Array et shape u)
  | shapeRank shape == n = Just $ Prim et
  | shapeRank shape > n = Just $ Array et (stripDims n shape) u
peelArray _ _ = Nothing

-- | @stripArray n t@ removes the @n@ outermost layers of the array.
-- Essentially, it is the type of indexing an array of type @t@ with
-- @n@ indexes.
stripArray :: ArrayShape shape => Int -> TypeBase shape u -> TypeBase shape u
stripArray n (Array et shape u)
  | n < shapeRank shape = Array et (stripDims n shape) u
  | otherwise = Prim et
stripArray _ t = t

-- | Return the size of the given dimension.  If the dimension does
-- not exist, the zero constant is returned.
shapeSize :: Int -> Shape -> SubExp
shapeSize i shape = case drop i $ shapeDims shape of
  e : _ -> e
  [] -> constant (0 :: Int64)

-- | Return the dimensions of a type - for non-arrays, this is the
-- empty list.
arrayDims :: TypeBase Shape u -> [SubExp]
arrayDims = shapeDims . arrayShape

-- | Return the existential dimensions of a type - for non-arrays,
-- this is the empty list.
arrayExtDims :: TypeBase ExtShape u -> [ExtSize]
arrayExtDims = shapeDims . arrayShape

-- | Return the size of the given dimension.  If the dimension does
-- not exist, the zero constant is returned.
arraySize :: Int -> TypeBase Shape u -> SubExp
arraySize i = shapeSize i . arrayShape

-- | Return the size of the given dimension in the first element of
-- the given type list.  If the dimension does not exist, or no types
-- are given, the zero constant is returned.
arraysSize :: Int -> [TypeBase Shape u] -> SubExp
arraysSize _ [] = constant (0 :: Int64)
arraysSize i (t : _) = arraySize i t

-- | Return the immediate row-type of an array.  For @[[int]]@, this
-- would be @[int]@.
rowType :: ArrayShape shape => TypeBase shape u -> TypeBase shape u
rowType = stripArray 1

-- | A type is a primitive type if it is not an array or memory block.
primType :: TypeBase shape u -> Bool
primType Prim {} = True
primType _ = False

-- | Returns the bottommost type of an array.  For @[][]i32@, this
-- would be @i32@.  If the given type is not an array, it is returned.
elemType :: TypeBase shape u -> PrimType
elemType (Array t _ _) = t
elemType (Prim t) = t
elemType Acc {} = error "Acc"
elemType Mem {} = error "elemType Mem"

-- | Swap the two outer dimensions of the type.
transposeType :: Type -> Type
transposeType = rearrangeType [1, 0]

-- | Rearrange the dimensions of the type.  If the length of the
-- permutation does not match the rank of the type, the permutation
-- will be extended with identity.
rearrangeType :: [Int] -> Type -> Type
rearrangeType perm t =
  t `setArrayShape` Shape (rearrangeShape perm' $ arrayDims t)
  where
    perm' = perm ++ [length perm .. arrayRank t - 1]

-- | Transform any t'SubExp's in the type.
mapOnExtType ::
  Monad m =>
  (SubExp -> m SubExp) ->
  TypeBase ExtShape u ->
  m (TypeBase ExtShape u)
mapOnExtType _ (Prim bt) =
  return $ Prim bt
<<<<<<< HEAD
mapOnExtType f (Acc acc ispace ts) =
  Acc <$> f' acc <*> traverse f ispace <*> mapM (mapOnType f) ts
=======
mapOnExtType f (Acc acc ispace ts u) =
  Acc <$> f' acc <*> traverse f ispace <*> mapM (mapOnType f) ts <*> pure u
>>>>>>> 393aa316
  where
    f' v = do
      x <- f $ Var v
      case x of
        Var v' -> pure v'
        Constant {} -> pure v
mapOnExtType _ (Mem space) =
  pure $ Mem space
mapOnExtType f (Array t shape u) =
  Array t
    <$> (Shape <$> mapM (traverse f) (shapeDims shape))
    <*> pure u

-- | Transform any t'SubExp's in the type.
mapOnType ::
  Monad m =>
  (SubExp -> m SubExp) ->
  TypeBase Shape u ->
  m (TypeBase Shape u)
mapOnType _ (Prim bt) = return $ Prim bt
<<<<<<< HEAD
mapOnType f (Acc acc ispace ts) =
  Acc <$> f' acc <*> traverse f ispace <*> mapM (mapOnType f) ts
=======
mapOnType f (Acc acc ispace ts u) =
  Acc <$> f' acc <*> traverse f ispace <*> mapM (mapOnType f) ts <*> pure u
>>>>>>> 393aa316
  where
    f' v = do
      x <- f $ Var v
      case x of
        Var v' -> pure v'
        Constant {} -> pure v
mapOnType _ (Mem space) = pure $ Mem space
mapOnType f (Array t shape u) =
  Array t
    <$> (Shape <$> mapM f (shapeDims shape))
    <*> pure u

-- | @diet t@ returns a description of how a function parameter of
-- type @t@ might consume its argument.
diet :: TypeBase shape Uniqueness -> Diet
diet Prim {} = ObservePrim
<<<<<<< HEAD
diet Acc {} = Consume
=======
diet (Acc _ _ _ Unique) = Consume
diet (Acc _ _ _ Nonunique) = Observe
>>>>>>> 393aa316
diet (Array _ _ Unique) = Consume
diet (Array _ _ Nonunique) = Observe
diet Mem {} = Observe

-- | @x \`subtypeOf\` y@ is true if @x@ is a subtype of @y@ (or equal to
-- @y@), meaning @x@ is valid whenever @y@ is.
subtypeOf ::
  (Ord u, ArrayShape shape) =>
  TypeBase shape u ->
  TypeBase shape u ->
  Bool
subtypeOf (Array t1 shape1 u1) (Array t2 shape2 u2) =
  u2 <= u1
    && t1 == t2
    && shape1 `subShapeOf` shape2
subtypeOf t1 t2 = t1 == t2

-- | @xs \`subtypesOf\` ys@ is true if @xs@ is the same size as @ys@,
-- and each element in @xs@ is a subtype of the corresponding element
-- in @ys@..
subtypesOf ::
  (Ord u, ArrayShape shape) =>
  [TypeBase shape u] ->
  [TypeBase shape u] ->
  Bool
subtypesOf xs ys =
  length xs == length ys
    && and (zipWith subtypeOf xs ys)

-- | Add the given uniqueness information to the types.
toDecl ::
  TypeBase shape NoUniqueness ->
  Uniqueness ->
  TypeBase shape Uniqueness
toDecl (Prim t) _ = Prim t
<<<<<<< HEAD
toDecl (Acc acc ispace ts) _ = Acc acc ispace ts
=======
toDecl (Acc acc ispace ts _) u = Acc acc ispace ts u
>>>>>>> 393aa316
toDecl (Array et shape _) u = Array et shape u
toDecl (Mem space) _ = Mem space

-- | Remove uniqueness information from the type.
fromDecl ::
  TypeBase shape Uniqueness ->
  TypeBase shape NoUniqueness
fromDecl (Prim t) = Prim t
<<<<<<< HEAD
fromDecl (Acc acc ispace ts) = Acc acc ispace ts
=======
fromDecl (Acc acc ispace ts _) = Acc acc ispace ts NoUniqueness
>>>>>>> 393aa316
fromDecl (Array et shape _) = Array et shape NoUniqueness
fromDecl (Mem space) = Mem space

-- | If an existential, then return its existential index.
isExt :: Ext a -> Maybe Int
isExt (Ext i) = Just i
isExt _ = Nothing

-- | If a known size, then return that size.
isFree :: Ext a -> Maybe a
isFree (Free d) = Just d
isFree _ = Nothing

-- | Given the existential return type of a function, and the shapes
-- of the values returned by the function, return the existential
-- shape context.  That is, those sizes that are existential in the
-- return type.
extractShapeContext :: [TypeBase ExtShape u] -> [[a]] -> [a]
extractShapeContext ts shapes =
  evalState (concat <$> zipWithM extract ts shapes) S.empty
  where
    extract t shape =
      catMaybes <$> zipWithM extract' (shapeDims $ arrayShape t) shape
    extract' (Ext x) v = do
      seen <- gets $ S.member x
      if seen
        then return Nothing
        else do
          modify $ S.insert x
          return $ Just v
    extract' (Free _) _ = return Nothing

-- | The set of identifiers used for the shape context in the given
-- 'ExtType's.
shapeContext :: [TypeBase ExtShape u] -> S.Set Int
shapeContext =
  S.fromList
    . concatMap (mapMaybe ext . shapeDims . arrayShape)
  where
    ext (Ext x) = Just x
    ext (Free _) = Nothing

-- | If all dimensions of the given 'ExtShape' are statically known,
-- change to the corresponding t'Shape'.
hasStaticShape :: TypeBase ExtShape u -> Maybe (TypeBase Shape u)
hasStaticShape (Prim bt) = Just $ Prim bt
<<<<<<< HEAD
hasStaticShape (Acc acc ispace ts) = Just $ Acc acc ispace ts
=======
hasStaticShape (Acc acc ispace ts u) = Just $ Acc acc ispace ts u
>>>>>>> 393aa316
hasStaticShape (Mem space) = Just $ Mem space
hasStaticShape (Array bt (Shape shape) u) =
  Array bt <$> (Shape <$> mapM isFree shape) <*> pure u

-- | Given two lists of 'ExtType's of the same length, return a list
-- of 'ExtType's that is a subtype of the two operands.
generaliseExtTypes ::
  [TypeBase ExtShape u] ->
  [TypeBase ExtShape u] ->
  [TypeBase ExtShape u]
generaliseExtTypes rt1 rt2 =
  evalState (zipWithM unifyExtShapes rt1 rt2) (0, M.empty)
  where
    unifyExtShapes t1 t2 =
      setArrayShape t1 . Shape
        <$> zipWithM
          unifyExtDims
          (shapeDims $ arrayShape t1)
          (shapeDims $ arrayShape t2)
    unifyExtDims (Free se1) (Free se2)
      | se1 == se2 = return $ Free se1 -- Arbitrary
      | otherwise = do
        (n, m) <- get
        put (n + 1, m)
        return $ Ext n
    unifyExtDims (Ext x) (Ext y)
      | x == y =
        Ext
          <$> ( maybe (new x) return
                  =<< gets (M.lookup x . snd)
              )
    unifyExtDims (Ext x) _ = Ext <$> new x
    unifyExtDims _ (Ext x) = Ext <$> new x
    new x = do
      (n, m) <- get
      put (n + 1, M.insert x n m)
      return n

-- | Given a list of 'ExtType's and a list of "forbidden" names,
-- modify the dimensions of the 'ExtType's such that they are 'Ext'
-- where they were previously 'Free' with a variable in the set of
-- forbidden names.
existentialiseExtTypes :: [VName] -> [ExtType] -> [ExtType]
existentialiseExtTypes inaccessible = map makeBoundShapesFree
  where
    makeBoundShapesFree =
      modifyArrayShape $ fmap checkDim
    checkDim (Free (Var v))
      | Just i <- v `elemIndex` inaccessible =
        Ext i
    checkDim d = d

-- | Produce a mapping for the dimensions context.
shapeExtMapping :: [TypeBase ExtShape u] -> [TypeBase Shape u1] -> M.Map Int SubExp
shapeExtMapping = dimMapping arrayExtDims arrayDims match mappend
  where
    match Free {} _ = mempty
    match (Ext i) dim = M.singleton i dim

dimMapping ::
  Monoid res =>
  (t1 -> [dim1]) ->
  (t2 -> [dim2]) ->
  (dim1 -> dim2 -> res) ->
  (res -> res -> res) ->
  [t1] ->
  [t2] ->
  res
dimMapping getDims1 getDims2 f comb ts1 ts2 =
  foldl' comb mempty $ concat $ zipWith (zipWith f) (map getDims1 ts1) (map getDims2 ts2)

-- | @IntType Int8@
int8 :: PrimType
int8 = IntType Int8

-- | @IntType Int16@
int16 :: PrimType
int16 = IntType Int16

-- | @IntType Int32@
int32 :: PrimType
int32 = IntType Int32

-- | @IntType Int64@
int64 :: PrimType
int64 = IntType Int64

-- | @FloatType Float32@
float32 :: PrimType
float32 = FloatType Float32

-- | @FloatType Float64@
float64 :: PrimType
float64 = FloatType Float64

-- | Typeclass for things that contain 'Type's.
class Typed t where
  typeOf :: t -> Type

instance Typed Type where
  typeOf = id

instance Typed DeclType where
  typeOf = fromDecl

instance Typed Ident where
  typeOf = identType

instance Typed dec => Typed (Param dec) where
  typeOf = typeOf . paramDec

instance Typed dec => Typed (PatElemT dec) where
  typeOf = typeOf . patElemDec

instance Typed b => Typed (a, b) where
  typeOf = typeOf . snd

-- | Typeclass for things that contain 'DeclType's.
class DeclTyped t where
  declTypeOf :: t -> DeclType

instance DeclTyped DeclType where
  declTypeOf = id

instance DeclTyped dec => DeclTyped (Param dec) where
  declTypeOf = declTypeOf . paramDec

-- | Typeclass for things that contain 'ExtType's.
class FixExt t => ExtTyped t where
  extTypeOf :: t -> ExtType

instance ExtTyped ExtType where
  extTypeOf = id

-- | Typeclass for things that contain 'DeclExtType's.
class FixExt t => DeclExtTyped t where
  declExtTypeOf :: t -> DeclExtType

instance DeclExtTyped DeclExtType where
  declExtTypeOf = id

-- | Typeclass for things whose type can be changed.
class Typed a => SetType a where
  setType :: a -> Type -> a

instance SetType Type where
  setType _ t = t

instance SetType b => SetType (a, b) where
  setType (a, b) t = (a, setType b t)

instance SetType dec => SetType (PatElemT dec) where
  setType (PatElem name dec) t =
    PatElem name $ setType dec t

-- | Something with an existential context that can be (partially)
-- fixed.
class FixExt t where
  -- | Fix the given existentional variable to the indicated free
  -- value.
  fixExt :: Int -> SubExp -> t -> t

instance (FixExt shape, ArrayShape shape) => FixExt (TypeBase shape u) where
  fixExt i se = modifyArrayShape $ fixExt i se

instance FixExt d => FixExt (ShapeBase d) where
  fixExt i se = fmap $ fixExt i se

instance FixExt a => FixExt [a] where
  fixExt i se = fmap $ fixExt i se

instance FixExt ExtSize where
  fixExt i se (Ext j)
    | j > i = Ext $ j - 1
    | j == i = Free se
    | otherwise = Ext j
  fixExt _ _ (Free x) = Free x

instance FixExt () where
  fixExt _ _ () = ()<|MERGE_RESOLUTION|>--- conflicted
+++ resolved
@@ -79,11 +79,7 @@
 rankShaped :: ArrayShape shape => TypeBase shape u -> TypeBase Rank u
 rankShaped (Array et sz u) = Array et (Rank $ shapeRank sz) u
 rankShaped (Prim pt) = Prim pt
-<<<<<<< HEAD
-rankShaped (Acc acc ispace ts) = Acc acc ispace ts
-=======
 rankShaped (Acc acc ispace ts u) = Acc acc ispace ts u
->>>>>>> 393aa316
 rankShaped (Mem space) = Mem space
 
 -- | Return the dimensionality of a type.  For non-arrays, this is
@@ -110,11 +106,7 @@
   where
     ds' = f ds
 modifyArrayShape _ (Prim t) = Prim t
-<<<<<<< HEAD
-modifyArrayShape _ (Acc acc ispace ts) = Acc acc ispace ts
-=======
 modifyArrayShape _ (Acc acc ispace ts u) = Acc acc ispace ts u
->>>>>>> 393aa316
 modifyArrayShape _ (Mem space) = Mem space
 
 -- | Set the shape of an array.  If the given type is not an
@@ -153,13 +145,8 @@
 staticShapes1 :: TypeBase Shape u -> TypeBase ExtShape u
 staticShapes1 (Prim t) =
   Prim t
-<<<<<<< HEAD
-staticShapes1 (Acc acc ispace ts) =
-  Acc acc ispace ts
-=======
 staticShapes1 (Acc acc ispace ts u) =
   Acc acc ispace ts u
->>>>>>> 393aa316
 staticShapes1 (Array bt (Shape shape) u) =
   Array bt (Shape $ map Free shape) u
 staticShapes1 (Mem space) =
@@ -184,13 +171,8 @@
 arrayOf (Prim t) shape u
   | 0 <- shapeRank shape = Prim t
   | otherwise = Array t shape u
-<<<<<<< HEAD
-arrayOf (Acc acc ispace ts) _shape _u =
-  Acc acc ispace ts
-=======
 arrayOf (Acc acc ispace ts _) _shape u =
   Acc acc ispace ts u
->>>>>>> 393aa316
 arrayOf Mem {} _ _ =
   error "arrayOf Mem"
 
@@ -333,13 +315,8 @@
   m (TypeBase ExtShape u)
 mapOnExtType _ (Prim bt) =
   return $ Prim bt
-<<<<<<< HEAD
-mapOnExtType f (Acc acc ispace ts) =
-  Acc <$> f' acc <*> traverse f ispace <*> mapM (mapOnType f) ts
-=======
 mapOnExtType f (Acc acc ispace ts u) =
   Acc <$> f' acc <*> traverse f ispace <*> mapM (mapOnType f) ts <*> pure u
->>>>>>> 393aa316
   where
     f' v = do
       x <- f $ Var v
@@ -360,13 +337,8 @@
   TypeBase Shape u ->
   m (TypeBase Shape u)
 mapOnType _ (Prim bt) = return $ Prim bt
-<<<<<<< HEAD
-mapOnType f (Acc acc ispace ts) =
-  Acc <$> f' acc <*> traverse f ispace <*> mapM (mapOnType f) ts
-=======
 mapOnType f (Acc acc ispace ts u) =
   Acc <$> f' acc <*> traverse f ispace <*> mapM (mapOnType f) ts <*> pure u
->>>>>>> 393aa316
   where
     f' v = do
       x <- f $ Var v
@@ -383,12 +355,8 @@
 -- type @t@ might consume its argument.
 diet :: TypeBase shape Uniqueness -> Diet
 diet Prim {} = ObservePrim
-<<<<<<< HEAD
-diet Acc {} = Consume
-=======
 diet (Acc _ _ _ Unique) = Consume
 diet (Acc _ _ _ Nonunique) = Observe
->>>>>>> 393aa316
 diet (Array _ _ Unique) = Consume
 diet (Array _ _ Nonunique) = Observe
 diet Mem {} = Observe
@@ -424,11 +392,7 @@
   Uniqueness ->
   TypeBase shape Uniqueness
 toDecl (Prim t) _ = Prim t
-<<<<<<< HEAD
-toDecl (Acc acc ispace ts) _ = Acc acc ispace ts
-=======
 toDecl (Acc acc ispace ts _) u = Acc acc ispace ts u
->>>>>>> 393aa316
 toDecl (Array et shape _) u = Array et shape u
 toDecl (Mem space) _ = Mem space
 
@@ -437,11 +401,7 @@
   TypeBase shape Uniqueness ->
   TypeBase shape NoUniqueness
 fromDecl (Prim t) = Prim t
-<<<<<<< HEAD
-fromDecl (Acc acc ispace ts) = Acc acc ispace ts
-=======
 fromDecl (Acc acc ispace ts _) = Acc acc ispace ts NoUniqueness
->>>>>>> 393aa316
 fromDecl (Array et shape _) = Array et shape NoUniqueness
 fromDecl (Mem space) = Mem space
 
@@ -488,11 +448,7 @@
 -- change to the corresponding t'Shape'.
 hasStaticShape :: TypeBase ExtShape u -> Maybe (TypeBase Shape u)
 hasStaticShape (Prim bt) = Just $ Prim bt
-<<<<<<< HEAD
-hasStaticShape (Acc acc ispace ts) = Just $ Acc acc ispace ts
-=======
 hasStaticShape (Acc acc ispace ts u) = Just $ Acc acc ispace ts u
->>>>>>> 393aa316
 hasStaticShape (Mem space) = Just $ Mem space
 hasStaticShape (Array bt (Shape shape) u) =
   Array bt <$> (Shape <$> mapM isFree shape) <*> pure u
