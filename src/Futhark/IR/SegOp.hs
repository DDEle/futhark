{-# LANGUAGE ConstraintKinds #-}
{-# LANGUAGE FlexibleContexts #-}
{-# LANGUAGE FlexibleInstances #-}
{-# LANGUAGE OverloadedStrings #-}
{-# LANGUAGE ScopedTypeVariables #-}
{-# LANGUAGE StandaloneDeriving #-}
{-# LANGUAGE TypeFamilies #-}
{-# LANGUAGE UndecidableInstances #-}

-- | Segmented operations.  These correspond to perfect @map@ nests on
-- top of /something/, except that the @map@s are conceptually only
-- over @iota@s (so there will be explicit indexing inside them).
module Futhark.IR.SegOp
  ( SegOp (..),
    SegVirt (..),
    segLevel,
    segBody,
    segSpace,
    typeCheckSegOp,
    SegSpace (..),
    scopeOfSegSpace,
    segSpaceDims,

    -- * Details
    HistOp (..),
    histType,
    SegBinOp (..),
    segBinOpResults,
    segBinOpChunks,
    KernelBody (..),
    aliasAnalyseKernelBody,
    consumedInKernelBody,
    ResultManifest (..),
    KernelResult (..),
    kernelResultCerts,
    kernelResultSubExp,
    SplitOrdering (..),

    -- ** Generic traversal
    SegOpMapper (..),
    identitySegOpMapper,
    mapSegOpM,

    -- * Simplification
    simplifySegOp,
    HasSegOp (..),
    segOpRules,

    -- * Memory
    segOpReturns,
  )
where

import Control.Category
import Control.Monad.Identity hiding (mapM_)
import Control.Monad.State.Strict
import Control.Monad.Writer hiding (mapM_)
import Data.Bifunctor (first)
import Data.Bitraversable
import Data.Foldable (traverse_)
import Data.List
  ( elemIndex,
    foldl',
    groupBy,
    intersperse,
    isPrefixOf,
    partition,
  )
import qualified Data.Map.Strict as M
import Data.Maybe
import qualified Futhark.Analysis.Alias as Alias
import Futhark.Analysis.Metrics
import Futhark.Analysis.PrimExp.Convert
import qualified Futhark.Analysis.SymbolTable as ST
import qualified Futhark.Analysis.UsageTable as UT
import Futhark.IR
import Futhark.IR.Aliases
  ( Aliases,
    removeLambdaAliases,
    removeStmAliases,
  )
import Futhark.IR.Mem
import Futhark.IR.Prop.Aliases
import qualified Futhark.Optimise.Simplify.Engine as Engine
import Futhark.Optimise.Simplify.Rep
import Futhark.Optimise.Simplify.Rule
import Futhark.Tools
import Futhark.Transform.Rename
import Futhark.Transform.Substitute
import qualified Futhark.TypeCheck as TC
import Futhark.Util (chunks, maybeNth)
import Futhark.Util.Pretty
  ( Pretty,
    commasep,
    parens,
    ppr,
    text,
    (<+>),
    (</>),
  )
import qualified Futhark.Util.Pretty as PP
import Prelude hiding (id, (.))

-- | How an array is split into chunks.
data SplitOrdering
  = SplitContiguous
  | SplitStrided SubExp
  deriving (Eq, Ord, Show)

instance FreeIn SplitOrdering where
  freeIn' SplitContiguous = mempty
  freeIn' (SplitStrided stride) = freeIn' stride

instance Substitute SplitOrdering where
  substituteNames _ SplitContiguous =
    SplitContiguous
  substituteNames subst (SplitStrided stride) =
    SplitStrided $ substituteNames subst stride

instance Rename SplitOrdering where
  rename SplitContiguous =
    pure SplitContiguous
  rename (SplitStrided stride) =
    SplitStrided <$> rename stride

-- | An operator for 'SegHist'.
data HistOp rep = HistOp
  { histWidth :: SubExp,
    histRaceFactor :: SubExp,
    histDest :: [VName],
    histNeutral :: [SubExp],
    -- | In case this operator is semantically a vectorised
    -- operator (corresponding to a perfect map nest in the
    -- SOACS representation), these are the logical
    -- "dimensions".  This is used to generate more efficient
    -- code.
    histShape :: Shape,
    histOp :: Lambda rep
  }
  deriving (Eq, Ord, Show)

-- | The type of a histogram produced by a 'HistOp'.  This can be
-- different from the type of the 'histDest's in case we are
-- dealing with a segmented histogram.
histType :: HistOp rep -> [Type]
histType op =
  map
    ( (`arrayOfRow` histWidth op)
        . (`arrayOfShape` histShape op)
    )
    $ lambdaReturnType $ histOp op

-- | An operator for 'SegScan' and 'SegRed'.
data SegBinOp rep = SegBinOp
  { segBinOpComm :: Commutativity,
    segBinOpLambda :: Lambda rep,
    segBinOpNeutral :: [SubExp],
    -- | In case this operator is semantically a vectorised
    -- operator (corresponding to a perfect map nest in the
    -- SOACS representation), these are the logical
    -- "dimensions".  This is used to generate more efficient
    -- code.
    segBinOpShape :: Shape
  }
  deriving (Eq, Ord, Show)

-- | How many reduction results are produced by these 'SegBinOp's?
segBinOpResults :: [SegBinOp rep] -> Int
segBinOpResults = sum . map (length . segBinOpNeutral)

-- | Split some list into chunks equal to the number of values
-- returned by each 'SegBinOp'
segBinOpChunks :: [SegBinOp rep] -> [a] -> [[a]]
segBinOpChunks = chunks . map (length . segBinOpNeutral)

-- | The body of a 'SegOp'.
data KernelBody rep = KernelBody
  { kernelBodyDec :: BodyDec rep,
    kernelBodyStms :: Stms rep,
    kernelBodyResult :: [KernelResult]
  }

deriving instance RepTypes rep => Ord (KernelBody rep)

deriving instance RepTypes rep => Show (KernelBody rep)

deriving instance RepTypes rep => Eq (KernelBody rep)

-- | Metadata about whether there is a subtle point to this
-- 'KernelResult'.  This is used to protect things like tiling, which
-- might otherwise be removed by the simplifier because they're
-- semantically redundant.  This has no semantic effect and can be
-- ignored at code generation.
data ResultManifest
  = -- | Don't simplify this one!
    ResultNoSimplify
  | -- | Go nuts.
    ResultMaySimplify
  | -- | The results produced are only used within the
    -- same physical thread later on, and can thus be
    -- kept in registers.
    ResultPrivate
  deriving (Eq, Show, Ord)

-- | A 'KernelBody' does not return an ordinary 'Result'.  Instead, it
-- returns a list of these.
data KernelResult
  = -- | Each "worker" in the kernel returns this.
    -- Whether this is a result-per-thread or a
    -- result-per-group depends on where the 'SegOp' occurs.
    Returns ResultManifest Certs SubExp
  | WriteReturns
      Certs
      Shape -- Size of array.  Must match number of dims.
      VName -- Which array
      [(Slice SubExp, SubExp)]
  | -- Arbitrary number of index/value pairs.
    ConcatReturns
      Certs
      SplitOrdering -- Permuted?
      SubExp -- The final size.
      SubExp -- Per-thread/group (max) chunk size.
      VName -- Chunk by this worker.
  | TileReturns
      Certs
      [(SubExp, SubExp)] -- Total/tile for each dimension
      VName -- Tile written by this worker.
      -- The TileReturns must not expect more than one
      -- result to be written per physical thread.
  | RegTileReturns
      Certs
      -- For each dim of result:
      [ ( SubExp, -- size of this dim.
          SubExp, -- block tile size for this dim.
          SubExp -- reg tile size for this dim.
        )
      ]
      VName -- Tile returned by this worker/group.
  deriving (Eq, Show, Ord)

-- | Get the certs for this 'KernelResult'.
kernelResultCerts :: KernelResult -> Certs
kernelResultCerts (Returns _ cs _) = cs
kernelResultCerts (WriteReturns cs _ _ _) = cs
kernelResultCerts (ConcatReturns cs _ _ _ _) = cs
kernelResultCerts (TileReturns cs _ _) = cs
kernelResultCerts (RegTileReturns cs _ _) = cs

-- | Get the root t'SubExp' corresponding values for a 'KernelResult'.
kernelResultSubExp :: KernelResult -> SubExp
kernelResultSubExp (Returns _ _ se) = se
kernelResultSubExp (WriteReturns _ _ arr _) = Var arr
kernelResultSubExp (ConcatReturns _ _ _ _ v) = Var v
kernelResultSubExp (TileReturns _ _ v) = Var v
kernelResultSubExp (RegTileReturns _ _ v) = Var v

instance FreeIn KernelResult where
  freeIn' (Returns _ cs what) = freeIn' cs <> freeIn' what
  freeIn' (WriteReturns cs rws arr res) = freeIn' cs <> freeIn' rws <> freeIn' arr <> freeIn' res
  freeIn' (ConcatReturns cs o w per_thread_elems v) =
    freeIn' cs <> freeIn' o <> freeIn' w <> freeIn' per_thread_elems <> freeIn' v
  freeIn' (TileReturns cs dims v) =
    freeIn' cs <> freeIn' dims <> freeIn' v
  freeIn' (RegTileReturns cs dims_n_tiles v) =
    freeIn' cs <> freeIn' dims_n_tiles <> freeIn' v

instance ASTRep rep => FreeIn (KernelBody rep) where
  freeIn' (KernelBody dec stms res) =
    fvBind bound_in_stms $ freeIn' dec <> freeIn' stms <> freeIn' res
    where
      bound_in_stms = foldMap boundByStm stms

instance ASTRep rep => Substitute (KernelBody rep) where
  substituteNames subst (KernelBody dec stms res) =
    KernelBody
      (substituteNames subst dec)
      (substituteNames subst stms)
      (substituteNames subst res)

instance Substitute KernelResult where
  substituteNames subst (Returns manifest cs se) =
    Returns manifest (substituteNames subst cs) (substituteNames subst se)
  substituteNames subst (WriteReturns cs rws arr res) =
    WriteReturns
      (substituteNames subst cs)
      (substituteNames subst rws)
      (substituteNames subst arr)
      (substituteNames subst res)
  substituteNames subst (ConcatReturns cs o w per_thread_elems v) =
    ConcatReturns
      (substituteNames subst cs)
      (substituteNames subst o)
      (substituteNames subst w)
      (substituteNames subst per_thread_elems)
      (substituteNames subst v)
  substituteNames subst (TileReturns cs dims v) =
    TileReturns
      (substituteNames subst cs)
      (substituteNames subst dims)
      (substituteNames subst v)
  substituteNames subst (RegTileReturns cs dims_n_tiles v) =
    RegTileReturns
      (substituteNames subst cs)
      (substituteNames subst dims_n_tiles)
      (substituteNames subst v)

instance ASTRep rep => Rename (KernelBody rep) where
  rename (KernelBody dec stms res) = do
    dec' <- rename dec
    renamingStms stms $ \stms' ->
      KernelBody dec' stms' <$> rename res

instance Rename KernelResult where
  rename = substituteRename

-- | Perform alias analysis on a 'KernelBody'.
aliasAnalyseKernelBody ::
  ( ASTRep rep,
    CanBeAliased (Op rep)
  ) =>
  AliasTable ->
  KernelBody rep ->
  KernelBody (Aliases rep)
aliasAnalyseKernelBody aliases (KernelBody dec stms res) =
  let Body dec' stms' _ = Alias.analyseBody aliases $ Body dec stms []
   in KernelBody dec' stms' res

removeKernelBodyAliases ::
  CanBeAliased (Op rep) =>
  KernelBody (Aliases rep) ->
  KernelBody rep
removeKernelBodyAliases (KernelBody (_, dec) stms res) =
  KernelBody dec (fmap removeStmAliases stms) res

removeKernelBodyWisdom ::
  CanBeWise (Op rep) =>
  KernelBody (Wise rep) ->
  KernelBody rep
removeKernelBodyWisdom (KernelBody dec stms res) =
  let Body dec' stms' _ = removeBodyWisdom $ Body dec stms []
   in KernelBody dec' stms' res

-- | The variables consumed in the kernel body.
consumedInKernelBody ::
  Aliased rep =>
  KernelBody rep ->
  Names
consumedInKernelBody (KernelBody dec stms res) =
  consumedInBody (Body dec stms []) <> mconcat (map consumedByReturn res)
  where
    consumedByReturn (WriteReturns _ _ a _) = oneName a
    consumedByReturn _ = mempty

checkKernelBody ::
  TC.Checkable rep =>
  [Type] ->
  KernelBody (Aliases rep) ->
  TC.TypeM rep ()
checkKernelBody ts (KernelBody (_, dec) stms kres) = do
  TC.checkBodyDec dec
  -- We consume the kernel results (when applicable) before
  -- type-checking the stms, so we will get an error if a statement
  -- uses an array that is written to in a result.
  mapM_ consumeKernelResult kres
  TC.checkStms stms $ do
    unless (length ts == length kres) $
      TC.bad $
        TC.TypeError $
          "Kernel return type is " ++ prettyTuple ts
            ++ ", but body returns "
            ++ show (length kres)
            ++ " values."
    zipWithM_ checkKernelResult kres ts
  where
    consumeKernelResult (WriteReturns _ _ arr _) =
      TC.consume =<< TC.lookupAliases arr
    consumeKernelResult _ =
      pure ()

    checkKernelResult (Returns _ cs what) t = do
      TC.checkCerts cs
      TC.require [t] what
    checkKernelResult (WriteReturns cs shape arr res) t = do
      TC.checkCerts cs
      mapM_ (TC.require [Prim int64]) $ shapeDims shape
      arr_t <- lookupType arr
      forM_ res $ \(slice, e) -> do
        traverse_ (TC.require [Prim int64]) slice
        TC.require [t] e
        unless (arr_t == t `arrayOfShape` shape) $
          TC.bad $
            TC.TypeError $
              "WriteReturns returning "
                ++ pretty e
                ++ " of type "
                ++ pretty t
                ++ ", shape="
                ++ pretty shape
                ++ ", but destination array has type "
                ++ pretty arr_t
    checkKernelResult (ConcatReturns cs o w per_thread_elems v) t = do
      TC.checkCerts cs
      case o of
        SplitContiguous -> return ()
        SplitStrided stride -> TC.require [Prim int64] stride
      TC.require [Prim int64] w
      TC.require [Prim int64] per_thread_elems
      vt <- lookupType v
      unless (vt == t `arrayOfRow` arraySize 0 vt) $
        TC.bad $ TC.TypeError $ "Invalid type for ConcatReturns " ++ pretty v
    checkKernelResult (TileReturns cs dims v) t = do
      TC.checkCerts cs
      forM_ dims $ \(dim, tile) -> do
        TC.require [Prim int64] dim
        TC.require [Prim int64] tile
      vt <- lookupType v
      unless (vt == t `arrayOfShape` Shape (map snd dims)) $
        TC.bad $ TC.TypeError $ "Invalid type for TileReturns " ++ pretty v
    checkKernelResult (RegTileReturns cs dims_n_tiles arr) t = do
      TC.checkCerts cs
      mapM_ (TC.require [Prim int64]) dims
      mapM_ (TC.require [Prim int64]) blk_tiles
      mapM_ (TC.require [Prim int64]) reg_tiles

      -- assert that arr is of element type t and shape (rev outer_tiles ++ reg_tiles)
      arr_t <- lookupType arr
      unless (arr_t == expected) $
        TC.bad . TC.TypeError $
          "Invalid type for TileReturns. Expected:\n  "
            ++ pretty expected
            ++ ",\ngot:\n  "
            ++ pretty arr_t
      where
        (dims, blk_tiles, reg_tiles) = unzip3 dims_n_tiles
        expected = t `arrayOfShape` Shape (blk_tiles ++ reg_tiles)

kernelBodyMetrics :: OpMetrics (Op rep) => KernelBody rep -> MetricsM ()
kernelBodyMetrics = mapM_ stmMetrics . kernelBodyStms

instance PrettyRep rep => Pretty (KernelBody rep) where
  ppr (KernelBody _ stms res) =
    PP.stack (map ppr (stmsToList stms))
      </> text "return" <+> PP.braces (PP.commasep $ map ppr res)

certAnnots :: Certs -> [PP.Doc]
certAnnots cs
  | cs == mempty = []
  | otherwise = [ppr cs]

instance Pretty KernelResult where
  ppr (Returns ResultNoSimplify cs what) =
    PP.spread $ certAnnots cs ++ ["returns (manifest)" <+> ppr what]
  ppr (Returns ResultPrivate cs what) =
    PP.spread $ certAnnots cs ++ ["returns (private)" <+> ppr what]
  ppr (Returns ResultMaySimplify cs what) =
    PP.spread $ certAnnots cs ++ ["returns" <+> ppr what]
  ppr (WriteReturns cs shape arr res) =
    PP.spread $
      certAnnots cs
        ++ [ ppr arr <+> PP.colon <+> ppr shape
               </> "with" <+> PP.apply (map ppRes res)
           ]
    where
      ppRes (slice, e) =
<<<<<<< HEAD
        ppr slice <+> text "=" <+> ppr e
  ppr (ConcatReturns SplitContiguous w per_thread_elems v) =
    text "concat"
      <> parens (commasep [ppr w, ppr per_thread_elems]) <+> ppr v
  ppr (ConcatReturns (SplitStrided stride) w per_thread_elems v) =
    text "concat_strided"
      <> parens (commasep [ppr stride, ppr w, ppr per_thread_elems]) <+> ppr v
  ppr (TileReturns dims v) =
    "tile" <> parens (commasep $ map onDim dims) <+> ppr v
=======
        PP.brackets (commasep (map ppr slice)) <+> text "=" <+> ppr e
  ppr (ConcatReturns cs SplitContiguous w per_thread_elems v) =
    PP.spread $
      certAnnots cs
        ++ [ "concat"
               <> parens (commasep [ppr w, ppr per_thread_elems]) <+> ppr v
           ]
  ppr (ConcatReturns cs (SplitStrided stride) w per_thread_elems v) =
    PP.spread $
      certAnnots cs
        ++ [ "concat_strided"
               <> parens (commasep [ppr stride, ppr w, ppr per_thread_elems]) <+> ppr v
           ]
  ppr (TileReturns cs dims v) =
    PP.spread $ certAnnots cs ++ ["tile" <> parens (commasep $ map onDim dims) <+> ppr v]
>>>>>>> 1a9edf89
    where
      onDim (dim, tile) = ppr dim <+> "/" <+> ppr tile
  ppr (RegTileReturns cs dims_n_tiles v) =
    PP.spread $ certAnnots cs ++ ["blkreg_tile" <> parens (commasep $ map onDim dims_n_tiles) <+> ppr v]
    where
      onDim (dim, blk_tile, reg_tile) =
        ppr dim <+> "/" <+> parens (ppr blk_tile <+> "*" <+> ppr reg_tile)

-- | Do we need group-virtualisation when generating code for the
-- segmented operation?  In most cases, we do, but for some simple
-- kernels, we compute the full number of groups in advance, and then
-- virtualisation is an unnecessary (but generally very small)
-- overhead.  This only really matters for fairly trivial but very
-- wide @map@ kernels where each thread performs constant-time work on
-- scalars.
data SegVirt
  = SegVirt
  | SegNoVirt
  | -- | Not only do we not need virtualisation, but we _guarantee_
    -- that all physical threads participate in the work.  This can
    -- save some checks in code generation.
    SegNoVirtFull
  deriving (Eq, Ord, Show)

-- | Index space of a 'SegOp'.
data SegSpace = SegSpace
  { -- | Flat physical index corresponding to the
    -- dimensions (at code generation used for a
    -- thread ID or similar).
    segFlat :: VName,
    unSegSpace :: [(VName, SubExp)]
  }
  deriving (Eq, Ord, Show)

-- | The sizes spanned by the indexes of the 'SegSpace'.
segSpaceDims :: SegSpace -> [SubExp]
segSpaceDims (SegSpace _ space) = map snd space

-- | A 'Scope' containing all the identifiers brought into scope by
-- this 'SegSpace'.
scopeOfSegSpace :: SegSpace -> Scope rep
scopeOfSegSpace (SegSpace phys space) =
  M.fromList $ zip (phys : map fst space) $ repeat $ IndexName Int64

checkSegSpace :: TC.Checkable rep => SegSpace -> TC.TypeM rep ()
checkSegSpace (SegSpace _ dims) =
  mapM_ (TC.require [Prim int64] . snd) dims

-- | A 'SegOp' is semantically a perfectly nested stack of maps, on
-- top of some bottommost computation (scalar computation, reduction,
-- scan, or histogram).  The 'SegSpace' encodes the original map
-- structure.
--
-- All 'SegOp's are parameterised by the representation of their body,
-- as well as a *level*.  The *level* is a representation-specific bit
-- of information.  For example, in GPU backends, it is used to
-- indicate whether the 'SegOp' is expected to run at the thread-level
-- or the group-level.
data SegOp lvl rep
  = SegMap lvl SegSpace [Type] (KernelBody rep)
  | -- | The KernelSpace must always have at least two dimensions,
    -- implying that the result of a SegRed is always an array.
    SegRed lvl SegSpace [SegBinOp rep] [Type] (KernelBody rep)
  | SegScan lvl SegSpace [SegBinOp rep] [Type] (KernelBody rep)
  | SegHist lvl SegSpace [HistOp rep] [Type] (KernelBody rep)
  deriving (Eq, Ord, Show)

-- | The level of a 'SegOp'.
segLevel :: SegOp lvl rep -> lvl
segLevel (SegMap lvl _ _ _) = lvl
segLevel (SegRed lvl _ _ _ _) = lvl
segLevel (SegScan lvl _ _ _ _) = lvl
segLevel (SegHist lvl _ _ _ _) = lvl

-- | The space of a 'SegOp'.
segSpace :: SegOp lvl rep -> SegSpace
segSpace (SegMap _ lvl _ _) = lvl
segSpace (SegRed _ lvl _ _ _) = lvl
segSpace (SegScan _ lvl _ _ _) = lvl
segSpace (SegHist _ lvl _ _ _) = lvl

-- | The body of a 'SegOp'.
segBody :: SegOp lvl rep -> KernelBody rep
segBody segop =
  case segop of
    SegMap _ _ _ body -> body
    SegRed _ _ _ _ body -> body
    SegScan _ _ _ _ body -> body
    SegHist _ _ _ _ body -> body

segResultShape :: SegSpace -> Type -> KernelResult -> Type
segResultShape _ t (WriteReturns _ shape _ _) =
  t `arrayOfShape` shape
segResultShape space t Returns {} =
  foldr (flip arrayOfRow) t $ segSpaceDims space
segResultShape _ t (ConcatReturns _ _ w _ _) =
  t `arrayOfRow` w
segResultShape _ t (TileReturns _ dims _) =
  t `arrayOfShape` Shape (map fst dims)
segResultShape _ t (RegTileReturns _ dims_n_tiles _) =
  t `arrayOfShape` Shape (map (\(dim, _, _) -> dim) dims_n_tiles)

-- | The return type of a 'SegOp'.
segOpType :: SegOp lvl rep -> [Type]
segOpType (SegMap _ space ts kbody) =
  zipWith (segResultShape space) ts $ kernelBodyResult kbody
segOpType (SegRed _ space reds ts kbody) =
  red_ts
    ++ zipWith
      (segResultShape space)
      map_ts
      (drop (length red_ts) $ kernelBodyResult kbody)
  where
    map_ts = drop (length red_ts) ts
    segment_dims = init $ segSpaceDims space
    red_ts = do
      op <- reds
      let shape = Shape segment_dims <> segBinOpShape op
      map (`arrayOfShape` shape) (lambdaReturnType $ segBinOpLambda op)
segOpType (SegScan _ space scans ts kbody) =
  scan_ts
    ++ zipWith
      (segResultShape space)
      map_ts
      (drop (length scan_ts) $ kernelBodyResult kbody)
  where
    map_ts = drop (length scan_ts) ts
    scan_ts = do
      op <- scans
      let shape = Shape (segSpaceDims space) <> segBinOpShape op
      map (`arrayOfShape` shape) (lambdaReturnType $ segBinOpLambda op)
segOpType (SegHist _ space ops _ _) = do
  op <- ops
  let shape = Shape (segment_dims <> [histWidth op]) <> histShape op
  map (`arrayOfShape` shape) (lambdaReturnType $ histOp op)
  where
    dims = segSpaceDims space
    segment_dims = init dims

instance TypedOp (SegOp lvl rep) where
  opType = pure . staticShapes . segOpType

instance
  (ASTRep rep, Aliased rep, ASTConstraints lvl) =>
  AliasedOp (SegOp lvl rep)
  where
  opAliases = map (const mempty) . segOpType

  consumedInOp (SegMap _ _ _ kbody) =
    consumedInKernelBody kbody
  consumedInOp (SegRed _ _ _ _ kbody) =
    consumedInKernelBody kbody
  consumedInOp (SegScan _ _ _ _ kbody) =
    consumedInKernelBody kbody
  consumedInOp (SegHist _ _ ops _ kbody) =
    namesFromList (concatMap histDest ops) <> consumedInKernelBody kbody

-- | Type check a 'SegOp', given a checker for its level.
typeCheckSegOp ::
  TC.Checkable rep =>
  (lvl -> TC.TypeM rep ()) ->
  SegOp lvl (Aliases rep) ->
  TC.TypeM rep ()
typeCheckSegOp checkLvl (SegMap lvl space ts kbody) = do
  checkLvl lvl
  checkScanRed space [] ts kbody
typeCheckSegOp checkLvl (SegRed lvl space reds ts body) = do
  checkLvl lvl
  checkScanRed space reds' ts body
  where
    reds' =
      zip3
        (map segBinOpLambda reds)
        (map segBinOpNeutral reds)
        (map segBinOpShape reds)
typeCheckSegOp checkLvl (SegScan lvl space scans ts body) = do
  checkLvl lvl
  checkScanRed space scans' ts body
  where
    scans' =
      zip3
        (map segBinOpLambda scans)
        (map segBinOpNeutral scans)
        (map segBinOpShape scans)
typeCheckSegOp checkLvl (SegHist lvl space ops ts kbody) = do
  checkLvl lvl
  checkSegSpace space
  mapM_ TC.checkType ts

  TC.binding (scopeOfSegSpace space) $ do
    nes_ts <- forM ops $ \(HistOp dest_w rf dests nes shape op) -> do
      TC.require [Prim int64] dest_w
      TC.require [Prim int64] rf
      nes' <- mapM TC.checkArg nes
      mapM_ (TC.require [Prim int64]) $ shapeDims shape

      -- Operator type must match the type of neutral elements.
      let stripVecDims = stripArray $ shapeRank shape
      TC.checkLambda op $ map (TC.noArgAliases . first stripVecDims) $ nes' ++ nes'
      let nes_t = map TC.argType nes'
      unless (nes_t == lambdaReturnType op) $
        TC.bad $
          TC.TypeError $
            "SegHist operator has return type "
              ++ prettyTuple (lambdaReturnType op)
              ++ " but neutral element has type "
              ++ prettyTuple nes_t

      -- Arrays must have proper type.
      let dest_shape = Shape (segment_dims <> [dest_w]) <> shape
      forM_ (zip nes_t dests) $ \(t, dest) -> do
        TC.requireI [t `arrayOfShape` dest_shape] dest
        TC.consume =<< TC.lookupAliases dest

      return $ map (`arrayOfShape` shape) nes_t

    checkKernelBody ts kbody

    -- Return type of bucket function must be an index for each
    -- operation followed by the values to write.
    let bucket_ret_t = replicate (length ops) (Prim int64) ++ concat nes_ts
    unless (bucket_ret_t == ts) $
      TC.bad $
        TC.TypeError $
          "SegHist body has return type "
            ++ prettyTuple ts
            ++ " but should have type "
            ++ prettyTuple bucket_ret_t
  where
    segment_dims = init $ segSpaceDims space

checkScanRed ::
  TC.Checkable rep =>
  SegSpace ->
  [(Lambda (Aliases rep), [SubExp], Shape)] ->
  [Type] ->
  KernelBody (Aliases rep) ->
  TC.TypeM rep ()
checkScanRed space ops ts kbody = do
  checkSegSpace space
  mapM_ TC.checkType ts

  TC.binding (scopeOfSegSpace space) $ do
    ne_ts <- forM ops $ \(lam, nes, shape) -> do
      mapM_ (TC.require [Prim int64]) $ shapeDims shape
      nes' <- mapM TC.checkArg nes

      -- Operator type must match the type of neutral elements.
      TC.checkLambda lam $ map TC.noArgAliases $ nes' ++ nes'
      let nes_t = map TC.argType nes'

      unless (lambdaReturnType lam == nes_t) $
        TC.bad $ TC.TypeError "wrong type for operator or neutral elements."

      return $ map (`arrayOfShape` shape) nes_t

    let expecting = concat ne_ts
        got = take (length expecting) ts
    unless (expecting == got) $
      TC.bad $
        TC.TypeError $
          "Wrong return for body (does not match neutral elements; expected "
            ++ pretty expecting
            ++ "; found "
            ++ pretty got
            ++ ")"

    checkKernelBody ts kbody

-- | Like 'Mapper', but just for 'SegOp's.
data SegOpMapper lvl frep trep m = SegOpMapper
  { mapOnSegOpSubExp :: SubExp -> m SubExp,
    mapOnSegOpLambda :: Lambda frep -> m (Lambda trep),
    mapOnSegOpBody :: KernelBody frep -> m (KernelBody trep),
    mapOnSegOpVName :: VName -> m VName,
    mapOnSegOpLevel :: lvl -> m lvl
  }

-- | A mapper that simply returns the 'SegOp' verbatim.
identitySegOpMapper :: Monad m => SegOpMapper lvl rep rep m
identitySegOpMapper =
  SegOpMapper
    { mapOnSegOpSubExp = return,
      mapOnSegOpLambda = return,
      mapOnSegOpBody = return,
      mapOnSegOpVName = return,
      mapOnSegOpLevel = return
    }

mapOnSegSpace ::
  Monad f =>
  SegOpMapper lvl frep trep f ->
  SegSpace ->
  f SegSpace
mapOnSegSpace tv (SegSpace phys dims) =
  SegSpace phys <$> traverse (traverse $ mapOnSegOpSubExp tv) dims

mapSegBinOp ::
  Monad m =>
  SegOpMapper lvl frep trep m ->
  SegBinOp frep ->
  m (SegBinOp trep)
mapSegBinOp tv (SegBinOp comm red_op nes shape) =
  SegBinOp comm
    <$> mapOnSegOpLambda tv red_op
    <*> mapM (mapOnSegOpSubExp tv) nes
    <*> (Shape <$> mapM (mapOnSegOpSubExp tv) (shapeDims shape))

-- | Apply a 'SegOpMapper' to the given 'SegOp'.
mapSegOpM ::
  (Applicative m, Monad m) =>
  SegOpMapper lvl frep trep m ->
  SegOp lvl frep ->
  m (SegOp lvl trep)
mapSegOpM tv (SegMap lvl space ts body) =
  SegMap
    <$> mapOnSegOpLevel tv lvl
    <*> mapOnSegSpace tv space
    <*> mapM (mapOnSegOpType tv) ts
    <*> mapOnSegOpBody tv body
mapSegOpM tv (SegRed lvl space reds ts lam) =
  SegRed
    <$> mapOnSegOpLevel tv lvl
    <*> mapOnSegSpace tv space
    <*> mapM (mapSegBinOp tv) reds
    <*> mapM (mapOnType $ mapOnSegOpSubExp tv) ts
    <*> mapOnSegOpBody tv lam
mapSegOpM tv (SegScan lvl space scans ts body) =
  SegScan
    <$> mapOnSegOpLevel tv lvl
    <*> mapOnSegSpace tv space
    <*> mapM (mapSegBinOp tv) scans
    <*> mapM (mapOnType $ mapOnSegOpSubExp tv) ts
    <*> mapOnSegOpBody tv body
mapSegOpM tv (SegHist lvl space ops ts body) =
  SegHist
    <$> mapOnSegOpLevel tv lvl
    <*> mapOnSegSpace tv space
    <*> mapM onHistOp ops
    <*> mapM (mapOnType $ mapOnSegOpSubExp tv) ts
    <*> mapOnSegOpBody tv body
  where
    onHistOp (HistOp w rf arrs nes shape op) =
      HistOp <$> mapOnSegOpSubExp tv w
        <*> mapOnSegOpSubExp tv rf
        <*> mapM (mapOnSegOpVName tv) arrs
        <*> mapM (mapOnSegOpSubExp tv) nes
        <*> (Shape <$> mapM (mapOnSegOpSubExp tv) (shapeDims shape))
        <*> mapOnSegOpLambda tv op

mapOnSegOpType ::
  Monad m =>
  SegOpMapper lvl frep trep m ->
  Type ->
  m Type
mapOnSegOpType _tv t@Prim {} = pure t
mapOnSegOpType tv (Acc acc ispace ts u) =
  Acc
    <$> mapOnSegOpVName tv acc
    <*> traverse (mapOnSegOpSubExp tv) ispace
    <*> traverse (bitraverse (traverse (mapOnSegOpSubExp tv)) pure) ts
    <*> pure u
mapOnSegOpType tv (Array et shape u) =
  Array et <$> traverse (mapOnSegOpSubExp tv) shape <*> pure u
mapOnSegOpType _tv (Mem s) = pure $ Mem s

instance
  (ASTRep rep, Substitute lvl) =>
  Substitute (SegOp lvl rep)
  where
  substituteNames subst = runIdentity . mapSegOpM substitute
    where
      substitute =
        SegOpMapper
          { mapOnSegOpSubExp = return . substituteNames subst,
            mapOnSegOpLambda = return . substituteNames subst,
            mapOnSegOpBody = return . substituteNames subst,
            mapOnSegOpVName = return . substituteNames subst,
            mapOnSegOpLevel = return . substituteNames subst
          }

instance
  (ASTRep rep, ASTConstraints lvl) =>
  Rename (SegOp lvl rep)
  where
  rename = mapSegOpM renamer
    where
      renamer = SegOpMapper rename rename rename rename rename

instance
  (ASTRep rep, FreeIn (LParamInfo rep), FreeIn lvl) =>
  FreeIn (SegOp lvl rep)
  where
  freeIn' e = flip execState mempty $ mapSegOpM free e
    where
      walk f x = modify (<> f x) >> return x
      free =
        SegOpMapper
          { mapOnSegOpSubExp = walk freeIn',
            mapOnSegOpLambda = walk freeIn',
            mapOnSegOpBody = walk freeIn',
            mapOnSegOpVName = walk freeIn',
            mapOnSegOpLevel = walk freeIn'
          }

instance OpMetrics (Op rep) => OpMetrics (SegOp lvl rep) where
  opMetrics (SegMap _ _ _ body) =
    inside "SegMap" $ kernelBodyMetrics body
  opMetrics (SegRed _ _ reds _ body) =
    inside "SegRed" $ do
      mapM_ (lambdaMetrics . segBinOpLambda) reds
      kernelBodyMetrics body
  opMetrics (SegScan _ _ scans _ body) =
    inside "SegScan" $ do
      mapM_ (lambdaMetrics . segBinOpLambda) scans
      kernelBodyMetrics body
  opMetrics (SegHist _ _ ops _ body) =
    inside "SegHist" $ do
      mapM_ (lambdaMetrics . histOp) ops
      kernelBodyMetrics body

instance Pretty SegSpace where
  ppr (SegSpace phys dims) =
    parens
      ( commasep $ do
          (i, d) <- dims
          return $ ppr i <+> "<" <+> ppr d
      )
      <+> parens (text "~" <> ppr phys)

instance PrettyRep rep => Pretty (SegBinOp rep) where
  ppr (SegBinOp comm lam nes shape) =
    PP.braces (PP.commasep $ map ppr nes) <> PP.comma
      </> ppr shape <> PP.comma
      </> comm' <> ppr lam
    where
      comm' = case comm of
        Commutative -> text "commutative "
        Noncommutative -> mempty

instance (PrettyRep rep, PP.Pretty lvl) => PP.Pretty (SegOp lvl rep) where
  ppr (SegMap lvl space ts body) =
    text "segmap" <> ppr lvl
      </> PP.align (ppr space)
      <+> PP.colon
      <+> ppTuple' ts
      <+> PP.nestedBlock "{" "}" (ppr body)
  ppr (SegRed lvl space reds ts body) =
    text "segred" <> ppr lvl
      </> PP.align (ppr space)
      </> PP.parens (mconcat $ intersperse (PP.comma <> PP.line) $ map ppr reds)
      </> PP.colon
      <+> ppTuple' ts
      <+> PP.nestedBlock "{" "}" (ppr body)
  ppr (SegScan lvl space scans ts body) =
    text "segscan" <> ppr lvl
      </> PP.align (ppr space)
      </> PP.parens (mconcat $ intersperse (PP.comma <> PP.line) $ map ppr scans)
      </> PP.colon
      <+> ppTuple' ts
      <+> PP.nestedBlock "{" "}" (ppr body)
  ppr (SegHist lvl space ops ts body) =
    text "seghist" <> ppr lvl
      </> PP.align (ppr space)
      </> PP.parens (mconcat $ intersperse (PP.comma <> PP.line) $ map ppOp ops)
      </> PP.colon
      <+> ppTuple' ts
      <+> PP.nestedBlock "{" "}" (ppr body)
    where
      ppOp (HistOp w rf dests nes shape op) =
        ppr w <> PP.comma <+> ppr rf <> PP.comma
          </> PP.braces (PP.commasep $ map ppr dests) <> PP.comma
          </> PP.braces (PP.commasep $ map ppr nes) <> PP.comma
          </> ppr shape <> PP.comma
          </> ppr op

instance
  ( ASTRep rep,
    ASTRep (Aliases rep),
    CanBeAliased (Op rep),
    ASTConstraints lvl
  ) =>
  CanBeAliased (SegOp lvl rep)
  where
  type OpWithAliases (SegOp lvl rep) = SegOp lvl (Aliases rep)

  addOpAliases aliases = runIdentity . mapSegOpM alias
    where
      alias =
        SegOpMapper
          return
          (return . Alias.analyseLambda aliases)
          (return . aliasAnalyseKernelBody aliases)
          return
          return

  removeOpAliases = runIdentity . mapSegOpM remove
    where
      remove =
        SegOpMapper
          return
          (return . removeLambdaAliases)
          (return . removeKernelBodyAliases)
          return
          return

instance
  (CanBeWise (Op rep), ASTRep rep, ASTConstraints lvl) =>
  CanBeWise (SegOp lvl rep)
  where
  type OpWithWisdom (SegOp lvl rep) = SegOp lvl (Wise rep)

  removeOpWisdom = runIdentity . mapSegOpM remove
    where
      remove =
        SegOpMapper
          return
          (return . removeLambdaWisdom)
          (return . removeKernelBodyWisdom)
          return
          return

instance ASTRep rep => ST.IndexOp (SegOp lvl rep) where
  indexOp vtable k (SegMap _ space _ kbody) is = do
    Returns ResultMaySimplify _ se <- maybeNth k $ kernelBodyResult kbody
    guard $ length gtids <= length is
    let idx_table = M.fromList $ zip gtids $ map (ST.Indexed mempty . untyped) is
        idx_table' = foldl' expandIndexedTable idx_table $ kernelBodyStms kbody
    case se of
      Var v -> M.lookup v idx_table'
      _ -> Nothing
    where
      (gtids, _) = unzip $ unSegSpace space
      -- Indexes in excess of what is used to index through the
      -- segment dimensions.
      excess_is = drop (length gtids) is

      expandIndexedTable table stm
        | [v] <- patNames $ stmPat stm,
          Just (pe, cs) <-
            runWriterT $ primExpFromExp (asPrimExp table) $ stmExp stm =
          M.insert v (ST.Indexed (stmCerts stm <> cs) pe) table
        | [v] <- patNames $ stmPat stm,
          BasicOp (Index arr slice) <- stmExp stm,
          length (sliceDims slice) == length excess_is,
          arr `ST.elem` vtable,
          Just (slice', cs) <- asPrimExpSlice table slice =
          let idx =
                ST.IndexedArray
                  (stmCerts stm <> cs)
                  arr
                  (fixSlice (fmap isInt64 slice') excess_is)
           in M.insert v idx table
        | otherwise =
          table

      asPrimExpSlice table =
        runWriterT . traverse (primExpFromSubExpM (asPrimExp table))

      asPrimExp table v
        | Just (ST.Indexed cs e) <- M.lookup v table = tell cs >> return e
        | Just (Prim pt) <- ST.lookupType v vtable =
          return $ LeafExp v pt
        | otherwise = lift Nothing
  indexOp _ _ _ _ = Nothing

instance
  (ASTRep rep, ASTConstraints lvl) =>
  IsOp (SegOp lvl rep)
  where
  cheapOp _ = False
  safeOp _ = True

--- Simplification

instance Engine.Simplifiable SplitOrdering where
  simplify SplitContiguous =
    return SplitContiguous
  simplify (SplitStrided stride) =
    SplitStrided <$> Engine.simplify stride

instance Engine.Simplifiable SegSpace where
  simplify (SegSpace phys dims) =
    SegSpace phys <$> mapM (traverse Engine.simplify) dims

instance Engine.Simplifiable KernelResult where
  simplify (Returns manifest cs what) =
    Returns manifest <$> Engine.simplify cs <*> Engine.simplify what
  simplify (WriteReturns cs ws a res) =
    WriteReturns <$> Engine.simplify cs
      <*> Engine.simplify ws
      <*> Engine.simplify a
      <*> Engine.simplify res
  simplify (ConcatReturns cs o w pte what) =
    ConcatReturns
      <$> Engine.simplify cs
      <*> Engine.simplify o
      <*> Engine.simplify w
      <*> Engine.simplify pte
      <*> Engine.simplify what
  simplify (TileReturns cs dims what) =
    TileReturns <$> Engine.simplify cs <*> Engine.simplify dims <*> Engine.simplify what
  simplify (RegTileReturns cs dims_n_tiles what) =
    RegTileReturns
      <$> Engine.simplify cs
      <*> Engine.simplify dims_n_tiles
      <*> Engine.simplify what

mkWiseKernelBody ::
  (ASTRep rep, CanBeWise (Op rep)) =>
  BodyDec rep ->
  Stms (Wise rep) ->
  [KernelResult] ->
  KernelBody (Wise rep)
mkWiseKernelBody dec bnds res =
  let Body dec' _ _ = mkWiseBody dec bnds $ subExpsRes res_vs
   in KernelBody dec' bnds res
  where
    res_vs = map kernelResultSubExp res

mkKernelBodyM ::
  MonadBuilder m =>
  Stms (Rep m) ->
  [KernelResult] ->
  m (KernelBody (Rep m))
mkKernelBodyM stms kres = do
  Body dec' _ _ <- mkBodyM stms $ subExpsRes res_ses
  return $ KernelBody dec' stms kres
  where
    res_ses = map kernelResultSubExp kres

simplifyKernelBody ::
  (Engine.SimplifiableRep rep, BodyDec rep ~ ()) =>
  SegSpace ->
  KernelBody rep ->
  Engine.SimpleM rep (KernelBody (Wise rep), Stms (Wise rep))
simplifyKernelBody space (KernelBody _ stms res) = do
  par_blocker <- Engine.asksEngineEnv $ Engine.blockHoistPar . Engine.envHoistBlockers

  -- Ensure we do not try to use anything that is consumed in the result.
  ((body_stms, body_res), hoisted) <-
    Engine.localVtable (flip (foldl' (flip ST.consume)) (foldMap consumedInResult res))
      . Engine.localVtable (<> scope_vtable)
      . Engine.localVtable (\vtable -> vtable {ST.simplifyMemory = True})
      . Engine.enterLoop
      $ Engine.blockIf
        ( Engine.hasFree bound_here
            `Engine.orIf` Engine.isOp
            `Engine.orIf` par_blocker
            `Engine.orIf` Engine.isConsumed
        )
        $ Engine.simplifyStms stms $ do
          res' <-
            Engine.localVtable (ST.hideCertified $ namesFromList $ M.keys $ scopeOf stms) $
              mapM Engine.simplify res
          return ((res', UT.usages $ freeIn res'), mempty)

  return (mkWiseKernelBody () body_stms body_res, hoisted)
  where
    scope_vtable = segSpaceSymbolTable space
    bound_here = namesFromList $ M.keys $ scopeOfSegSpace space

    consumedInResult (WriteReturns _ _ arr _) =
      [arr]
    consumedInResult _ =
      []

segSpaceSymbolTable :: ASTRep rep => SegSpace -> ST.SymbolTable rep
segSpaceSymbolTable (SegSpace flat gtids_and_dims) =
  foldl' f (ST.fromScope $ M.singleton flat $ IndexName Int64) gtids_and_dims
  where
    f vtable (gtid, dim) = ST.insertLoopVar gtid Int64 dim vtable

simplifySegBinOp ::
  Engine.SimplifiableRep rep =>
  SegBinOp rep ->
  Engine.SimpleM rep (SegBinOp (Wise rep), Stms (Wise rep))
simplifySegBinOp (SegBinOp comm lam nes shape) = do
  (lam', hoisted) <-
    Engine.localVtable (\vtable -> vtable {ST.simplifyMemory = True}) $
      Engine.simplifyLambda lam
  shape' <- Engine.simplify shape
  nes' <- mapM Engine.simplify nes
  return (SegBinOp comm lam' nes' shape', hoisted)

-- | Simplify the given 'SegOp'.
simplifySegOp ::
  ( Engine.SimplifiableRep rep,
    BodyDec rep ~ (),
    Engine.Simplifiable lvl
  ) =>
  SegOp lvl rep ->
  Engine.SimpleM rep (SegOp lvl (Wise rep), Stms (Wise rep))
simplifySegOp (SegMap lvl space ts kbody) = do
  (lvl', space', ts') <- Engine.simplify (lvl, space, ts)
  (kbody', body_hoisted) <- simplifyKernelBody space kbody
  return
    ( SegMap lvl' space' ts' kbody',
      body_hoisted
    )
simplifySegOp (SegRed lvl space reds ts kbody) = do
  (lvl', space', ts') <- Engine.simplify (lvl, space, ts)
  (reds', reds_hoisted) <-
    Engine.localVtable (<> scope_vtable) $
      unzip <$> mapM simplifySegBinOp reds
  (kbody', body_hoisted) <- simplifyKernelBody space kbody

  return
    ( SegRed lvl' space' reds' ts' kbody',
      mconcat reds_hoisted <> body_hoisted
    )
  where
    scope = scopeOfSegSpace space
    scope_vtable = ST.fromScope scope
simplifySegOp (SegScan lvl space scans ts kbody) = do
  (lvl', space', ts') <- Engine.simplify (lvl, space, ts)
  (scans', scans_hoisted) <-
    Engine.localVtable (<> scope_vtable) $
      unzip <$> mapM simplifySegBinOp scans
  (kbody', body_hoisted) <- simplifyKernelBody space kbody

  return
    ( SegScan lvl' space' scans' ts' kbody',
      mconcat scans_hoisted <> body_hoisted
    )
  where
    scope = scopeOfSegSpace space
    scope_vtable = ST.fromScope scope
simplifySegOp (SegHist lvl space ops ts kbody) = do
  (lvl', space', ts') <- Engine.simplify (lvl, space, ts)

  (ops', ops_hoisted) <- fmap unzip $
    forM ops $
      \(HistOp w rf arrs nes dims lam) -> do
        w' <- Engine.simplify w
        rf' <- Engine.simplify rf
        arrs' <- Engine.simplify arrs
        nes' <- Engine.simplify nes
        dims' <- Engine.simplify dims
        (lam', op_hoisted) <-
          Engine.localVtable (<> scope_vtable) $
            Engine.localVtable (\vtable -> vtable {ST.simplifyMemory = True}) $
              Engine.simplifyLambda lam
        return
          ( HistOp w' rf' arrs' nes' dims' lam',
            op_hoisted
          )

  (kbody', body_hoisted) <- simplifyKernelBody space kbody

  return
    ( SegHist lvl' space' ops' ts' kbody',
      mconcat ops_hoisted <> body_hoisted
    )
  where
    scope = scopeOfSegSpace space
    scope_vtable = ST.fromScope scope

-- | Does this rep contain 'SegOp's in its t'Op's?  A rep must be an
-- instance of this class for the simplification rules to work.
class HasSegOp rep where
  type SegOpLevel rep
  asSegOp :: Op rep -> Maybe (SegOp (SegOpLevel rep) rep)
  segOp :: SegOp (SegOpLevel rep) rep -> Op rep

-- | Simplification rules for simplifying 'SegOp's.
segOpRules ::
  (HasSegOp rep, BuilderOps rep, Buildable rep) =>
  RuleBook rep
segOpRules =
  ruleBook [RuleOp segOpRuleTopDown] [RuleOp segOpRuleBottomUp]

segOpRuleTopDown ::
  (HasSegOp rep, BuilderOps rep, Buildable rep) =>
  TopDownRuleOp rep
segOpRuleTopDown vtable pat dec op
  | Just op' <- asSegOp op =
    topDownSegOp vtable pat dec op'
  | otherwise =
    Skip

segOpRuleBottomUp ::
  (HasSegOp rep, BuilderOps rep) =>
  BottomUpRuleOp rep
segOpRuleBottomUp vtable pat dec op
  | Just op' <- asSegOp op =
    bottomUpSegOp vtable pat dec op'
  | otherwise =
    Skip

topDownSegOp ::
  (HasSegOp rep, BuilderOps rep, Buildable rep) =>
  ST.SymbolTable rep ->
  Pat rep ->
  StmAux (ExpDec rep) ->
  SegOp (SegOpLevel rep) rep ->
  Rule rep
-- If a SegOp produces something invariant to the SegOp, turn it
-- into a replicate.
topDownSegOp vtable (Pat kpes) dec (SegMap lvl space ts (KernelBody _ kstms kres)) = Simplify $ do
  (ts', kpes', kres') <-
    unzip3 <$> filterM checkForInvarianceResult (zip3 ts kpes kres)

  -- Check if we did anything at all.
  when (kres == kres') cannotSimplify

  kbody <- mkKernelBodyM kstms kres'
  addStm $
    Let (Pat kpes') dec $ Op $ segOp $ SegMap lvl space ts' kbody
  where
    isInvariant Constant {} = True
    isInvariant (Var v) = isJust $ ST.lookup v vtable

    checkForInvarianceResult (_, pe, Returns rm cs se)
      | cs == mempty,
        rm == ResultMaySimplify,
        isInvariant se = do
        letBindNames [patElemName pe] $
          BasicOp $ Replicate (Shape $ segSpaceDims space) se
        return False
    checkForInvarianceResult _ =
      return True

-- If a SegRed contains two reduction operations that have the same
-- vector shape, merge them together.  This saves on communication
-- overhead, but can in principle lead to more local memory usage.
topDownSegOp _ (Pat pes) _ (SegRed lvl space ops ts kbody)
  | length ops > 1,
    op_groupings <-
      groupBy sameShape $
        zip ops $
          chunks (map (length . segBinOpNeutral) ops) $
            zip3 red_pes red_ts red_res,
    any ((> 1) . length) op_groupings = Simplify $ do
    let (ops', aux) = unzip $ mapMaybe combineOps op_groupings
        (red_pes', red_ts', red_res') = unzip3 $ concat aux
        pes' = red_pes' ++ map_pes
        ts' = red_ts' ++ map_ts
        kbody' = kbody {kernelBodyResult = red_res' ++ map_res}
    letBind (Pat pes') $ Op $ segOp $ SegRed lvl space ops' ts' kbody'
  where
    (red_pes, map_pes) = splitAt (segBinOpResults ops) pes
    (red_ts, map_ts) = splitAt (segBinOpResults ops) ts
    (red_res, map_res) = splitAt (segBinOpResults ops) $ kernelBodyResult kbody

    sameShape (op1, _) (op2, _) = segBinOpShape op1 == segBinOpShape op2

    combineOps [] = Nothing
    combineOps (x : xs) = Just $ foldl' combine x xs

    combine (op1, op1_aux) (op2, op2_aux) =
      let lam1 = segBinOpLambda op1
          lam2 = segBinOpLambda op2
          (op1_xparams, op1_yparams) =
            splitAt (length (segBinOpNeutral op1)) $ lambdaParams lam1
          (op2_xparams, op2_yparams) =
            splitAt (length (segBinOpNeutral op2)) $ lambdaParams lam2
          lam =
            Lambda
              { lambdaParams =
                  op1_xparams ++ op2_xparams
                    ++ op1_yparams
                    ++ op2_yparams,
                lambdaReturnType = lambdaReturnType lam1 ++ lambdaReturnType lam2,
                lambdaBody =
                  mkBody (bodyStms (lambdaBody lam1) <> bodyStms (lambdaBody lam2)) $
                    bodyResult (lambdaBody lam1) <> bodyResult (lambdaBody lam2)
              }
       in ( SegBinOp
              { segBinOpComm = segBinOpComm op1 <> segBinOpComm op2,
                segBinOpLambda = lam,
                segBinOpNeutral = segBinOpNeutral op1 ++ segBinOpNeutral op2,
                segBinOpShape = segBinOpShape op1 -- Same as shape of op2 due to the grouping.
              },
            op1_aux ++ op2_aux
          )
topDownSegOp _ _ _ _ = Skip

-- A convenient way of operating on the type and body of a SegOp,
-- without worrying about exactly what kind it is.
segOpGuts ::
  SegOp (SegOpLevel rep) rep ->
  ( [Type],
    KernelBody rep,
    Int,
    [Type] -> KernelBody rep -> SegOp (SegOpLevel rep) rep
  )
segOpGuts (SegMap lvl space kts body) =
  (kts, body, 0, SegMap lvl space)
segOpGuts (SegScan lvl space ops kts body) =
  (kts, body, segBinOpResults ops, SegScan lvl space ops)
segOpGuts (SegRed lvl space ops kts body) =
  (kts, body, segBinOpResults ops, SegRed lvl space ops)
segOpGuts (SegHist lvl space ops kts body) =
  (kts, body, sum $ map (length . histDest) ops, SegHist lvl space ops)

bottomUpSegOp ::
  (HasSegOp rep, BuilderOps rep) =>
  (ST.SymbolTable rep, UT.UsageTable) ->
  Pat rep ->
  StmAux (ExpDec rep) ->
  SegOp (SegOpLevel rep) rep ->
  Rule rep
-- Some SegOp results can be moved outside the SegOp, which can
-- simplify further analysis.
bottomUpSegOp (vtable, used) (Pat kpes) dec segop = Simplify $ do
  -- Iterate through the bindings.  For each, we check whether it is
  -- in kres and can be moved outside.  If so, we remove it from kres
  -- and kpes and make it a binding outside.  We have to be careful
  -- not to remove anything that is passed on to a scan/map/histogram
  -- operation.  Fortunately, these are always first in the result
  -- list.
  (kpes', kts', kres', kstms') <-
    localScope (scopeOfSegSpace space) $
      foldM distribute (kpes, kts, kres, mempty) kstms

  when
    (kpes' == kpes)
    cannotSimplify

  kbody <-
    localScope (scopeOfSegSpace space) $
      mkKernelBodyM kstms' kres'

  addStm $ Let (Pat kpes') dec $ Op $ segOp $ mk_segop kts' kbody
  where
    (kts, KernelBody _ kstms kres, num_nonmap_results, mk_segop) =
      segOpGuts segop
    free_in_kstms = foldMap freeIn kstms
    space = segSpace segop

    sliceWithGtidsFixed stm
      | Let _ _ (BasicOp (Index arr (DimIndices slice))) <- stm,
        space_slice <- map (DimFix . Var . fst) $ unSegSpace space,
        space_slice `isPrefixOf` slice,
        remaining_slice <- drop (length space_slice) slice,
        all (isJust . flip ST.lookup vtable) $
          namesToList $
            freeIn arr <> freeIn remaining_slice =
        Just (remaining_slice, arr)
      | otherwise =
        Nothing

    distribute (kpes', kts', kres', kstms') stm
      | Let (Pat [pe]) _ _ <- stm,
        Just (remaining_slice, arr) <- sliceWithGtidsFixed stm,
        Just (kpe, kpes'', kts'', kres'') <- isResult kpes' kts' kres' pe = do
        let outer_slice =
              map
                ( \d ->
                    DimSlice
                      (constant (0 :: Int64))
                      d
                      (constant (1 :: Int64))
                )
                $ segSpaceDims space
            index kpe' =
              letBindNames [patElemName kpe'] . BasicOp . Index arr $
                DimIndices $ outer_slice <> remaining_slice
        if patElemName kpe `UT.isConsumed` used
          then do
            precopy <- newVName $ baseString (patElemName kpe) <> "_precopy"
            index kpe {patElemName = precopy}
            letBindNames [patElemName kpe] $ BasicOp $ Copy precopy
          else index kpe
        return
          ( kpes'',
            kts'',
            kres'',
            if patElemName pe `nameIn` free_in_kstms
              then kstms' <> oneStm stm
              else kstms'
          )
    distribute (kpes', kts', kres', kstms') stm =
      return (kpes', kts', kres', kstms' <> oneStm stm)

    isResult kpes' kts' kres' pe =
      case partition matches $ zip3 kpes' kts' kres' of
        ([(kpe, _, _)], kpes_and_kres)
          | Just i <- elemIndex kpe kpes,
            i >= num_nonmap_results,
            (kpes'', kts'', kres'') <- unzip3 kpes_and_kres ->
            Just (kpe, kpes'', kts'', kres'')
        _ -> Nothing
      where
        matches (_, _, Returns _ _ (Var v)) = v == patElemName pe
        matches _ = False

--- Memory

kernelBodyReturns ::
  (Mem rep, HasScope rep m, Monad m) =>
  KernelBody rep ->
  [ExpReturns] ->
  m [ExpReturns]
kernelBodyReturns = zipWithM correct . kernelBodyResult
  where
    correct (WriteReturns _ _ arr _) _ = varReturns arr
    correct _ ret = return ret

-- | Like 'segOpType', but for memory representations.
segOpReturns ::
  (Mem rep, Monad m, HasScope rep m) =>
  SegOp lvl rep ->
  m [ExpReturns]
segOpReturns k@(SegMap _ _ _ kbody) =
  kernelBodyReturns kbody . extReturns =<< opType k
segOpReturns k@(SegRed _ _ _ _ kbody) =
  kernelBodyReturns kbody . extReturns =<< opType k
segOpReturns k@(SegScan _ _ _ _ kbody) =
  kernelBodyReturns kbody . extReturns =<< opType k
segOpReturns (SegHist _ _ ops _ _) =
  concat <$> mapM (mapM varReturns . histDest) ops<|MERGE_RESOLUTION|>--- conflicted
+++ resolved
@@ -462,18 +462,7 @@
            ]
     where
       ppRes (slice, e) =
-<<<<<<< HEAD
         ppr slice <+> text "=" <+> ppr e
-  ppr (ConcatReturns SplitContiguous w per_thread_elems v) =
-    text "concat"
-      <> parens (commasep [ppr w, ppr per_thread_elems]) <+> ppr v
-  ppr (ConcatReturns (SplitStrided stride) w per_thread_elems v) =
-    text "concat_strided"
-      <> parens (commasep [ppr stride, ppr w, ppr per_thread_elems]) <+> ppr v
-  ppr (TileReturns dims v) =
-    "tile" <> parens (commasep $ map onDim dims) <+> ppr v
-=======
-        PP.brackets (commasep (map ppr slice)) <+> text "=" <+> ppr e
   ppr (ConcatReturns cs SplitContiguous w per_thread_elems v) =
     PP.spread $
       certAnnots cs
@@ -488,7 +477,6 @@
            ]
   ppr (TileReturns cs dims v) =
     PP.spread $ certAnnots cs ++ ["tile" <> parens (commasep $ map onDim dims) <+> ppr v]
->>>>>>> 1a9edf89
     where
       onDim (dim, tile) = ppr dim <+> "/" <+> ppr tile
   ppr (RegTileReturns cs dims_n_tiles v) =
