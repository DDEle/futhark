{-# LANGUAGE ConstraintKinds #-}
{-# LANGUAGE FlexibleContexts #-}
{-# LANGUAGE FlexibleInstances #-}
{-# LANGUAGE OverloadedStrings #-}
{-# LANGUAGE Safe #-}
{-# LANGUAGE TypeFamilies #-}

-- | This module provides various simple ways to query and manipulate
-- fundamental Futhark terms, such as types and values.  The intent is to
-- keep "Futhark.IRrsentation.AST.Syntax" simple, and put whatever
-- embellishments we need here.  This is an internal, desugared
-- representation.
module Futhark.IR.Prop
  ( module Futhark.IR.Prop.Reshape,
    module Futhark.IR.Prop.Rearrange,
    module Futhark.IR.Prop.Types,
    module Futhark.IR.Prop.Constants,
    module Futhark.IR.Prop.TypeOf,
    module Futhark.IR.Prop.Patterns,
    module Futhark.IR.Prop.Names,
    module Futhark.IR.RetType,

    -- * Built-in functions
    isBuiltInFunction,
    builtInFunctions,

    -- * Extra tools
    asBasicOp,
    safeExp,
    subExpVars,
    subExpVar,
    shapeVars,
    commutativeLambda,
    entryPointSize,
    defAux,
    stmCerts,
    certify,
    expExtTypesFromPattern,
    attrsForAssert,
    ASTConstraints,
    IsOp (..),
    ASTLore (..),
  )
where

import Data.List (find)
import qualified Data.Map.Strict as M
import Data.Maybe (isJust, mapMaybe)
import qualified Data.Set as S
import Futhark.IR.Pretty
import Futhark.IR.Prop.Constants
import Futhark.IR.Prop.Names
import Futhark.IR.Prop.Patterns
import Futhark.IR.Prop.Rearrange
import Futhark.IR.Prop.Reshape
import Futhark.IR.Prop.TypeOf
import Futhark.IR.Prop.Types
import Futhark.IR.RetType
import Futhark.IR.Syntax
import Futhark.Transform.Rename (Rename, Renameable)
import Futhark.Transform.Substitute (Substitutable, Substitute)
import Futhark.Util.Pretty
import Language.SexpGrammar as Sexp

-- | @isBuiltInFunction k@ is 'True' if @k@ is an element of 'builtInFunctions'.
isBuiltInFunction :: Name -> Bool
isBuiltInFunction fnm = fnm `M.member` builtInFunctions

-- | A map of all built-in functions and their types.
builtInFunctions :: M.Map Name (PrimType, [PrimType])
builtInFunctions = M.fromList $ map namify $ M.toList primFuns
  where
    namify (k, (paramts, ret, _)) = (nameFromString k, (ret, paramts))

-- | If the expression is a t'BasicOp', return it, otherwise 'Nothing'.
asBasicOp :: Exp lore -> Maybe BasicOp
asBasicOp (BasicOp op) = Just op
asBasicOp _ = Nothing

-- | An expression is safe if it is always well-defined (assuming that
-- any required certificates have been checked) in any context.  For
-- example, array indexing is not safe, as the index may be out of
-- bounds.  On the other hand, adding two numbers cannot fail.
safeExp :: IsOp (Op lore) => Exp lore -> Bool
safeExp (BasicOp op) = safeBasicOp op
  where
    safeBasicOp (BinOp (SDiv _ Safe) _ _) = True
    safeBasicOp (BinOp (SDivUp _ Safe) _ _) = True
    safeBasicOp (BinOp (SQuot _ Safe) _ _) = True
    safeBasicOp (BinOp (UDiv _ Safe) _ _) = True
    safeBasicOp (BinOp (UDivUp _ Safe) _ _) = True
    safeBasicOp (BinOp (SMod _ Safe) _ _) = True
    safeBasicOp (BinOp (SRem _ Safe) _ _) = True
    safeBasicOp (BinOp (UMod _ Safe) _ _) = True
    safeBasicOp (BinOp SDiv {} _ (Constant y)) = not $ zeroIsh y
    safeBasicOp (BinOp SDiv {} _ _) = False
    safeBasicOp (BinOp SDivUp {} _ (Constant y)) = not $ zeroIsh y
    safeBasicOp (BinOp SDivUp {} _ _) = False
    safeBasicOp (BinOp UDiv {} _ (Constant y)) = not $ zeroIsh y
    safeBasicOp (BinOp UDiv {} _ _) = False
    safeBasicOp (BinOp UDivUp {} _ (Constant y)) = not $ zeroIsh y
    safeBasicOp (BinOp UDivUp {} _ _) = False
    safeBasicOp (BinOp SMod {} _ (Constant y)) = not $ zeroIsh y
    safeBasicOp (BinOp SMod {} _ _) = False
    safeBasicOp (BinOp UMod {} _ (Constant y)) = not $ zeroIsh y
    safeBasicOp (BinOp UMod {} _ _) = False
    safeBasicOp (BinOp SQuot {} _ (Constant y)) = not $ zeroIsh y
    safeBasicOp (BinOp SQuot {} _ _) = False
    safeBasicOp (BinOp SRem {} _ (Constant y)) = not $ zeroIsh y
    safeBasicOp (BinOp SRem {} _ _) = False
    safeBasicOp (BinOp Pow {} _ (Constant y)) = not $ negativeIsh y
    safeBasicOp (BinOp Pow {} _ _) = False
    safeBasicOp ArrayLit {} = True
    safeBasicOp BinOp {} = True
    safeBasicOp SubExp {} = True
    safeBasicOp UnOp {} = True
    safeBasicOp CmpOp {} = True
    safeBasicOp ConvOp {} = True
    safeBasicOp Scratch {} = True
    safeBasicOp Concat {} = True
    safeBasicOp Reshape {} = True
    safeBasicOp Rearrange {} = True
    safeBasicOp Manifest {} = True
    safeBasicOp Iota {} = True
    safeBasicOp Replicate {} = True
    safeBasicOp Copy {} = True
    safeBasicOp _ = False
safeExp (DoLoop _ _ _ body) = safeBody body
safeExp (Apply fname _ _ _) =
  isBuiltInFunction fname
safeExp (If _ tbranch fbranch _) =
  all (safeExp . stmExp) (bodyStms tbranch)
    && all (safeExp . stmExp) (bodyStms fbranch)
<<<<<<< HEAD
safeExp MkAcc {} = True -- Although unlikely to matter.
=======
>>>>>>> 41e0aef4
safeExp (Op op) = safeOp op

safeBody :: IsOp (Op lore) => Body lore -> Bool
safeBody = all (safeExp . stmExp) . bodyStms

-- | Return the variable names used in 'Var' subexpressions.  May contain
-- duplicates.
subExpVars :: [SubExp] -> [VName]
subExpVars = mapMaybe subExpVar

-- | If the t'SubExp' is a 'Var' return the variable name.
subExpVar :: SubExp -> Maybe VName
subExpVar (Var v) = Just v
subExpVar Constant {} = Nothing

-- | Return the variable dimension sizes.  May contain
-- duplicates.
shapeVars :: Shape -> [VName]
shapeVars = subExpVars . shapeDims

-- | Does the given lambda represent a known commutative function?
-- Based on pattern matching and checking whether the lambda
-- represents a known arithmetic operator; don't expect anything
-- clever here.
commutativeLambda :: Lambda lore -> Bool
commutativeLambda lam =
  let body = lambdaBody lam
      n2 = length (lambdaParams lam) `div` 2
      (xps, yps) = splitAt n2 (lambdaParams lam)

      okComponent c = isJust $ find (okBinOp c) $ bodyStms body
      okBinOp (xp, yp, Var r) (Let (Pattern [] [pe]) _ (BasicOp (BinOp op (Var x) (Var y)))) =
        patElemName pe == r
          && commutativeBinOp op
          && ( (x == paramName xp && y == paramName yp)
                 || (y == paramName xp && x == paramName yp)
             )
      okBinOp _ _ = False
   in n2 * 2 == length (lambdaParams lam)
        && n2 == length (bodyResult body)
        && all okComponent (zip3 xps yps $ bodyResult body)

-- | How many value parameters are accepted by this entry point?  This
-- is used to determine which of the function parameters correspond to
-- the parameters of the original function (they must all come at the
-- end).
entryPointSize :: EntryPointType -> Int
entryPointSize (TypeOpaque _ x) = x
entryPointSize TypeUnsigned = 1
entryPointSize TypeDirect = 1

-- | A 'StmAux' with empty 'Certificates'.
defAux :: dec -> StmAux dec
defAux = StmAux mempty mempty

-- | The certificates associated with a statement.
stmCerts :: Stm lore -> Certificates
stmCerts = stmAuxCerts . stmAux

-- | Add certificates to a statement.
certify :: Certificates -> Stm lore -> Stm lore
certify cs1 (Let pat (StmAux cs2 attrs dec) e) =
  Let pat (StmAux (cs2 <> cs1) attrs dec) e

-- | A handy shorthand for properties that we usually want to things
-- we stuff into ASTs.
type ASTConstraints a =
  (Eq a, Ord a, Show a, Rename a, Substitute a, FreeIn a, Pretty a, SexpIso a)

-- | A type class for operations.
class (ASTConstraints op, TypedOp op) => IsOp op where
  -- | Like 'safeExp', but for arbitrary ops.
  safeOp :: op -> Bool

  -- | Should we try to hoist this out of branches?
  cheapOp :: op -> Bool

instance IsOp () where
  safeOp () = True
  cheapOp () = True

-- | Lore-specific attributes; also means the lore supports some basic
-- facilities.
class
  ( Decorations lore,
    PrettyLore lore,
    Renameable lore,
    Substitutable lore,
    FreeDec (ExpDec lore),
    FreeIn (LetDec lore),
    FreeDec (BodyDec lore),
    FreeIn (FParamInfo lore),
    FreeIn (LParamInfo lore),
    FreeIn (RetType lore),
    FreeIn (BranchType lore),
    IsOp (Op lore)
  ) =>
  ASTLore lore
  where
  -- | Given a pattern, construct the type of a body that would match
  -- it.  An implementation for many lores would be
  -- 'expExtTypesFromPattern'.
  expTypesFromPattern ::
    (HasScope lore m, Monad m) =>
    Pattern lore ->
    m [BranchType lore]

-- | Construct the type of an expression that would match the pattern.
expExtTypesFromPattern :: Typed dec => PatternT dec -> [ExtType]
expExtTypesFromPattern pat =
  existentialiseExtTypes (patternContextNames pat) $
    staticShapes $ map patElemType $ patternValueElements pat

-- | Keep only those attributes that are relevant for 'Assert'
-- expressions.
attrsForAssert :: Attrs -> Attrs
attrsForAssert (Attrs attrs) =
  Attrs $ S.filter attrForAssert attrs
  where
    attrForAssert = (== AttrComp "warn" ["safety_checks"])<|MERGE_RESOLUTION|>--- conflicted
+++ resolved
@@ -131,10 +131,7 @@
 safeExp (If _ tbranch fbranch _) =
   all (safeExp . stmExp) (bodyStms tbranch)
     && all (safeExp . stmExp) (bodyStms fbranch)
-<<<<<<< HEAD
 safeExp MkAcc {} = True -- Although unlikely to matter.
-=======
->>>>>>> 41e0aef4
 safeExp (Op op) = safeOp op
 
 safeBody :: IsOp (Op lore) => Body lore -> Bool
