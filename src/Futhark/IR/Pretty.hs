{-# LANGUAGE FlexibleContexts #-}
{-# LANGUAGE FlexibleInstances #-}
{-# LANGUAGE OverloadedStrings #-}
{-# LANGUAGE UndecidableInstances #-}
{-# OPTIONS_GHC -fno-warn-orphans #-}

-- | Futhark prettyprinter.  This module defines 'Pretty' instances
-- for the AST defined in "Futhark.IR.Syntax",
-- but also a number of convenience functions if you don't want to use
-- the interface from 'Pretty'.
module Futhark.IR.Pretty
  ( prettyTuple,
    pretty,
    PrettyLore (..),
    ppTuple',
  )
where

import Data.Foldable (toList)
import Data.Maybe
import Futhark.IR.Syntax
import Futhark.Util.Pretty

-- | The class of lores whose annotations can be prettyprinted.
class
  ( Decorations lore,
    Pretty (RetType lore),
    Pretty (BranchType lore),
    Pretty (FParamInfo lore),
    Pretty (LParamInfo lore),
    Pretty (LetDec lore),
    Pretty (Op lore)
  ) =>
  PrettyLore lore
  where
  ppExpLore :: ExpDec lore -> Exp lore -> Maybe Doc
  ppExpLore _ _ = Nothing

commastack :: [Doc] -> Doc
commastack = align . stack . punctuate comma

instance Pretty VName where
  ppr (VName vn i) = ppr vn <> text "_" <> text (show i)

instance Pretty NoUniqueness where
  ppr _ = mempty

instance Pretty Commutativity where
  ppr Commutative = text "commutative"
  ppr Noncommutative = text "noncommutative"

instance Pretty Shape where
  ppr = mconcat . map (brackets . ppr) . shapeDims

instance Pretty a => Pretty (Ext a) where
  ppr (Free e) = ppr e
  ppr (Ext x) = text "?" <> text (show x)

instance Pretty ExtShape where
  ppr = mconcat . map (brackets . ppr) . shapeDims

instance Pretty Space where
  ppr DefaultSpace = mempty
  ppr (Space s) = text "@" <> text s
  ppr (ScalarSpace d t) = text "@" <> mconcat (map (brackets . ppr) d) <> ppr t

instance Pretty ElemType where
  ppr (ElemPrim et) = ppr et
  ppr (ElemAcc acc ispace ts) =
    text "acc" <> apply [ppr acc, ppr ispace, ppTuple' ts]

instance Pretty u => Pretty (TypeBase Shape u) where
  ppr (Prim t) = ppr $ ElemPrim t
  ppr (Acc acc ispace ts) = ppr $ ElemAcc acc ispace ts
  ppr (Array et (Shape ds) u) =
    ppr u <> mconcat (map (brackets . ppr) ds) <> ppr et
  ppr (Mem s) = text "mem" <> ppr s

instance Pretty u => Pretty (TypeBase ExtShape u) where
  ppr (Prim t) = ppr $ ElemPrim t
  ppr (Acc acc ispace ts) = ppr $ ElemAcc acc ispace ts
  ppr (Array et (Shape ds) u) =
    ppr u <> mconcat (map (brackets . ppr) ds) <> ppr et
  ppr (Mem s) = text "mem" <> ppr s

instance Pretty u => Pretty (TypeBase Rank u) where
  ppr (Prim t) = ppr $ ElemPrim t
  ppr (Acc acc ispace ts) = ppr $ ElemAcc acc ispace ts
  ppr (Array et (Rank n) u) =
    ppr u <> mconcat (replicate n $ brackets mempty) <> ppr et
  ppr (Mem s) = text "mem" <> ppr s

instance Pretty Ident where
  ppr ident = ppr (identType ident) <+> ppr (identName ident)

instance Pretty SubExp where
  ppr (Var v) = ppr v
  ppr (Constant v) = ppr v

instance Pretty Certificates where
  ppr (Certificates []) = empty
  ppr (Certificates cs) = text "#" <> braces (commasep (map ppr cs))

instance PrettyLore lore => Pretty (Stms lore) where
  ppr = stack . map ppr . stmsToList

instance PrettyLore lore => Pretty (Body lore) where
  ppr (Body _ stms res)
    | null stms = braces (commasep $ map ppr res)
    | otherwise =
      stack (map ppr $ stmsToList stms)
        </> text "in" <+> braces (commasep $ map ppr res)

instance Pretty Attr where
  ppr (AttrAtom v) = ppr v
  ppr (AttrComp f attrs) = ppr f <> parens (commasep $ map ppr attrs)

attrAnnots :: Attrs -> [Doc]
attrAnnots = map f . toList . unAttrs
  where
    f v = text "#[" <> ppr v <> text "]"

stmAttrAnnots :: Stm lore -> [Doc]
stmAttrAnnots = attrAnnots . stmAuxAttrs . stmAux

certAnnots :: Certificates -> [Doc]
certAnnots cs
  | cs == mempty = []
  | otherwise = [ppr cs]

stmCertAnnots :: Stm lore -> [Doc]
stmCertAnnots = certAnnots . stmAuxCerts . stmAux

instance Pretty (PatElemT dec) => Pretty (PatternT dec) where
  ppr pat = ppPattern (patternContextElements pat) (patternValueElements pat)

instance Pretty t => Pretty (PatElemT t) where
  ppr (PatElem name t) = ppr name <+> colon <+> align (ppr t)

instance Pretty t => Pretty (Param t) where
  ppr (Param name t) = ppr name <+> colon <+> align (ppr t)

instance PrettyLore lore => Pretty (Stm lore) where
  ppr bnd@(Let pat aux e) =
    align . hang 2 $
      text "let" <+> align (ppr pat)
        <+> case (linebreak, stmannot) of
          (True, []) -> equals </> ppr e
          (False, []) -> equals <+/> ppr e
          (_, ann) -> equals </> (stack ann </> ppr e)
    where
      linebreak = case e of
<<<<<<< HEAD
        DoLoop {} -> True
        Op {} -> True
        If {} -> True
        WithAcc {} -> True
        Apply {} -> True
        BasicOp ArrayLit {} -> False
        BasicOp Assert {} -> True
        _ -> False
=======
        BasicOp BinOp {} -> False
        BasicOp CmpOp {} -> False
        BasicOp ConvOp {} -> False
        BasicOp UnOp {} -> False
        BasicOp SubExp {} -> False
        _ -> True
>>>>>>> 351fb25e

      stmannot =
        concat
          [ maybeToList (ppExpLore (stmAuxDec aux) e),
            stmAttrAnnots bnd,
            stmCertAnnots bnd
          ]

instance Pretty BasicOp where
  ppr (SubExp se) = ppr se
  ppr (Opaque e) = text "opaque" <> apply [ppr e]
  ppr (ArrayLit es rt) =
    case rt of
      Array {} -> brackets $ commastack $ map ppr es
      _ -> brackets $ commasep $ map ppr es
      <+> colon
      <+> text "[]" <> ppr rt
  ppr (BinOp bop x y) = ppr bop <> parens (ppr x <> comma <+> ppr y)
  ppr (CmpOp op x y) = ppr op <> parens (ppr x <> comma <+> ppr y)
  ppr (ConvOp conv x) =
    text (convOpFun conv) <+> ppr fromtype <+> ppr x <+> text "to" <+> ppr totype
    where
      (fromtype, totype) = convOpType conv
  ppr (UnOp op e) = ppr op <+> pprPrec 9 e
  ppr (Index v idxs) =
    ppr v <> brackets (commasep (map ppr idxs))
  ppr (Update src idxs se) =
    ppr src <+> text "with" <+> brackets (commasep (map ppr idxs))
      <+> text "="
      <+> ppr se
  ppr (Iota e x s et) = text "iota" <> et' <> apply [ppr e, ppr x, ppr s]
    where
      et' = text $ show $ primBitSize $ IntType et
  ppr (Replicate ne ve) =
    text "replicate" <> apply [ppr ne, align (ppr ve)]
  ppr (Scratch t shape) =
    text "scratch" <> apply (ppr t : map ppr shape)
  ppr (Reshape shape e) =
    text "reshape" <> apply [apply (map ppr shape), ppr e]
  ppr (Rearrange perm e) =
    text "rearrange" <> apply [apply (map ppr perm), ppr e]
  ppr (Rotate es e) =
    text "rotate" <> apply [apply (map ppr es), ppr e]
  ppr (Concat i x ys w) =
    text "concat" <> text "@" <> ppr i <> apply (ppr w : ppr x : map ppr ys)
  ppr (Copy e) = text "copy" <> parens (ppr e)
  ppr (Manifest perm e) = text "manifest" <> apply [apply (map ppr perm), ppr e]
  ppr (Assert e msg (loc, _)) =
    text "assert" <> apply [ppr e, ppr msg, text $ show $ locStr loc]
  ppr (UpdateAcc acc is v) =
    text "update_acc" <> apply [ppr acc, ppTuple' is, ppTuple' v]
  ppr (JoinAcc acc) =
    text "join_acc" <> apply [ppr acc]

instance Pretty a => Pretty (ErrorMsg a) where
  ppr (ErrorMsg parts) = braces $ align $ commasep $ map p parts
    where
      p (ErrorString s) = text $ show s
      p (ErrorInt32 x) = ppr x <+> colon <+> text "i32"
      p (ErrorInt64 x) = ppr x <+> colon <+> text "i64"

instance PrettyLore lore => Pretty (Exp lore) where
  ppr (If c t f (IfDec ret ifsort)) =
    text "if" <+> info' <+> ppr c
      </> text "then"
      <+> maybeNest t
      <+> text "else"
      <+> maybeNest f
      <+> colon
      <+> braces (commasep $ map ppr ret)
    where
      info' = case ifsort of
        IfNormal -> mempty
        IfFallback -> text "<fallback>"
        IfEquiv -> text "<equiv>"
      maybeNest b
        | null $ bodyStms b = ppr b
        | otherwise = nestedBlock "{" "}" $ ppr b
  ppr (BasicOp op) = ppr op
  ppr (Apply fname args ret (safety, _, _)) =
    text "apply"
      <+> text (nameToString fname)
      <> safety'
      <> apply (map (align . pprArg) args)
      </> colon
      <+> braces (commasep $ map ppr ret)
    where
      pprArg (arg, Consume) = text "*" <> ppr arg
      pprArg (arg, _) = ppr arg
      safety' = case safety of
        Unsafe -> text "<unsafe>"
        Safe -> mempty
  ppr (Op op) = ppr op
  ppr (DoLoop ctx val form loopbody) =
    text "loop" <+> ppPattern ctxparams valparams
      <+> equals
      <+> ppTuple' (ctxinit ++ valinit)
      </> ( case form of
              ForLoop i it bound [] ->
                text "for"
                  <+> align
                    ( ppr i <> text ":" <> ppr it
                        <+> text "<"
                        <+> align (ppr bound)
                    )
              ForLoop i it bound loop_vars ->
                text "for"
                  <+> align
                    ( ppr i <> text ":" <> ppr it
                        <+> text "<"
                        <+> align (ppr bound)
                        </> stack (map pprLoopVar loop_vars)
                    )
              WhileLoop cond ->
                text "while" <+> ppr cond
          )
      <+> text "do"
      <+> nestedBlock "{" "}" (ppr loopbody)
    where
      (ctxparams, ctxinit) = unzip ctx
      (valparams, valinit) = unzip val
      pprLoopVar (p, a) = ppr p <+> text "in" <+> ppr a
  ppr (WithAcc inputs lam) =
    text "with_acc"
      <> parens (braces (commasep $ map ppInput inputs) <> comma </> ppr lam)
    where
      ppInput (shape, arrs, op) =
        parens
          ( ppr shape <> comma <+> ppTuple' arrs
              <> case op of
                Nothing -> mempty
                Just (op', nes) ->
                  comma </> parens (ppr op' <> comma </> ppTuple' (map ppr nes))
          )

instance PrettyLore lore => Pretty (Lambda lore) where
  ppr (Lambda [] (Body _ stms []) []) | stms == mempty = text "nilFn"
  ppr (Lambda params body rettype) =
    text "\\" <> ppTuple' params
      <+/> colon <+> ppTuple' rettype <+> text "->"
      </> indent 2 (ppr body)

instance Pretty EntryPointType where
  ppr TypeDirect = "direct"
  ppr TypeUnsigned = "unsigned"
  ppr (TypeOpaque desc n) = "opaque" <> apply [ppr (show desc), ppr n]

instance PrettyLore lore => Pretty (FunDef lore) where
  ppr (FunDef entry attrs name rettype fparams body) =
    annot (attrAnnots attrs) $
      fun <+> text (nameToString name)
        <+> apply (map ppr fparams)
        </> indent 2 (colon <+> align (ppTuple' rettype))
        <+> equals
        <+> nestedBlock "{" "}" (ppr body)
    where
      fun = case entry of
        Nothing -> "fun"
        Just (p_entry, ret_entry) ->
          "entry"
            <> nestedBlock "(" ")" (ppTuple' p_entry <> comma </> ppTuple' ret_entry)

instance PrettyLore lore => Pretty (Prog lore) where
  ppr (Prog consts funs) =
    stack $ punctuate line $ ppr consts : map ppr funs

instance Pretty d => Pretty (DimChange d) where
  ppr (DimCoercion se) = text "~" <> ppr se
  ppr (DimNew se) = ppr se

instance Pretty d => Pretty (DimIndex d) where
  ppr (DimFix i) = ppr i
  ppr (DimSlice i n s) = ppr i <+> text ":+" <+> ppr n <+> text "*" <+> ppr s

ppPattern :: (Pretty a, Pretty b) => [a] -> [b] -> Doc
ppPattern [] bs = braces $ commasep $ map ppr bs
ppPattern as bs = braces $ commasep (map ppr as) <> semi </> commasep (map ppr bs)

-- | Like 'prettyTuple', but produces a 'Doc'.
ppTuple' :: Pretty a => [a] -> Doc
ppTuple' ets = braces $ commasep $ map ppr ets<|MERGE_RESOLUTION|>--- conflicted
+++ resolved
@@ -150,23 +150,12 @@
           (_, ann) -> equals </> (stack ann </> ppr e)
     where
       linebreak = case e of
-<<<<<<< HEAD
-        DoLoop {} -> True
-        Op {} -> True
-        If {} -> True
-        WithAcc {} -> True
-        Apply {} -> True
-        BasicOp ArrayLit {} -> False
-        BasicOp Assert {} -> True
-        _ -> False
-=======
         BasicOp BinOp {} -> False
         BasicOp CmpOp {} -> False
         BasicOp ConvOp {} -> False
         BasicOp UnOp {} -> False
         BasicOp SubExp {} -> False
         _ -> True
->>>>>>> 351fb25e
 
       stmannot =
         concat
