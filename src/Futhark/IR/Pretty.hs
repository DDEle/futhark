--- conflicted
+++ resolved
@@ -319,17 +319,11 @@
               ForLoop i it bound ->
                 "for"
                   <+> align
-<<<<<<< HEAD
-                    ( pretty i <> ":" <> pretty it
-                        <+> "<"
-                        <+> align (pretty bound)
-=======
                     ( pretty i
                         <> ":"
                         <> pretty it
                           <+> "<"
                           <+> align (pretty bound)
->>>>>>> 5a2e4046
                     )
               WhileLoop cond ->
                 "while" <+> pretty cond
