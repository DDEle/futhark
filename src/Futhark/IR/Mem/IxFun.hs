{-# OPTIONS_GHC -fno-warn-redundant-constraints #-}

-- | This module contains a representation for the index function based on
-- linear-memory accessor descriptors; see Zhu, Hoeflinger and David work.
module Futhark.IR.Mem.IxFun
  ( IxFun (..),
    Shape,
    LMAD (..),
    LMADDim (..),
    Monotonicity (..),
    index,
    mkExistential,
    iota,
    iotaOffset,
    permute,
    reshape,
    coerce,
    slice,
    flatSlice,
    rebase,
    shape,
    lmadShape,
    rank,
    linearWithOffset,
    rearrangeWithOffset,
    isDirect,
    isLinear,
    substituteInIxFun,
    substituteInLMAD,
    existentialize,
    closeEnough,
    equivalent,
    hasOneLmad,
    permuteInv,
    conservativeFlatten,
    disjoint,
    disjoint2,
    disjoint3,
    dynamicEqualsLMAD,
  )
where

import Control.Category
import Control.Monad
import Control.Monad.State
<<<<<<< HEAD
import Data.Function (on, (&))
import Data.List (sort, sortBy, zipWith4)
=======
import Data.List (sort, zip4, zipWith4)
>>>>>>> b308856b
import Data.List.NonEmpty (NonEmpty (..))
import Data.List.NonEmpty qualified as NE
import Data.Map.Strict qualified as M
import Data.Traversable
import Futhark.Analysis.PrimExp
<<<<<<< HEAD
import Futhark.IR.Mem.LMAD hiding (index)
=======
import Futhark.Analysis.PrimExp.Convert
import Futhark.IR.Mem.LMAD hiding (flatSlice, index, iota, reshape, slice)
>>>>>>> b308856b
import Futhark.IR.Mem.LMAD qualified as LMAD
import Futhark.IR.Prop
import Futhark.IR.Syntax
  ( DimIndex (..),
    FlatSlice (..),
    Slice (..),
    flatSliceDims,
    flatSliceStrides,
    unitSlice,
  )
import Futhark.IR.Syntax.Core (Ext (..))
import Futhark.Transform.Rename
import Futhark.Transform.Substitute
import Futhark.Util.IntegralExp
import Futhark.Util.Pretty
import Prelude hiding (gcd, id, mod, (.))

-- | An index function is a mapping from a multidimensional array
-- index space (the domain) to a one-dimensional memory index space.
-- Essentially, it explains where the element at position @[i,j,p]@ of
-- some array is stored inside the flat one-dimensional array that
-- constitutes its memory.  For example, we can use this to
-- distinguish row-major and column-major representations.
--
-- An index function is represented as a sequence of 'LMAD's.
data IxFun num = IxFun
  { ixfunLMADs :: NonEmpty (LMAD num),
    -- | ignoring permutations, is the index function contiguous?
    contiguous :: Bool
  }
  deriving (Show, Eq)

instance Pretty num => Pretty (IxFun num) where
  pretty (IxFun lmads cg) =
    braces . semistack $
      [ "contiguous:" <+> if cg then "true" else "false",
        "LMADs:" <+> brackets (commastack $ NE.toList $ NE.map pretty lmads)
      ]

instance Substitute num => Substitute (IxFun num) where
  substituteNames substs = fmap $ substituteNames substs

instance Substitute num => Rename (IxFun num) where
  rename = substituteRename

instance FreeIn num => FreeIn (IxFun num) where
  freeIn' = foldMap freeIn'

instance Functor IxFun where
  fmap = fmapDefault

instance Foldable IxFun where
  foldMap = foldMapDefault

-- It is important that the traversal order here is the same as in
-- mkExistential.
instance Traversable IxFun where
  traverse f (IxFun lmads cg) =
    IxFun <$> traverse (traverse f) lmads <*> pure cg

(++@) :: [a] -> NonEmpty a -> NonEmpty a
es ++@ (ne :| nes) = case es of
  e : es' -> e :| es' ++ [ne] ++ nes
  [] -> ne :| nes

(@++@) :: NonEmpty a -> NonEmpty a -> NonEmpty a
(x :| xs) @++@ (y :| ys) = x :| xs ++ [y] ++ ys

setLMADPermutation :: Permutation -> LMAD num -> LMAD num
setLMADPermutation perm lmad =
  lmad {lmadDims = zipWith (\dim p -> dim {ldPerm = p}) (lmadDims lmad) perm}

setLMADShape :: Shape num -> LMAD num -> LMAD num
setLMADShape shp lmad = lmad {lmadDims = zipWith (\dim s -> dim {ldShape = s}) (lmadDims lmad) shp}

-- | Substitute a name with a PrimExp in an index function.
substituteInIxFun ::
  Ord a =>
  M.Map a (TPrimExp t a) ->
  IxFun (TPrimExp t a) ->
  IxFun (TPrimExp t a)
substituteInIxFun tab (IxFun lmads cg) =
  IxFun (NE.map (substituteInLMAD tab) lmads) cg

-- | Is this is a row-major array?
isDirect :: (Eq num, IntegralExp num) => IxFun num -> Bool
isDirect ixfun@(IxFun (LMAD offset dims :| []) True) =
  let strides_expected = reverse $ scanl (*) 1 (map ldShape (reverse (tail dims)))
   in hasContiguousPerm ixfun
        && offset == 0
        && all
          (\(LMADDim s _ p _, m, se) -> s == se && p == m)
          (zip3 dims [0 .. length dims - 1] strides_expected)
isDirect _ = False

-- | Is index function "analyzable", i.e., consists of one LMAD
hasOneLmad :: IxFun num -> Bool
hasOneLmad (IxFun (_ :| []) _) = True
hasOneLmad _ = False

-- | Does the index function have an ascending permutation?
hasContiguousPerm :: IxFun num -> Bool
hasContiguousPerm (IxFun (lmad :| []) _) =
  let perm = lmadPermutation lmad
   in perm == sort perm
hasContiguousPerm _ = False

-- | The index space of the index function.  This is the same as the
-- shape of arrays that the index function supports.
shape :: (Eq num, IntegralExp num) => IxFun num -> Shape num
shape (IxFun (lmad :| _) _) =
  permuteFwd (lmadPermutation lmad) $ lmadShapeBase lmad

-- | Compute the flat memory index for a complete set @inds@ of array indices
-- and a certain element size @elem_size@.
index ::
  (IntegralExp num, Eq num) =>
  IxFun num ->
  Indices num ->
  num
index = indexFromLMADs . ixfunLMADs
  where
    indexFromLMADs (lmad :| []) inds = LMAD.index lmad inds
    indexFromLMADs (lmad1 :| lmad2 : lmads) inds =
      let i_flat = LMAD.index lmad1 inds
          new_inds = unflattenIndex (permuteFwd (lmadPermutation lmad2) $ lmadShapeBase lmad2) i_flat
       in indexFromLMADs (lmad2 :| lmads) new_inds

-- | iota with offset.
iotaOffset :: IntegralExp num => num -> Shape num -> IxFun num
<<<<<<< HEAD
iotaOffset o ns = IxFun (makeRotIota Inc o ns :| []) True
=======
iotaOffset o ns = IxFun (LMAD.iota Inc o ns :| []) ns True
>>>>>>> b308856b

-- | iota.
iota :: IntegralExp num => Shape num -> IxFun num
iota = iotaOffset 0

-- | Create a contiguous single-LMAD index function that is
-- existential in everything, with the provided permutation,
-- monotonicity, and contiguousness.
mkExistential :: [(Int, Monotonicity)] -> Bool -> Int -> IxFun (Ext a)
mkExistential perm contig start =
  IxFun (NE.singleton lmad) contig
  where
    lmad = LMAD (Ext start) $ zipWith onDim perm [0 ..]
    onDim (p, mon) i =
      LMADDim (Ext (start + 1 + i * 2)) (Ext (start + 2 + i * 2)) p mon

-- | Permute dimensions.
permute ::
  IntegralExp num =>
  IxFun num ->
  Permutation ->
  IxFun num
permute (IxFun (lmad :| lmads) cg) perm_new =
  let perm_cur = lmadPermutation lmad
      perm = map (perm_cur !!) perm_new
   in IxFun (setLMADPermutation perm lmad :| lmads) cg

slicePreservesContiguous ::
  (Eq num, IntegralExp num) =>
  LMAD num ->
  Slice num ->
<<<<<<< HEAD
  Maybe (IxFun num)
sliceOneLMAD (IxFun (lmad@(LMAD _ ldims) :| lmads) cg) (Slice is) = do
  let perm = lmadPermutation lmad
      is' = permuteInv perm is
      cg' = cg && slicePreservesContiguous lmad (Slice is')
  let lmad' = foldl sliceOne (LMAD (lmadOffset lmad) []) $ zip is' ldims
      -- need to remove the fixed dims from the permutation
      perm' =
        updatePerm perm $
          map fst $
            filter (isJust . dimFix . snd) $
              zip [0 .. length is' - 1] is'

  pure $ IxFun (setLMADPermutation perm' lmad' :| lmads) cg'
=======
  Bool
slicePreservesContiguous (LMAD _ dims) (Slice slc) =
  -- remove from the slice the LMAD dimensions that have stride 0.
  -- If the LMAD was contiguous in mem, then these dims will not
  -- influence the contiguousness of the result.
  -- Also normalize the input slice, i.e., 0-stride and size-1
  -- slices are rewritten as DimFixed.
  let (dims', slc') =
        unzip $
          filter ((/= 0) . ldStride . fst) $
            zip dims $
              map normIndex slc
      -- Check that:
      -- 1. a clean split point exists between Fixed and Sliced dims
      -- 2. the outermost sliced dim has +/- 1 stride.
      -- 3. the rest of inner sliced dims are full.
      (_, success) =
        foldl
          ( \(found, res) (slcdim, LMADDim _ n _ _) ->
              case (slcdim, found) of
                (DimFix {}, True) -> (found, False)
                (DimFix {}, False) -> (found, res)
                (DimSlice _ _ ds, False) ->
                  -- outermost sliced dim: +/-1 stride
                  let res' = (ds == 1 || ds == -1)
                   in (True, res && res')
                (DimSlice _ ne ds, True) ->
                  -- inner sliced dim: needs to be full
                  let res' = (n == ne) && (ds == 1 || ds == -1)
                   in (found, res && res')
          )
          (False, True)
          $ zip slc' dims'
   in success
>>>>>>> b308856b
  where
    normIndex ::
      (Eq num, IntegralExp num) =>
      DimIndex num ->
      DimIndex num
    normIndex (DimSlice b 1 _) = DimFix b
    normIndex (DimSlice b _ 0) = DimFix b
    normIndex d = d

-- | Slice an index function.
slice ::
  (Eq num, IntegralExp num) =>
  IxFun num ->
  Slice num ->
  IxFun num
<<<<<<< HEAD
slice ixfun@(IxFun (lmad@(LMAD _ _) :| lmads) cg) dim_slices
=======
slice ixfun@(IxFun (lmad@(LMAD _ _) :| lmads) oshp cg) (Slice is)
>>>>>>> b308856b
  -- Avoid identity slicing.
  | is == map (unitSlice 0) (shape ixfun) = ixfun
  | Just lmad' <- LMAD.slice lmad (Slice is) =
      IxFun (lmad' :| lmads) oshp cg'
  | otherwise =
<<<<<<< HEAD
      case sliceOneLMAD (iota (lmadShape lmad)) dim_slices of
        Just (IxFun (lmad' :| []) cg') ->
          IxFun (lmad' :| lmad : lmads) (cg && cg')
=======
      case LMAD.slice (LMAD.iota Inc 0 (lmadShape lmad)) (Slice is) of
        Just lmad' ->
          IxFun (lmad' :| lmad : lmads) oshp cg'
>>>>>>> b308856b
        _ -> error "slice: reached impossible case"
  where
    cg' = cg && slicePreservesContiguous lmad (Slice (permuteInv (lmadPermutation lmad) is))

-- | Flat-slice an index function.
flatSlice ::
  (Eq num, IntegralExp num) =>
  IxFun num ->
  FlatSlice num ->
  IxFun num
<<<<<<< HEAD
flatSlice ixfun@(IxFun (LMAD offset (dim : dims) :| lmads) cg) (FlatSlice new_offset is)
  | hasContiguousPerm ixfun =
      let lmad =
            LMAD
              (offset + new_offset * ldStride dim)
              (map (helper $ ldStride dim) is <> dims)
              & setLMADPermutation [0 ..]
       in IxFun (lmad :| lmads) cg
  where
    helper s0 (FlatDimIndex n s) =
      let new_mon = if s0 * s == 1 then Inc else Unknown
       in LMADDim (s0 * s) n 0 new_mon
flatSlice (IxFun (lmad :| lmads) cg) s@(FlatSlice new_offset _) =
  IxFun (LMAD (new_offset * base_stride) (new_dims <> tail_dims) :| lmad : lmads) cg
=======
flatSlice (IxFun (lmad :| lmads) oshp cg) s@(FlatSlice new_offset _)
  | Just lmad' <- LMAD.flatSlice lmad s =
      IxFun (lmad' :| lmads) oshp cg
  | otherwise =
      IxFun (LMAD (new_offset * base_stride) (new_dims <> tail_dims) :| lmad : lmads) oshp cg
>>>>>>> b308856b
  where
    tail_shapes = tail $ lmadShape lmad
    base_stride = product tail_shapes
    tail_strides = tail $ scanr (*) 1 tail_shapes
    tail_dims = zipWith4 LMADDim tail_strides tail_shapes [length new_shapes ..] (repeat Inc)
    new_shapes = flatSliceDims s
    new_strides = map (* base_stride) $ flatSliceStrides s
    new_dims = zipWith4 LMADDim new_strides new_shapes [0 ..] (repeat Inc)

<<<<<<< HEAD
-- | Handle the case where a reshape operation can stay inside a single LMAD.
--
-- There are four conditions that all must hold for the result of a reshape
-- operation to remain in the one-LMAD domain:
--
--   (1) the permutation of the underlying LMAD must leave unchanged
--       the LMAD dimensions that were *not* reshape coercions.
--   (2) the repetition of dimensions of the underlying LMAD must
--       refer only to the coerced-dimensions of the reshape operation.
--   (3) finally, the underlying memory is contiguous (and monotonous).
--
-- If any of these conditions do not hold, then the reshape operation will
-- conservatively add a new LMAD to the list, leading to a representation that
-- provides less opportunities for further analysis.
reshapeOneLMAD ::
  (Eq num, IntegralExp num) =>
  IxFun num ->
  Shape num ->
  Maybe (IxFun num)
reshapeOneLMAD ixfun@(IxFun (lmad@(LMAD off dims) :| lmads) cg) newshape = do
  let perm = lmadPermutation lmad
      dims_perm = permuteFwd perm dims
      mid_dims = take (length dims) dims_perm
      mon = ixfunMonotonicity ixfun

  guard $
    -- checking conditions (2)
    all (\(LMADDim s _ _ _) -> s /= 0) mid_dims
      &&
      -- checking condition (1)
      consecutive 0 (map ldPerm mid_dims)
      &&
      -- checking condition (3)
      hasContiguousPerm ixfun
      && cg
      && (mon == Inc || mon == Dec)

  -- make new permutation
  let rsh_len = length newshape
      diff = length newshape - length dims
      iota_shape = [0 .. length newshape - 1]
      perm' =
        map
          ( \i ->
              let ind = i - diff
               in if (i >= 0) && (i < rsh_len)
                    then i -- already checked mid_dims not affected
                    else ldPerm (dims !! ind) + diff
          )
          iota_shape
      -- split the dimensions
      (support_inds, repeat_inds) =
        foldl
          (\(sup, rpt) (shpdim, ip) -> ((ip, shpdim) : sup, rpt))
          ([], [])
          $ reverse
          $ zip newshape perm'

      (sup_inds, support) = unzip $ sortBy (compare `on` fst) support_inds
      (rpt_inds, repeats) = unzip repeat_inds
      LMAD off' dims_sup = makeRotIota mon off support
      repeats' = map (\n -> LMADDim 0 n 0 Unknown) repeats
      dims' =
        map snd $
          sortBy (compare `on` fst) $
            zip sup_inds dims_sup ++ zip rpt_inds repeats'
      lmad' = LMAD off' dims'
  pure $ IxFun (setLMADPermutation perm' lmad' :| lmads) cg
  where
    consecutive _ [] = True
    consecutive i [p] = i == p
    consecutive i ps = and $ zipWith (==) ps [i, i + 1 ..]

=======
>>>>>>> b308856b
-- | Reshape an index function.
reshape ::
  (Eq num, IntegralExp num) =>
  IxFun num ->
  Shape num ->
  IxFun num
<<<<<<< HEAD
reshape ixfun new_shape
  | Just ixfun' <- reshapeOneLMAD ixfun new_shape = ixfun'
reshape (IxFun (lmad0 :| lmad0s) cg) new_shape =
  case iota new_shape of
    IxFun (lmad :| []) _ -> IxFun (lmad :| lmad0 : lmad0s) cg
    _ -> error "reshape: reached impossible case"
=======
reshape (IxFun (lmad0 :| lmad0s) oshp cg) new_shape
  | cg,
    Just lmad0' <- LMAD.reshape lmad0 new_shape =
      IxFun (lmad0' :| lmad0s) oshp cg
  | otherwise =
      case iota new_shape of
        IxFun (lmad :| []) _ _ -> IxFun (lmad :| lmad0 : lmad0s) oshp cg
        _ -> error "reshape: reached impossible case"
>>>>>>> b308856b

-- | Coerce an index function to look like it has a new shape.
-- Dynamically the shape must be the same.
coerce ::
  (Eq num, IntegralExp num) =>
  IxFun num ->
  Shape num ->
  IxFun num
coerce (IxFun (lmad :| lmads) cg) new_shape =
  IxFun (onLMAD lmad :| lmads) cg
  where
    onLMAD (LMAD offset dims) = LMAD offset $ zipWith onDim dims new_shape
    onDim ld d = ld {ldShape = d}

-- | The number of dimensions in the domain of the input function.
rank ::
  IntegralExp num =>
  IxFun num ->
  Int
rank (IxFun (LMAD _ sss :| _) _) = length sss

-- | Essentially @rebase new_base ixfun = ixfun o new_base@
-- Core soundness condition: @base ixfun == shape new_base@
-- Handles the case where a rebase operation can stay within m + n - 1 LMADs,
-- where m is the number of LMADs in the index function, and n is the number of
-- LMADs in the new base.  If both index function have only on LMAD, this means
-- that we stay within the single-LMAD domain.
--
-- We can often stay in that domain if the original ixfun is essentially a
-- slice, e.g. `x[i, (k1,m,s1), (k2,n,s2)] = orig`.
--
-- XXX: TODO: handle repetitions in both lmads.
--
-- How to handle repeated dimensions in the original?
--
--   (a) Shave them off of the last lmad of original
--   (b) Compose the result from (a) with the first
--       lmad of the new base
--   (c) apply a repeat operation on the result of (b).
--
-- However, I strongly suspect that for in-place update what we need is actually
-- the INVERSE of the rebase function, i.e., given an index function new-base
-- and another one orig, compute the index function ixfun0 such that:
--
--   new-base == rebase ixfun0 ixfun, or equivalently:
--   new-base == ixfun o ixfun0
--
-- because then I can go bottom up and compose with ixfun0 all the index
-- functions corresponding to the memory block associated with ixfun.
rebaseNice ::
  (Eq num, IntegralExp num) =>
  IxFun num ->
  IxFun num ->
  Maybe (IxFun num)
rebaseNice
  new_base@(IxFun (lmad_base :| lmads_base) cg_base)
  ixfun@(IxFun lmads cg) = do
    let (lmad :| lmads') = NE.reverse lmads
        dims = lmadDims lmad
        perm = lmadPermutation lmad
        perm_base = lmadPermutation lmad_base

    guard $
      -- Conservative safety conditions: ixfun is contiguous and has known
      -- monotonicity for all dimensions.
      cg
        && all ((/= Unknown) . ldMon) dims
        -- XXX: We should be able to handle some basic cases where both index
        -- functions have non-trivial permutations.
        && (hasContiguousPerm ixfun || hasContiguousPerm new_base)
        -- We need the permutations to be of the same size if we want to compose
        -- them.  They don't have to be of the same size if the ixfun has a trivial
        -- permutation.  Supporting this latter case allows us to rebase when ixfun
        -- has been created by slicing with fixed dimensions.
        && (length perm == length perm_base || hasContiguousPerm ixfun)
        -- To not have to worry about ixfun having non-1 strides, we also check that
        -- it is a row-major array (modulo permutation, which is handled
        -- separately).  Accept a non-full innermost dimension.  XXX: Maybe this can
        -- be less conservative?
        && and
          ( zipWith
              (\ld inner -> inner && ldStride ld == 1)
              dims
              (replicate (length dims - 1) False ++ [True])
          )

    -- Compose permutations, reverse strides and adjust offset if necessary.
    let perm_base' =
          if hasContiguousPerm ixfun
            then perm_base
            else map (perm !!) perm_base
        lmad_base' = setLMADPermutation perm_base' lmad_base
        dims_base = lmadDims lmad_base'
        n_fewer_dims = length dims_base - length dims
        (dims_base', offs_contrib) =
          unzip $
            zipWith
              ( \(LMADDim s1 n1 p1 _) (LMADDim _ _ _ m2) ->
                  let (s', off')
                        | m2 == Inc = (s1, 0)
                        | otherwise = (s1 * (-1), s1 * (n1 - 1))
                   in (LMADDim s' n1 (p1 - n_fewer_dims) Inc, off')
              )
              -- If @dims@ is morally a slice, it might have fewer dimensions than
              -- @dims_base@.  Drop extraneous outer dimensions.
              (drop n_fewer_dims dims_base)
              dims
        off_base = lmadOffset lmad_base' + sum offs_contrib
        lmad_base''
          | lmadOffset lmad == 0 = LMAD off_base dims_base'
          | otherwise =
              -- If the innermost dimension of the ixfun was not full (but still
              -- had a stride of 1), add its offset relative to the new base.
              setLMADShape
                (lmadShape lmad)
                ( LMAD
                    (off_base + ldStride (last dims_base) * lmadOffset lmad)
                    dims_base'
                )
        new_base' = IxFun (lmad_base'' :| lmads_base) cg_base
        IxFun lmads_base' _ = new_base'
        lmads'' = lmads' ++@ lmads_base'
    pure $ IxFun lmads'' (cg && cg_base)

-- | Rebase an index function on top of a new base.
rebase ::
  (Eq num, IntegralExp num) =>
  IxFun num ->
  IxFun num ->
  IxFun num
rebase new_base@(IxFun lmads_base cg_base) ixfun@(IxFun lmads cg)
  | Just ixfun' <- rebaseNice new_base ixfun = ixfun'
  -- In the general case just concatenate LMADs since this refers to index
  -- function composition, which is always safe.
  | otherwise =
      IxFun (lmads @++@ lmads_base) (cg && cg_base)

-- | If the memory support of the index function is contiguous and row-major
-- (i.e., no transpositions etc.), then this should
-- return the offset from which the memory-support of this index function
-- starts.
linearWithOffset ::
  (Eq num, IntegralExp num) =>
  IxFun num ->
  num ->
  Maybe num
linearWithOffset ixfun@(IxFun (lmad :| []) cg) elem_size
  | hasContiguousPerm ixfun && cg && ixfunMonotonicity ixfun == Inc =
      Just $ lmadOffset lmad * elem_size
linearWithOffset _ _ = Nothing

-- | Similar restrictions to @linearWithOffset@ except for transpositions, which
-- are returned together with the offset.
rearrangeWithOffset ::
  (Eq num, IntegralExp num) =>
  IxFun num ->
  num ->
  Maybe (num, [(Int, num)])
rearrangeWithOffset (IxFun (lmad :| []) cg) elem_size = do
  -- Note that @cg@ describes whether the index function is
  -- contiguous, *ignoring permutations*.  This function requires that
  -- functionality.
  let perm = lmadPermutation lmad
      perm_contig = [0 .. length perm - 1]
  offset <-
    linearWithOffset
      (IxFun (setLMADPermutation perm_contig lmad :| []) cg)
      elem_size
  pure (offset, zip perm (permuteFwd perm (lmadShapeBase lmad)))
rearrangeWithOffset _ _ = Nothing

-- | Is this a row-major array starting at offset zero?
isLinear :: (Eq num, IntegralExp num) => IxFun num -> Bool
isLinear = (== Just 0) . flip linearWithOffset 1

-- | Check monotonicity of an index function.
ixfunMonotonicity ::
  (Eq num, IntegralExp num) =>
  IxFun num ->
  Monotonicity
<<<<<<< HEAD
ixfunMonotonicity (IxFun (lmad :| lmads) _) =
  let mon0 = lmadMonotonicityRots lmad
   in if all ((== mon0) . lmadMonotonicityRots) lmads
=======
ixfunMonotonicity (IxFun (lmad :| lmads) _ _) =
  let mon0 = LMAD.monotonicity lmad
   in if all ((== mon0) . LMAD.monotonicity) lmads
>>>>>>> b308856b
        then mon0
        else Unknown

-- | Turn all the leaves of the index function into 'Ext's.  We
--  require that there's only one LMAD, that the index function is
--  contiguous, and the base shape has only one dimension.
existentialize ::
  IxFun (TPrimExp Int64 a) ->
  IxFun (TPrimExp Int64 (Ext b))
existentialize ixfun = evalState (traverse (const mkExt) ixfun) 0
  where
    mkExt = do
      i <- get
      put $ i + 1
      pure $ TPrimExp $ LeafExp (Ext i) int64

-- | When comparing index functions as part of the type check in KernelsMem,
-- we may run into problems caused by the simplifier. As index functions can be
-- generalized over if-then-else expressions, the simplifier might hoist some of
-- the code from inside the if-then-else (computing the offset of an array, for
-- instance), but now the type checker cannot verify that the generalized index
-- function is valid, because some of the existentials are computed somewhere
-- else. To Work around this, we've had to relax the KernelsMem type-checker
-- a bit, specifically, we've introduced this function to verify whether two
-- index functions are "close enough" that we can assume that they match. We use
-- this instead of `ixfun1 == ixfun2` and hope that it's good enough.
closeEnough :: IxFun num -> IxFun num -> Bool
closeEnough ixf1 ixf2 =
  NE.length (ixfunLMADs ixf1) == NE.length (ixfunLMADs ixf2)
    && all closeEnoughLMADs (NE.zip (ixfunLMADs ixf1) (ixfunLMADs ixf2))
    -- This treats ixf1 as the "declared type" that we are matching against.
    && contiguous ixf1 <= contiguous ixf2
  where
    closeEnoughLMADs :: (LMAD num, LMAD num) -> Bool
    closeEnoughLMADs (lmad1, lmad2) =
      length (lmadDims lmad1) == length (lmadDims lmad2)
        && map ldPerm (lmadDims lmad1) == map ldPerm (lmadDims lmad2)

-- | Returns true if two 'IxFun's are equivalent.
--
-- Equivalence in this case is defined as having the same number of LMADs, with
-- each pair of LMADs matching in permutation, offsets, and strides.
equivalent :: Eq num => IxFun num -> IxFun num -> Bool
equivalent ixf1 ixf2 =
  NE.length (ixfunLMADs ixf1) == NE.length (ixfunLMADs ixf2)
    && all equivalentLMADs (NE.zip (ixfunLMADs ixf1) (ixfunLMADs ixf2))
  where
    equivalentLMADs (lmad1, lmad2) =
      length (lmadDims lmad1) == length (lmadDims lmad2)
        && map ldPerm (lmadDims lmad1) == map ldPerm (lmadDims lmad2)
        && lmadOffset lmad1 == lmadOffset lmad2
        && map ldStride (lmadDims lmad1) == map ldStride (lmadDims lmad2)<|MERGE_RESOLUTION|>--- conflicted
+++ resolved
@@ -43,23 +43,13 @@
 import Control.Category
 import Control.Monad
 import Control.Monad.State
-<<<<<<< HEAD
-import Data.Function (on, (&))
-import Data.List (sort, sortBy, zipWith4)
-=======
-import Data.List (sort, zip4, zipWith4)
->>>>>>> b308856b
+import Data.List (sort, zipWith4)
 import Data.List.NonEmpty (NonEmpty (..))
 import Data.List.NonEmpty qualified as NE
 import Data.Map.Strict qualified as M
 import Data.Traversable
 import Futhark.Analysis.PrimExp
-<<<<<<< HEAD
-import Futhark.IR.Mem.LMAD hiding (index)
-=======
-import Futhark.Analysis.PrimExp.Convert
 import Futhark.IR.Mem.LMAD hiding (flatSlice, index, iota, reshape, slice)
->>>>>>> b308856b
 import Futhark.IR.Mem.LMAD qualified as LMAD
 import Futhark.IR.Prop
 import Futhark.IR.Syntax
@@ -190,11 +180,7 @@
 
 -- | iota with offset.
 iotaOffset :: IntegralExp num => num -> Shape num -> IxFun num
-<<<<<<< HEAD
-iotaOffset o ns = IxFun (makeRotIota Inc o ns :| []) True
-=======
-iotaOffset o ns = IxFun (LMAD.iota Inc o ns :| []) ns True
->>>>>>> b308856b
+iotaOffset o ns = IxFun (LMAD.iota Inc o ns :| []) True
 
 -- | iota.
 iota :: IntegralExp num => Shape num -> IxFun num
@@ -226,22 +212,6 @@
   (Eq num, IntegralExp num) =>
   LMAD num ->
   Slice num ->
-<<<<<<< HEAD
-  Maybe (IxFun num)
-sliceOneLMAD (IxFun (lmad@(LMAD _ ldims) :| lmads) cg) (Slice is) = do
-  let perm = lmadPermutation lmad
-      is' = permuteInv perm is
-      cg' = cg && slicePreservesContiguous lmad (Slice is')
-  let lmad' = foldl sliceOne (LMAD (lmadOffset lmad) []) $ zip is' ldims
-      -- need to remove the fixed dims from the permutation
-      perm' =
-        updatePerm perm $
-          map fst $
-            filter (isJust . dimFix . snd) $
-              zip [0 .. length is' - 1] is'
-
-  pure $ IxFun (setLMADPermutation perm' lmad' :| lmads) cg'
-=======
   Bool
 slicePreservesContiguous (LMAD _ dims) (Slice slc) =
   -- remove from the slice the LMAD dimensions that have stride 0.
@@ -276,7 +246,6 @@
           (False, True)
           $ zip slc' dims'
    in success
->>>>>>> b308856b
   where
     normIndex ::
       (Eq num, IntegralExp num) =>
@@ -292,25 +261,15 @@
   IxFun num ->
   Slice num ->
   IxFun num
-<<<<<<< HEAD
-slice ixfun@(IxFun (lmad@(LMAD _ _) :| lmads) cg) dim_slices
-=======
-slice ixfun@(IxFun (lmad@(LMAD _ _) :| lmads) oshp cg) (Slice is)
->>>>>>> b308856b
+slice ixfun@(IxFun (lmad@(LMAD _ _) :| lmads) cg) (Slice is)
   -- Avoid identity slicing.
   | is == map (unitSlice 0) (shape ixfun) = ixfun
   | Just lmad' <- LMAD.slice lmad (Slice is) =
-      IxFun (lmad' :| lmads) oshp cg'
+      IxFun (lmad' :| lmads) cg'
   | otherwise =
-<<<<<<< HEAD
-      case sliceOneLMAD (iota (lmadShape lmad)) dim_slices of
-        Just (IxFun (lmad' :| []) cg') ->
-          IxFun (lmad' :| lmad : lmads) (cg && cg')
-=======
       case LMAD.slice (LMAD.iota Inc 0 (lmadShape lmad)) (Slice is) of
         Just lmad' ->
-          IxFun (lmad' :| lmad : lmads) oshp cg'
->>>>>>> b308856b
+          IxFun (lmad' :| lmad : lmads) cg'
         _ -> error "slice: reached impossible case"
   where
     cg' = cg && slicePreservesContiguous lmad (Slice (permuteInv (lmadPermutation lmad) is))
@@ -321,28 +280,11 @@
   IxFun num ->
   FlatSlice num ->
   IxFun num
-<<<<<<< HEAD
-flatSlice ixfun@(IxFun (LMAD offset (dim : dims) :| lmads) cg) (FlatSlice new_offset is)
-  | hasContiguousPerm ixfun =
-      let lmad =
-            LMAD
-              (offset + new_offset * ldStride dim)
-              (map (helper $ ldStride dim) is <> dims)
-              & setLMADPermutation [0 ..]
-       in IxFun (lmad :| lmads) cg
-  where
-    helper s0 (FlatDimIndex n s) =
-      let new_mon = if s0 * s == 1 then Inc else Unknown
-       in LMADDim (s0 * s) n 0 new_mon
-flatSlice (IxFun (lmad :| lmads) cg) s@(FlatSlice new_offset _) =
-  IxFun (LMAD (new_offset * base_stride) (new_dims <> tail_dims) :| lmad : lmads) cg
-=======
-flatSlice (IxFun (lmad :| lmads) oshp cg) s@(FlatSlice new_offset _)
+flatSlice (IxFun (lmad :| lmads) cg) s@(FlatSlice new_offset _)
   | Just lmad' <- LMAD.flatSlice lmad s =
-      IxFun (lmad' :| lmads) oshp cg
+      IxFun (lmad' :| lmads) cg
   | otherwise =
-      IxFun (LMAD (new_offset * base_stride) (new_dims <> tail_dims) :| lmad : lmads) oshp cg
->>>>>>> b308856b
+      IxFun (LMAD (new_offset * base_stride) (new_dims <> tail_dims) :| lmad : lmads) cg
   where
     tail_shapes = tail $ lmadShape lmad
     base_stride = product tail_shapes
@@ -352,105 +294,20 @@
     new_strides = map (* base_stride) $ flatSliceStrides s
     new_dims = zipWith4 LMADDim new_strides new_shapes [0 ..] (repeat Inc)
 
-<<<<<<< HEAD
--- | Handle the case where a reshape operation can stay inside a single LMAD.
---
--- There are four conditions that all must hold for the result of a reshape
--- operation to remain in the one-LMAD domain:
---
---   (1) the permutation of the underlying LMAD must leave unchanged
---       the LMAD dimensions that were *not* reshape coercions.
---   (2) the repetition of dimensions of the underlying LMAD must
---       refer only to the coerced-dimensions of the reshape operation.
---   (3) finally, the underlying memory is contiguous (and monotonous).
---
--- If any of these conditions do not hold, then the reshape operation will
--- conservatively add a new LMAD to the list, leading to a representation that
--- provides less opportunities for further analysis.
-reshapeOneLMAD ::
-  (Eq num, IntegralExp num) =>
-  IxFun num ->
-  Shape num ->
-  Maybe (IxFun num)
-reshapeOneLMAD ixfun@(IxFun (lmad@(LMAD off dims) :| lmads) cg) newshape = do
-  let perm = lmadPermutation lmad
-      dims_perm = permuteFwd perm dims
-      mid_dims = take (length dims) dims_perm
-      mon = ixfunMonotonicity ixfun
-
-  guard $
-    -- checking conditions (2)
-    all (\(LMADDim s _ _ _) -> s /= 0) mid_dims
-      &&
-      -- checking condition (1)
-      consecutive 0 (map ldPerm mid_dims)
-      &&
-      -- checking condition (3)
-      hasContiguousPerm ixfun
-      && cg
-      && (mon == Inc || mon == Dec)
-
-  -- make new permutation
-  let rsh_len = length newshape
-      diff = length newshape - length dims
-      iota_shape = [0 .. length newshape - 1]
-      perm' =
-        map
-          ( \i ->
-              let ind = i - diff
-               in if (i >= 0) && (i < rsh_len)
-                    then i -- already checked mid_dims not affected
-                    else ldPerm (dims !! ind) + diff
-          )
-          iota_shape
-      -- split the dimensions
-      (support_inds, repeat_inds) =
-        foldl
-          (\(sup, rpt) (shpdim, ip) -> ((ip, shpdim) : sup, rpt))
-          ([], [])
-          $ reverse
-          $ zip newshape perm'
-
-      (sup_inds, support) = unzip $ sortBy (compare `on` fst) support_inds
-      (rpt_inds, repeats) = unzip repeat_inds
-      LMAD off' dims_sup = makeRotIota mon off support
-      repeats' = map (\n -> LMADDim 0 n 0 Unknown) repeats
-      dims' =
-        map snd $
-          sortBy (compare `on` fst) $
-            zip sup_inds dims_sup ++ zip rpt_inds repeats'
-      lmad' = LMAD off' dims'
-  pure $ IxFun (setLMADPermutation perm' lmad' :| lmads) cg
-  where
-    consecutive _ [] = True
-    consecutive i [p] = i == p
-    consecutive i ps = and $ zipWith (==) ps [i, i + 1 ..]
-
-=======
->>>>>>> b308856b
 -- | Reshape an index function.
 reshape ::
   (Eq num, IntegralExp num) =>
   IxFun num ->
   Shape num ->
   IxFun num
-<<<<<<< HEAD
-reshape ixfun new_shape
-  | Just ixfun' <- reshapeOneLMAD ixfun new_shape = ixfun'
-reshape (IxFun (lmad0 :| lmad0s) cg) new_shape =
-  case iota new_shape of
-    IxFun (lmad :| []) _ -> IxFun (lmad :| lmad0 : lmad0s) cg
-    _ -> error "reshape: reached impossible case"
-=======
-reshape (IxFun (lmad0 :| lmad0s) oshp cg) new_shape
+reshape (IxFun (lmad0 :| lmad0s) cg) new_shape
   | cg,
     Just lmad0' <- LMAD.reshape lmad0 new_shape =
-      IxFun (lmad0' :| lmad0s) oshp cg
+      IxFun (lmad0' :| lmad0s) cg
   | otherwise =
       case iota new_shape of
-        IxFun (lmad :| []) _ _ -> IxFun (lmad :| lmad0 : lmad0s) oshp cg
+        IxFun (lmad :| []) _ -> IxFun (lmad :| lmad0 : lmad0s) cg
         _ -> error "reshape: reached impossible case"
->>>>>>> b308856b
 
 -- | Coerce an index function to look like it has a new shape.
 -- Dynamically the shape must be the same.
@@ -631,15 +488,9 @@
   (Eq num, IntegralExp num) =>
   IxFun num ->
   Monotonicity
-<<<<<<< HEAD
 ixfunMonotonicity (IxFun (lmad :| lmads) _) =
-  let mon0 = lmadMonotonicityRots lmad
-   in if all ((== mon0) . lmadMonotonicityRots) lmads
-=======
-ixfunMonotonicity (IxFun (lmad :| lmads) _ _) =
   let mon0 = LMAD.monotonicity lmad
    in if all ((== mon0) . LMAD.monotonicity) lmads
->>>>>>> b308856b
         then mon0
         else Unknown
 
