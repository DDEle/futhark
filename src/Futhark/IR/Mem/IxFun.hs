{-# LANGUAGE DeriveGeneric #-}
{-# LANGUAGE OverloadedStrings #-}
{-# OPTIONS_GHC -fno-warn-redundant-constraints #-}

-- | This module contains a representation for the index function based on
-- linear-memory accessor descriptors; see Zhu, Hoeflinger and David work.
module Futhark.IR.Mem.IxFun
  ( IxFun (..),
    index,
    iota,
    permute,
    rotate,
    reshape,
    slice,
    rebase,
    shape,
    rank,
    linearWithOffset,
    rearrangeWithOffset,
    isDirect,
    isLinear,
    substituteInIxFun,
    leastGeneralGeneralization,
    existentialize,
    closeEnough,
  )
where

<<<<<<< HEAD
=======
import Control.Category
>>>>>>> 41e0aef4
import Control.Monad.Identity
import Control.Monad.State
import Control.Monad.Writer
import Data.Function (on)
import Data.List (sort, sortBy, zip4, zip5, zipWith5)
import Data.List.NonEmpty (NonEmpty (..))
import qualified Data.List.NonEmpty as NE
import qualified Data.Map.Strict as M
import Data.Maybe (isJust)
<<<<<<< HEAD
import Futhark.Analysis.PrimExp (PrimExp (..), primExpType)
=======
import Futhark.Analysis.PrimExp
  ( IntExp,
    PrimExp (..),
    TPrimExp (..),
    primExpType,
  )
>>>>>>> 41e0aef4
import Futhark.Analysis.PrimExp.Convert (substituteInPrimExp)
import qualified Futhark.Analysis.PrimExp.Generalize as PEG
import Futhark.IR.Prop
import Futhark.IR.Syntax
  ( DimChange (..),
    DimIndex (..),
    ShapeChange,
    Slice,
    dimFix,
    unitSlice,
  )
import Futhark.IR.Syntax.Core (Ext (..))
import Futhark.Transform.Rename
import Futhark.Transform.Substitute
import Futhark.Util.IntegralExp
import Futhark.Util.Pretty
<<<<<<< HEAD
import Prelude hiding (mod)
=======
import GHC.Generics (Generic)
import Language.SexpGrammar as Sexp
import Language.SexpGrammar.Generic
import Prelude hiding (id, mod, (.))
>>>>>>> 41e0aef4

type Shape num = [num]

type Indices num = [num]

type Permutation = [Int]

data Monotonicity
  = Inc
  | Dec
  | -- | monotonously increasing, decreasing or unknown
    Unknown
<<<<<<< HEAD
  deriving (Show, Eq)
=======
  deriving (Show, Eq, Generic)

instance SexpIso Monotonicity where
  sexpIso =
    match $
      With (. Sexp.sym "inc") $
        With (. Sexp.sym "dec") $
          With
            (. Sexp.sym "unknown")
            End
>>>>>>> 41e0aef4

data LMADDim num = LMADDim
  { ldStride :: num,
    ldRotate :: num,
    ldShape :: num,
    ldPerm :: Int,
    ldMon :: Monotonicity
  }
<<<<<<< HEAD
  deriving (Show, Eq)
=======
  deriving (Show, Eq, Generic)

instance SexpIso num => SexpIso (LMADDim num) where
  sexpIso = with $ \lmaddim ->
    Sexp.list
      ( Sexp.el (Sexp.sym "dim")
          >>> Sexp.el sexpIso
          >>> Sexp.el sexpIso
          >>> Sexp.el sexpIso
          >>> Sexp.el sexpIso
          >>> Sexp.el sexpIso
      )
      >>> lmaddim
>>>>>>> 41e0aef4

-- | LMAD's representation consists of a general offset and for each dimension a
-- stride, rotate factor, number of elements (or shape), permutation, and
-- monotonicity. Note that the permutation is not strictly necessary in that the
-- permutation can be performed directly on LMAD dimensions, but then it is
-- difficult to extract the permutation back from an LMAD.
--
-- LMAD algebra is closed under composition w.r.t. operators such as
-- permute, index and slice.  However, other operations, such as
-- reshape, cannot always be represented inside the LMAD algebra.
--
-- It follows that the general representation of an index function is a list of
-- LMADS, in which each following LMAD in the list implicitly corresponds to an
-- irregular reshaping operation.
--
-- However, we expect that the common case is when the index function is one
-- LMAD -- we call this the "nice" representation.
--
-- Finally, the list of LMADs is kept in an @IxFun@ together with the shape of
-- the original array, and a bit to indicate whether the index function is
-- contiguous, i.e., if we instantiate all the points of the current index
-- function, do we get a contiguous memory interval?
--
-- By definition, the LMAD denotes the set of points (simplified):
--
--   \{ o + \Sigma_{j=0}^{k} ((i_j+r_j) `mod` n_j)*s_j,
--      \forall i_j such that 0<=i_j<n_j, j=1..k \}
data LMAD num = LMAD
  { lmadOffset :: num,
    lmadDims :: [LMADDim num]
  }
<<<<<<< HEAD
  deriving (Show, Eq)
=======
  deriving (Show, Eq, Generic)

instance SexpIso num => SexpIso (LMAD num) where
  sexpIso = with $ \lmad ->
    Sexp.list
      ( Sexp.el (Sexp.sym "lmad")
          >>> Sexp.el sexpIso
          >>> Sexp.rest sexpIso
      )
      >>> lmad
>>>>>>> 41e0aef4

-- | An index function is a mapping from a multidimensional array
-- index space (the domain) to a one-dimensional memory index space.
-- Essentially, it explains where the element at position @[i,j,p]@ of
-- some array is stored inside the flat one-dimensional array that
-- constitutes its memory.  For example, we can use this to
-- distinguish row-major and column-major representations.
--
-- An index function is represented as a sequence of 'LMAD's.
data IxFun num = IxFun
  { ixfunLMADs :: NonEmpty (LMAD num),
    base :: Shape num,
    -- | ignoring permutations, is the index function contiguous?
    ixfunContig :: Bool
  }
<<<<<<< HEAD
  deriving (Show, Eq)
=======
  deriving (Show, Eq, Generic)

instance SexpIso num => SexpIso (IxFun num) where
  sexpIso = with $ \ixfun ->
    Sexp.list
      ( Sexp.el (Sexp.sym "ixfun")
          >>> Sexp.el sexpIso
          >>> Sexp.el sexpIso
          >>> Sexp.el sexpIso
      )
      >>> ixfun
>>>>>>> 41e0aef4

instance Pretty Monotonicity where
  ppr = text . show

instance Pretty num => Pretty (LMAD num) where
  ppr (LMAD offset dims) =
    braces $
      semisep
        [ text "offset: " <> oneLine (ppr offset),
          text "strides: " <> p ldStride,
          text "rotates: " <> p ldRotate,
          text "shape: " <> p ldShape,
          text "permutation: " <> p ldPerm,
          text "monotonicity: " <> p ldMon
        ]
    where
      p f = oneLine $ brackets $ commasep $ map (ppr . f) dims

instance Pretty num => Pretty (IxFun num) where
  ppr (IxFun lmads oshp cg) =
    braces $
      semisep
        [ text "base: " <> brackets (commasep $ map ppr oshp),
          text "contiguous: " <> text (show cg),
          text "LMADs: " <> brackets (commasep $ NE.toList $ NE.map ppr lmads)
        ]

instance Substitute num => Substitute (LMAD num) where
  substituteNames substs = fmap $ substituteNames substs

instance Substitute num => Substitute (IxFun num) where
  substituteNames substs = fmap $ substituteNames substs

instance Substitute num => Rename (LMAD num) where
  rename = substituteRename

instance Substitute num => Rename (IxFun num) where
  rename = substituteRename

instance FreeIn num => FreeIn (LMAD num) where
  freeIn' = foldMap freeIn'

instance FreeIn num => FreeIn (IxFun num) where
  freeIn' = foldMap freeIn'

instance Functor LMAD where
  fmap f = runIdentity . traverse (return . f)

instance Functor IxFun where
  fmap f = runIdentity . traverse (return . f)

instance Foldable LMAD where
  foldMap f = execWriter . traverse (tell . f)

instance Foldable IxFun where
  foldMap f = execWriter . traverse (tell . f)

instance Traversable LMAD where
  traverse f (LMAD offset dims) =
    LMAD <$> f offset <*> traverse f' dims
    where
      f' (LMADDim s r n p m) =
        LMADDim <$> f s <*> f r <*> f n <*> pure p <*> pure m

instance Traversable IxFun where
  traverse f (IxFun lmads oshp cg) =
    IxFun <$> traverse (traverse f) lmads <*> traverse f oshp <*> pure cg

(++@) :: [a] -> NonEmpty a -> NonEmpty a
es ++@ (ne :| nes) = case es of
  e : es' -> e :| es' ++ [ne] ++ nes
  [] -> ne :| nes

(@++@) :: NonEmpty a -> NonEmpty a -> NonEmpty a
(x :| xs) @++@ (y :| ys) = x :| xs ++ [y] ++ ys

invertMonotonicity :: Monotonicity -> Monotonicity
invertMonotonicity Inc = Dec
invertMonotonicity Dec = Inc
invertMonotonicity Unknown = Unknown

lmadPermutation :: LMAD num -> Permutation
lmadPermutation = map ldPerm . lmadDims

setLMADPermutation :: Permutation -> LMAD num -> LMAD num
setLMADPermutation perm lmad =
  lmad {lmadDims = zipWith (\dim p -> dim {ldPerm = p}) (lmadDims lmad) perm}

setLMADShape :: Shape num -> LMAD num -> LMAD num
setLMADShape shp lmad = lmad {lmadDims = zipWith (\dim s -> dim {ldShape = s}) (lmadDims lmad) shp}

-- | Substitute a name with a PrimExp in an LMAD.
substituteInLMAD ::
  Ord a =>
  M.Map a (PrimExp a) ->
  LMAD (PrimExp a) ->
  LMAD (PrimExp a)
substituteInLMAD tab (LMAD offset dims) =
  let offset' = substituteInPrimExp tab offset
      dims' =
        map
          ( \(LMADDim s r n p m) ->
              LMADDim
                (substituteInPrimExp tab s)
                (substituteInPrimExp tab r)
                (substituteInPrimExp tab n)
                p
                m
          )
          dims
   in LMAD offset' dims'

-- | Substitute a name with a PrimExp in an index function.
substituteInIxFun ::
<<<<<<< HEAD
  (Ord a) =>
  M.Map a (PrimExp a) ->
  IxFun (PrimExp a) ->
  IxFun (PrimExp a)
substituteInIxFun tab (IxFun lmads oshp cg) =
  IxFun
    (NE.map (substituteInLMAD tab) lmads)
    (map (substituteInPrimExp tab) oshp)
    cg
=======
  Ord a =>
  M.Map a (TPrimExp t a) ->
  IxFun (TPrimExp t a) ->
  IxFun (TPrimExp t a)
substituteInIxFun tab (IxFun lmads oshp cg) =
  IxFun
    (NE.map (fmap TPrimExp . substituteInLMAD tab' . fmap untyped) lmads)
    (map (TPrimExp . substituteInPrimExp tab' . untyped) oshp)
    cg
  where
    tab' = fmap untyped tab
>>>>>>> 41e0aef4

-- | Is this is a row-major array?
isDirect :: (Eq num, IntegralExp num) => IxFun num -> Bool
isDirect ixfun@(IxFun (LMAD offset dims :| []) oshp True) =
  let strides_expected = reverse $ scanl (*) 1 (reverse (tail oshp))
   in hasContiguousPerm ixfun
        && length oshp == length dims
        && offset == 0
        && all
          ( \(LMADDim s r n p _, m, d, se) ->
              s == se && r == 0 && n == d && p == m
          )
          (zip4 dims [0 .. length dims - 1] oshp strides_expected)
isDirect _ = False

-- | Does the index function have an ascending permutation?
hasContiguousPerm :: IxFun num -> Bool
hasContiguousPerm (IxFun (lmad :| []) _ _) =
  let perm = lmadPermutation lmad
   in perm == sort perm
hasContiguousPerm _ = False

-- | Shape of an index function.
shape :: (Eq num, IntegralExp num) => IxFun num -> Shape num
shape (IxFun (lmad :| _) _ _) = lmadShape lmad

-- | Shape of an LMAD.
lmadShape :: (Eq num, IntegralExp num) => LMAD num -> Shape num
lmadShape lmad = permuteInv (lmadPermutation lmad) $ lmadShapeBase lmad

-- | Shape of an LMAD, ignoring permutations.
lmadShapeBase :: (Eq num, IntegralExp num) => LMAD num -> Shape num
lmadShapeBase = map ldShape . lmadDims

-- | Compute the flat memory index for a complete set @inds@ of array indices
-- and a certain element size @elem_size@.
index ::
  (IntegralExp num, Eq num) =>
  IxFun num ->
  Indices num ->
  num
index = indexFromLMADs . ixfunLMADs
  where
    indexFromLMADs ::
      (IntegralExp num, Eq num) =>
      NonEmpty (LMAD num) ->
      Indices num ->
      num
    indexFromLMADs (lmad :| []) inds = indexLMAD lmad inds
    indexFromLMADs (lmad1 :| lmad2 : lmads) inds =
      let i_flat = indexLMAD lmad1 inds
          new_inds = unflattenIndex (permuteFwd (lmadPermutation lmad2) $ lmadShapeBase lmad2) i_flat
       in indexFromLMADs (lmad2 :| lmads) new_inds
    indexLMAD ::
      (IntegralExp num, Eq num) =>
      LMAD num ->
      Indices num ->
      num
    indexLMAD lmad@(LMAD off dims) inds =
      let prod =
            sum $
              zipWith
                flatOneDim
                (map (\(LMADDim s r n _ _) -> (s, r, n)) dims)
                (permuteInv (lmadPermutation lmad) inds)
       in off + prod

-- | iota.
iota :: IntegralExp num => Shape num -> IxFun num
iota ns =
  let rs = replicate (length ns) 0
   in IxFun (makeRotIota Inc 0 (zip rs ns) :| []) ns True

-- | Permute dimensions.
permute ::
  IntegralExp num =>
  IxFun num ->
  Permutation ->
  IxFun num
permute (IxFun (lmad :| lmads) oshp cg) perm_new =
  let perm_cur = lmadPermutation lmad
      perm = map (perm_cur !!) perm_new
   in IxFun (setLMADPermutation perm lmad :| lmads) oshp cg

-- | Rotate an index function.
rotate ::
  (Eq num, IntegralExp num) =>
  IxFun num ->
  Indices num ->
  IxFun num
rotate (IxFun (lmad@(LMAD off dims) :| lmads) oshp cg) offs =
  let dims' =
        zipWith
          ( \(LMADDim s r n p f) o ->
              if s == 0
                then LMADDim 0 0 n p Unknown
                else LMADDim s (r + o) n p f
          )
          dims
          (permuteInv (lmadPermutation lmad) offs)
   in IxFun (LMAD off dims' :| lmads) oshp cg

-- | Handle the case where a slice can stay within a single LMAD.
sliceOneLMAD ::
  (Eq num, IntegralExp num) =>
  IxFun num ->
  Slice num ->
  Maybe (IxFun num)
sliceOneLMAD (IxFun (lmad@(LMAD _ ldims) :| lmads) oshp cg) is = do
  let perm = lmadPermutation lmad
      is' = permuteInv perm is
      cg' = cg && slicePreservesContiguous lmad is'
  guard $ harmlessRotation lmad is'
  let lmad' = foldl sliceOne (LMAD (lmadOffset lmad) []) $ zip is' ldims
      -- need to remove the fixed dims from the permutation
      perm' =
        updatePerm perm $
          map fst $
            filter (isJust . dimFix . snd) $
              zip [0 .. length is' - 1] is'

  return $ IxFun (setLMADPermutation perm' lmad' :| lmads) oshp cg'
  where
    updatePerm ps inds = foldl (\acc p -> acc ++ decrease p) [] ps
      where
        decrease p =
          let d =
                foldl
                  ( \n i ->
                      if i == p
                        then -1
                        else
                          if i > p
                            then n
                            else
                              if n /= -1
                                then n + 1
                                else n
                  )
                  0
                  inds
           in [p - d | d /= -1]

    harmlessRotation' ::
      (Eq num, IntegralExp num) =>
      LMADDim num ->
      DimIndex num ->
      Bool
    harmlessRotation' _ (DimFix _) = True
    harmlessRotation' (LMADDim 0 _ _ _ _) _ = True
    harmlessRotation' (LMADDim _ 0 _ _ _) _ = True
    harmlessRotation' (LMADDim _ _ n _ _) dslc
      | dslc == DimSlice (n - 1) n (-1)
          || dslc == unitSlice 0 n =
        True
    harmlessRotation' _ _ = False

    harmlessRotation ::
      (Eq num, IntegralExp num) =>
      LMAD num ->
      Slice num ->
      Bool
    harmlessRotation (LMAD _ dims) iss =
      and $ zipWith harmlessRotation' dims iss

    -- XXX: TODO: what happens to r on a negative-stride slice; is there
    -- such a case?
    sliceOne ::
      (Eq num, IntegralExp num) =>
      LMAD num ->
      (DimIndex num, LMADDim num) ->
      LMAD num
    sliceOne (LMAD off dims) (DimFix i, LMADDim s r n _ _) =
      LMAD (off + flatOneDim (s, r, n) i) dims
    sliceOne (LMAD off dims) (DimSlice _ ne _, LMADDim 0 _ _ p _) =
      LMAD off (dims ++ [LMADDim 0 0 ne p Unknown])
    sliceOne (LMAD off dims) (dmind, dim@(LMADDim _ _ n _ _))
      | dmind == unitSlice 0 n = LMAD off (dims ++ [dim])
    sliceOne (LMAD off dims) (dmind, LMADDim s r n p m)
      | dmind == DimSlice (n - 1) n (-1) =
        let r' = if r == 0 then 0 else n - r
            off' = off + flatOneDim (s, 0, n) (n - 1)
         in LMAD off' (dims ++ [LMADDim (s * (-1)) r' n p (invertMonotonicity m)])
    sliceOne (LMAD off dims) (DimSlice b ne 0, LMADDim s r n p _) =
      LMAD (off + flatOneDim (s, r, n) b) (dims ++ [LMADDim 0 0 ne p Unknown])
    sliceOne (LMAD off dims) (DimSlice bs ns ss, LMADDim s 0 _ p m) =
      let m' = case sgn ss of
            Just 1 -> m
            Just (-1) -> invertMonotonicity m
            _ -> Unknown
       in LMAD (off + s * bs) (dims ++ [LMADDim (ss * s) 0 ns p m'])
    sliceOne _ _ = error "slice: reached impossible case"

    slicePreservesContiguous ::
      (Eq num, IntegralExp num) =>
      LMAD num ->
      Slice num ->
      Bool
    slicePreservesContiguous (LMAD _ dims) slc =
      -- remove from the slice the LMAD dimensions that have stride 0.
      -- If the LMAD was contiguous in mem, then these dims will not
      -- influence the contiguousness of the result.
      -- Also normalize the input slice, i.e., 0-stride and size-1
      -- slices are rewritten as DimFixed.
      let (dims', slc') =
            unzip $
              filter ((/= 0) . ldStride . fst) $
                zip dims $ map normIndex slc
          -- Check that:
          -- 1. a clean split point exists between Fixed and Sliced dims
          -- 2. the outermost sliced dim has +/- 1 stride AND is unrotated or full.
          -- 3. the rest of inner sliced dims are full.
          (_, success) =
            foldl
              ( \(found, res) (slcdim, LMADDim _ r n _ _) ->
                  case (slcdim, found) of
                    (DimFix {}, True) -> (found, False)
                    (DimFix {}, False) -> (found, res)
                    (DimSlice _ ne ds, False) ->
                      -- outermost sliced dim: +/-1 stride
                      let res' = (r == 0 || n == ne) && (ds == 1 || ds == -1)
                       in (True, res && res')
                    (DimSlice _ ne ds, True) ->
                      -- inner sliced dim: needs to be full
                      let res' = (n == ne) && (ds == 1 || ds == -1)
                       in (found, res && res')
              )
              (False, True)
              $ zip slc' dims'
       in success

    normIndex ::
      (Eq num, IntegralExp num) =>
      DimIndex num ->
      DimIndex num
    normIndex (DimSlice b 1 _) = DimFix b
    normIndex (DimSlice b _ 0) = DimFix b
    normIndex d = d

-- | Slice an index function.
slice ::
  (Eq num, IntegralExp num) =>
  IxFun num ->
  Slice num ->
  IxFun num
slice _ [] = error "slice: empty slice"
slice ixfun@(IxFun (lmad@(LMAD _ _) :| lmads) oshp cg) dim_slices
  -- Avoid identity slicing.
  | dim_slices == map (unitSlice 0) (shape ixfun) = ixfun
  | Just ixfun' <- sliceOneLMAD ixfun dim_slices = ixfun'
  | otherwise =
    case sliceOneLMAD (iota (lmadShape lmad)) dim_slices of
      Just (IxFun (lmad' :| []) _ cg') ->
        IxFun (lmad' :| lmad : lmads) oshp (cg && cg')
      _ -> error "slice: reached impossible case"

-- | Handle the simple case where all reshape dimensions are coercions.
reshapeCoercion ::
  (Eq num, IntegralExp num) =>
  IxFun num ->
  ShapeChange num ->
  Maybe (IxFun num)
reshapeCoercion (IxFun (lmad@(LMAD off dims) :| lmads) _ cg) newshape = do
  let perm = lmadPermutation lmad
  (head_coercions, reshapes, tail_coercions) <- splitCoercions newshape
  let hd_len = length head_coercions
      num_coercions = hd_len + length tail_coercions
      dims' = permuteFwd perm dims
      mid_dims = take (length dims - num_coercions) $ drop hd_len dims'
      num_rshps = length reshapes
  guard (num_rshps == 0 || (num_rshps == 1 && length mid_dims == 1))
  let dims'' =
        permuteInv perm $
          zipWith
            (\ld n -> ld {ldShape = n})
            dims'
            (newDims newshape)
      lmad' = LMAD off dims''
  return $ IxFun (lmad' :| lmads) (newDims newshape) cg

-- | Handle the case where a reshape operation can stay inside a single LMAD.
--
-- There are four conditions that all must hold for the result of a reshape
-- operation to remain in the one-LMAD domain:
--
--   (1) the permutation of the underlying LMAD must leave unchanged
--       the LMAD dimensions that were *not* reshape coercions.
--   (2) the repetition of dimensions of the underlying LMAD must
--       refer only to the coerced-dimensions of the reshape operation.
--   (3) similarly, the rotated dimensions must refer only to
--       dimensions that are coerced by the reshape operation.
--   (4) finally, the underlying memory is contiguous (and monotonous).
--
-- If any of these conditions do not hold, then the reshape operation will
-- conservatively add a new LMAD to the list, leading to a representation that
-- provides less opportunities for further analysis.
reshapeOneLMAD ::
  (Eq num, IntegralExp num) =>
  IxFun num ->
  ShapeChange num ->
  Maybe (IxFun num)
reshapeOneLMAD ixfun@(IxFun (lmad@(LMAD off dims) :| lmads) _ cg) newshape = do
  let perm = lmadPermutation lmad
  (head_coercions, reshapes, tail_coercions) <- splitCoercions newshape
  let hd_len = length head_coercions
      num_coercions = hd_len + length tail_coercions
      dims_perm = permuteFwd perm dims
      mid_dims = take (length dims - num_coercions) $ drop hd_len dims_perm
      -- Ignore rotates, as we only care about not having rotates in the
      -- dimensions that aren't coercions (@mid_dims@), which we check
      -- separately.
      mon = ixfunMonotonicityRots True ixfun

  guard $
    -- checking conditions (2) and (3)
    all (\(LMADDim s r _ _ _) -> s /= 0 && r == 0) mid_dims
      &&
      -- checking condition (1)
      consecutive hd_len (map ldPerm mid_dims)
      &&
      -- checking condition (4)
      hasContiguousPerm ixfun
      && cg
      && (mon == Inc || mon == Dec)

  -- make new permutation
  let rsh_len = length reshapes
      diff = length newshape - length dims
      iota_shape = [0 .. length newshape -1]
      perm' =
        map
          ( \i ->
              let ind =
                    if i < hd_len
                      then i
                      else i - diff
               in if (i >= hd_len) && (i < hd_len + rsh_len)
                    then i -- already checked mid_dims not affected
                    else
                      let p = ldPerm (dims !! ind)
                       in if p < hd_len
                            then p
                            else p + diff
          )
          iota_shape
      -- split the dimensions
      (support_inds, repeat_inds) =
        foldl
          ( \(sup, rpt) (i, shpdim, ip) ->
              case (i < hd_len, i >= hd_len + rsh_len, shpdim) of
                (True, _, DimCoercion n) ->
                  case dims_perm !! i of
                    (LMADDim 0 _ _ _ _) -> (sup, (ip, n) : rpt)
                    (LMADDim _ r _ _ _) -> ((ip, (r, n)) : sup, rpt)
                (_, True, DimCoercion n) ->
                  case dims_perm !! (i - diff) of
                    (LMADDim 0 _ _ _ _) -> (sup, (ip, n) : rpt)
                    (LMADDim _ r _ _ _) -> ((ip, (r, n)) : sup, rpt)
                (False, False, _) ->
                  ((ip, (0, newDim shpdim)) : sup, rpt)
                -- already checked that the reshaped
                -- dims cannot be rotates
                _ -> error "reshape: reached impossible case"
          )
          ([], [])
          $ reverse $ zip3 iota_shape newshape perm'

      (sup_inds, support) = unzip $ sortBy (compare `on` fst) support_inds
      (rpt_inds, repeats) = unzip repeat_inds
      LMAD off' dims_sup = makeRotIota mon off support
      repeats' = map (\n -> LMADDim 0 0 n 0 Unknown) repeats
      dims' =
        map snd $
          sortBy (compare `on` fst) $
            zip sup_inds dims_sup ++ zip rpt_inds repeats'
      lmad' = LMAD off' dims'
  return $ IxFun (setLMADPermutation perm' lmad' :| lmads) (newDims newshape) cg
  where
    consecutive _ [] = True
    consecutive i [p] = i == p
    consecutive i ps = and $ zipWith (==) ps [i, i + 1 ..]

splitCoercions ::
  (Eq num, IntegralExp num) =>
  ShapeChange num ->
  Maybe (ShapeChange num, ShapeChange num, ShapeChange num)
splitCoercions newshape' = do
  let (head_coercions, newshape'') = span isCoercion newshape'
      (reshapes, tail_coercions) = break isCoercion newshape''
  guard (all isCoercion tail_coercions)
  return (head_coercions, reshapes, tail_coercions)
  where
    isCoercion DimCoercion {} = True
    isCoercion _ = False

-- | Reshape an index function.
reshape ::
  (Eq num, IntegralExp num) =>
  IxFun num ->
  ShapeChange num ->
  IxFun num
reshape ixfun new_shape
  | Just ixfun' <- reshapeCoercion ixfun new_shape = ixfun'
  | Just ixfun' <- reshapeOneLMAD ixfun new_shape = ixfun'
reshape (IxFun (lmad0 :| lmad0s) oshp cg) new_shape =
  case iota (newDims new_shape) of
    IxFun (lmad :| []) _ _ -> IxFun (lmad :| lmad0 : lmad0s) oshp cg
    _ -> error "reshape: reached impossible case"

-- | The number of dimensions in the domain of the input function.
rank ::
  IntegralExp num =>
  IxFun num ->
  Int
rank (IxFun (LMAD _ sss :| _) _ _) = length sss

-- | Handle the case where a rebase operation can stay within m + n - 1 LMADs,
-- where m is the number of LMADs in the index function, and n is the number of
-- LMADs in the new base.  If both index function have only on LMAD, this means
-- that we stay within the single-LMAD domain.
--
-- We can often stay in that domain if the original ixfun is essentially a
-- slice, e.g. `x[i, (k1,m,s1), (k2,n,s2)] = orig`.
--
-- XXX: TODO: handle repetitions in both lmads.
--
-- How to handle repeated dimensions in the original?
--
--   (a) Shave them off of the last lmad of original
--   (b) Compose the result from (a) with the first
--       lmad of the new base
--   (c) apply a repeat operation on the result of (b).
--
-- However, I strongly suspect that for in-place update what we need is actually
-- the INVERSE of the rebase function, i.e., given an index function new-base
-- and another one orig, compute the index function ixfun0 such that:
--
--   new-base == rebase ixfun0 ixfun, or equivalently:
--   new-base == ixfun o ixfun0
--
-- because then I can go bottom up and compose with ixfun0 all the index
-- functions corresponding to the memory block associated with ixfun.
rebaseNice ::
  (Eq num, IntegralExp num) =>
  IxFun num ->
  IxFun num ->
  Maybe (IxFun num)
rebaseNice
  new_base@(IxFun (lmad_base :| lmads_base) _ cg_base)
  ixfun@(IxFun lmads shp cg) = do
    let (lmad :| lmads') = NE.reverse lmads
        dims = lmadDims lmad
        perm = lmadPermutation lmad
        perm_base = lmadPermutation lmad_base

    guard $
      -- Core rebase condition.
      base ixfun == shape new_base
        -- Conservative safety conditions: ixfun is contiguous and has known
        -- monotonicity for all dimensions.
        && cg
        && all ((/= Unknown) . ldMon) dims
        -- XXX: We should be able to handle some basic cases where both index
        -- functions have non-trivial permutations.
        && (hasContiguousPerm ixfun || hasContiguousPerm new_base)
        -- We need the permutations to be of the same size if we want to compose
        -- them.  They don't have to be of the same size if the ixfun has a trivial
        -- permutation.  Supporting this latter case allows us to rebase when ixfun
        -- has been created by slicing with fixed dimensions.
        && (length perm == length perm_base || hasContiguousPerm ixfun)
        -- To not have to worry about ixfun having non-1 strides, we also check that
        -- it is a row-major array (modulo permutation, which is handled
        -- separately).  Accept a non-full innermost dimension.  XXX: Maybe this can
        -- be less conservative?
        && and
          ( zipWith3
              (\sn ld inner -> sn == ldShape ld || (inner && ldStride ld == 1))
              shp
              dims
              (replicate (length dims - 1) False ++ [True])
          )

    -- Compose permutations, reverse strides and adjust offset if necessary.
    let perm_base' =
          if hasContiguousPerm ixfun
            then perm_base
            else map (perm !!) perm_base
        lmad_base' = setLMADPermutation perm_base' lmad_base
        dims_base = lmadDims lmad_base'
        n_fewer_dims = length dims_base - length dims
        (dims_base', offs_contrib) =
          unzip $
            zipWith
              ( \(LMADDim s1 r1 n1 p1 _) (LMADDim _ r2 _ _ m2) ->
                  let (s', off')
                        | m2 == Inc = (s1, 0)
                        | otherwise = (s1 * (-1), s1 * (n1 - 1))
                      r'
                        | m2 == Inc = if r2 == 0 then r1 else r1 + r2
                        | r1 == 0 = r2
                        | r2 == 0 = n1 - r1
                        | otherwise = n1 - r1 + r2
                   in (LMADDim s' r' n1 (p1 - n_fewer_dims) Inc, off')
              )
              -- If @dims@ is morally a slice, it might have fewer dimensions than
              -- @dims_base@.  Drop extraneous outer dimensions.
              (drop n_fewer_dims dims_base)
              dims
        off_base = lmadOffset lmad_base' + sum offs_contrib
        lmad_base''
          | lmadOffset lmad == 0 = LMAD off_base dims_base'
          | otherwise =
            -- If the innermost dimension of the ixfun was not full (but still
            -- had a stride of 1), add its offset relative to the new base.
            setLMADShape
              (lmadShape lmad)
              ( LMAD
                  (off_base + ldStride (last dims_base) * lmadOffset lmad)
                  dims_base'
              )
        new_base' = IxFun (lmad_base'' :| lmads_base) shp cg_base
        IxFun lmads_base' _ _ = new_base'
        lmads'' = lmads' ++@ lmads_base'
    return $ IxFun lmads'' shp (cg && cg_base)

-- | Rebase an index function on top of a new base.
rebase ::
  (Eq num, IntegralExp num) =>
  IxFun num ->
  IxFun num ->
  IxFun num
rebase new_base@(IxFun lmads_base shp_base cg_base) ixfun@(IxFun lmads shp cg)
  | Just ixfun' <- rebaseNice new_base ixfun = ixfun'
  -- In the general case just concatenate LMADs since this refers to index
  -- function composition, which is always safe.
  | otherwise =
    let (lmads_base', shp_base') =
          if base ixfun == shape new_base
            then (lmads_base, shp_base)
            else
              let IxFun lmads' shp_base'' _ = reshape new_base $ map DimCoercion shp
               in (lmads', shp_base'')
     in IxFun (lmads @++@ lmads_base') shp_base' (cg && cg_base)

ixfunMonotonicity :: (Eq num, IntegralExp num) => IxFun num -> Monotonicity
ixfunMonotonicity = ixfunMonotonicityRots False

-- | If the memory support of the index function is contiguous and row-major
-- (i.e., no transpositions, repetitions, rotates, etc.), then this should
-- return the offset from which the memory-support of this index function
-- starts.
linearWithOffset ::
  (Eq num, IntegralExp num) =>
  IxFun num ->
  num ->
  Maybe num
linearWithOffset ixfun@(IxFun (lmad :| []) _ cg) elem_size
  | hasContiguousPerm ixfun && cg && ixfunMonotonicity ixfun == Inc =
    Just $ lmadOffset lmad * elem_size
linearWithOffset _ _ = Nothing

-- | Similar restrictions to @linearWithOffset@ except for transpositions, which
-- are returned together with the offset.
rearrangeWithOffset ::
  (Eq num, IntegralExp num) =>
  IxFun num ->
  num ->
  Maybe (num, [(Int, num)])
rearrangeWithOffset (IxFun (lmad :| []) oshp cg) elem_size = do
  -- Note that @cg@ describes whether the index function is
  -- contiguous, *ignoring permutations*.  This function requires that
  -- functionality.
  let perm = lmadPermutation lmad
      perm_contig = [0 .. length perm -1]
  offset <-
    linearWithOffset
      (IxFun (setLMADPermutation perm_contig lmad :| []) oshp cg)
      elem_size
  return (offset, zip perm (permuteFwd perm (lmadShapeBase lmad)))
rearrangeWithOffset _ _ = Nothing

-- | Is this a row-major array starting at offset zero?
isLinear :: (Eq num, IntegralExp num) => IxFun num -> Bool
isLinear = (== Just 0) . flip linearWithOffset 1

permuteFwd :: Permutation -> [a] -> [a]
permuteFwd ps elems = map (elems !!) ps

permuteInv :: Permutation -> [a] -> [a]
permuteInv ps elems = map snd $ sortBy (compare `on` fst) $ zip ps elems

flatOneDim ::
  (Eq num, IntegralExp num) =>
  (num, num, num) ->
  num ->
  num
flatOneDim (s, r, n) i
  | s == 0 = 0
  | r == 0 = i * s
  | otherwise = ((i + r) `mod` n) * s

-- | Generalised iota with user-specified offset and strides.
makeRotIota ::
  IntegralExp num =>
  Monotonicity ->
  num ->
  [(num, num)] ->
  LMAD num
makeRotIota mon off support
  | mon == Inc || mon == Dec =
    let rk = length support
        (rs, ns) = unzip support
        ss0 = reverse $ take rk $ scanl (*) 1 $ reverse ns
        ss =
          if mon == Inc
            then ss0
            else map (* (-1)) ss0
        ps = map fromIntegral [0 .. rk -1]
        fi = replicate rk mon
     in LMAD off $ zipWith5 LMADDim ss rs ns ps fi
  | otherwise = error "makeRotIota: requires Inc or Dec"

-- | Check monotonicity of an index function.
ixfunMonotonicityRots ::
  (Eq num, IntegralExp num) =>
  Bool ->
  IxFun num ->
  Monotonicity
ixfunMonotonicityRots ignore_rots (IxFun (lmad :| lmads) _ _) =
  let mon0 = lmadMonotonicityRots lmad
   in if all ((== mon0) . lmadMonotonicityRots) lmads
        then mon0
        else Unknown
  where
    lmadMonotonicityRots ::
      (Eq num, IntegralExp num) =>
      LMAD num ->
      Monotonicity
    lmadMonotonicityRots (LMAD _ dims)
      | all (isMonDim Inc) dims = Inc
      | all (isMonDim Dec) dims = Dec
      | otherwise = Unknown

    isMonDim ::
      (Eq num, IntegralExp num) =>
      Monotonicity ->
      LMADDim num ->
      Bool
    isMonDim mon (LMADDim s r _ _ ldmon) =
      s == 0 || ((ignore_rots || r == 0) && mon == ldmon)

-- | Generalization (anti-unification)
--
-- Anti-unification of two index functions is supported under the following conditions:
--   0. Both index functions are represented by ONE lmad (assumed common case!)
--   1. The support array of the two indexfuns have the same dimensionality
--      (we can relax this condition if we use a 1D support, as we probably should!)
--   2. The contiguous property and the per-dimension monotonicity are the same
--      (otherwise we might loose important information; this can be relaxed!)
--   3. Most importantly, both index functions correspond to the same permutation
--      (since the permutation is represented by INTs, this restriction cannot
--       be relaxed, unless we move to a gated-LMAD representation!)
leastGeneralGeneralization ::
  Eq v =>
  IxFun (PrimExp v) ->
  IxFun (PrimExp v) ->
  Maybe (IxFun (PrimExp (Ext v)), [(PrimExp v, PrimExp v)])
leastGeneralGeneralization (IxFun (lmad1 :| []) oshp1 ctg1) (IxFun (lmad2 :| []) oshp2 ctg2) = do
  guard $
    length oshp1 == length oshp2
      && ctg1 == ctg2
      && map ldPerm (lmadDims lmad1) == map ldPerm (lmadDims lmad2)
      && lmadDMon lmad1 == lmadDMon lmad2
  let (ctg, dperm, dmon) = (ctg1, lmadPermutation lmad1, lmadDMon lmad1)
  (dshp, m1) <- generalize [] (lmadDShp lmad1) (lmadDShp lmad2)
  (oshp, m2) <- generalize m1 oshp1 oshp2
  (dstd, m3) <- generalize m2 (lmadDSrd lmad1) (lmadDSrd lmad2)
  (drot, m4) <- generalize m3 (lmadDRot lmad1) (lmadDRot lmad2)
  let (offt, m5) = PEG.leastGeneralGeneralization m4 (lmadOffset lmad1) (lmadOffset lmad2)
  let lmad_dims =
        map (\(a, b, c, d, e) -> LMADDim a b c d e) $
          zip5 dstd drot dshp dperm dmon
      lmad = LMAD offt lmad_dims
  return (IxFun (lmad :| []) oshp ctg, m5)
  where
    lmadDMon = map ldMon . lmadDims
    lmadDSrd = map ldStride . lmadDims
    lmadDShp = map ldShape . lmadDims
    lmadDRot = map ldRotate . lmadDims
    generalize m l1 l2 =
      foldM
        ( \(l_acc, m') (pe1, pe2) -> do
            let (e, m'') = PEG.leastGeneralGeneralization m' pe1 pe2
            return (l_acc ++ [e], m'')
        )
        ([], m)
        (zip l1 l2)
leastGeneralGeneralization _ _ = Nothing

isSequential :: [Int] -> Bool
isSequential xs =
  all (uncurry (==)) $ zip xs [0 ..]

existentializeExp :: TPrimExp t v -> State [TPrimExp t v] (TPrimExp t (Ext v))
existentializeExp e = do
  i <- gets length
  modify (++ [e])
  let t = primExpType $ untyped e
  return $ TPrimExp $ LeafExp (Ext i) t

-- We require that there's only one lmad, and that the index function is contiguous, and the base shape has only one dimension
existentialize ::
<<<<<<< HEAD
  (Eq v, Pretty v) =>
  IxFun (PrimExp v) ->
  State [PrimExp v] (Maybe (IxFun (PrimExp (Ext v))))
=======
  (IntExp t, Eq v, Pretty v) =>
  IxFun (TPrimExp t v) ->
  State [TPrimExp t v] (Maybe (IxFun (TPrimExp t (Ext v))))
>>>>>>> 41e0aef4
existentialize (IxFun (lmad :| []) oshp True)
  | all ((== 0) . ldRotate) (lmadDims lmad),
    length (lmadShape lmad) == length oshp,
    isSequential (map ldPerm $ lmadDims lmad) = do
    oshp' <- mapM existentializeExp oshp
    lmadOffset' <- existentializeExp $ lmadOffset lmad
    lmadDims' <- mapM existentializeLMADDim $ lmadDims lmad
    let lmad' = LMAD lmadOffset' lmadDims'
    return $ Just $ IxFun (lmad' :| []) oshp' True
  where
<<<<<<< HEAD
    existentializeLMADDim :: LMADDim (PrimExp v) -> State [PrimExp v] (LMADDim (PrimExp (Ext v)))
=======
    existentializeLMADDim ::
      LMADDim (TPrimExp t v) ->
      State [TPrimExp t v] (LMADDim (TPrimExp t (Ext v)))
>>>>>>> 41e0aef4
    existentializeLMADDim (LMADDim str rot shp perm mon) = do
      stride' <- existentializeExp str
      shape' <- existentializeExp shp
      return $ LMADDim stride' (fmap Free rot) shape' perm mon

-- oshp' = LeafExp (Ext 0)
-- lmad' = LMAD lmadOffset' lmadDims'
-- lmadOffset' = LeafExp (Ext 1)
-- (_, lmadDims', lmadDimSubsts) = foldr generalizeDim (2, [], []) $ lmadDims lmad
-- substs = oshp : lmadOffset lmad' : lmadDimSubsts

-- generalizeDim :: (Int, [LMADDim num]) -> LMADDim num -> (Int, [LMADDim num])
-- generalizeDim (i, acc) (LMADDim stride rotate shape perm mon) =
--   (i + 3,
--    LMADDim (LeafExp $ Ext i) (LeafExp $ Ext $ i + 1) (LeafExp $ Ext $ i + 2) perm mon,
--    [stride, rotate, shape])
existentialize _ = return Nothing

-- | When comparing index functions as part of the type check in KernelsMem,
-- we may run into problems caused by the simplifier. As index functions can be
-- generalized over if-then-else expressions, the simplifier might hoist some of
-- the code from inside the if-then-else (computing the offset of an array, for
-- instance), but now the type checker cannot verify that the generalized index
-- function is valid, because some of the existentials are computed somewhere
-- else. To Work around this, we've had to relax the KernelsMem type-checker
-- a bit, specifically, we've introduced this function to verify whether two
-- index functions are "close enough" that we can assume that they match. We use
-- this instead of `ixfun1 == ixfun2` and hope that it's good enough.
closeEnough :: IxFun num -> IxFun num -> Bool
closeEnough ixf1 ixf2 =
  (length (base ixf1) == length (base ixf2))
    && (NE.length (ixfunLMADs ixf1) == NE.length (ixfunLMADs ixf2))
    && all closeEnoughLMADs (NE.zip (ixfunLMADs ixf1) (ixfunLMADs ixf2))
  where
    closeEnoughLMADs :: (LMAD num, LMAD num) -> Bool
    closeEnoughLMADs (lmad1, lmad2) =
      length (lmadDims lmad1) == length (lmadDims lmad2)
        && map ldPerm (lmadDims lmad1)
        == map ldPerm (lmadDims lmad2)<|MERGE_RESOLUTION|>--- conflicted
+++ resolved
@@ -26,10 +26,7 @@
   )
 where
 
-<<<<<<< HEAD
-=======
 import Control.Category
->>>>>>> 41e0aef4
 import Control.Monad.Identity
 import Control.Monad.State
 import Control.Monad.Writer
@@ -39,16 +36,12 @@
 import qualified Data.List.NonEmpty as NE
 import qualified Data.Map.Strict as M
 import Data.Maybe (isJust)
-<<<<<<< HEAD
-import Futhark.Analysis.PrimExp (PrimExp (..), primExpType)
-=======
 import Futhark.Analysis.PrimExp
   ( IntExp,
     PrimExp (..),
     TPrimExp (..),
     primExpType,
   )
->>>>>>> 41e0aef4
 import Futhark.Analysis.PrimExp.Convert (substituteInPrimExp)
 import qualified Futhark.Analysis.PrimExp.Generalize as PEG
 import Futhark.IR.Prop
@@ -65,14 +58,10 @@
 import Futhark.Transform.Substitute
 import Futhark.Util.IntegralExp
 import Futhark.Util.Pretty
-<<<<<<< HEAD
-import Prelude hiding (mod)
-=======
 import GHC.Generics (Generic)
 import Language.SexpGrammar as Sexp
 import Language.SexpGrammar.Generic
 import Prelude hiding (id, mod, (.))
->>>>>>> 41e0aef4
 
 type Shape num = [num]
 
@@ -85,9 +74,6 @@
   | Dec
   | -- | monotonously increasing, decreasing or unknown
     Unknown
-<<<<<<< HEAD
-  deriving (Show, Eq)
-=======
   deriving (Show, Eq, Generic)
 
 instance SexpIso Monotonicity where
@@ -98,7 +84,6 @@
           With
             (. Sexp.sym "unknown")
             End
->>>>>>> 41e0aef4
 
 data LMADDim num = LMADDim
   { ldStride :: num,
@@ -107,9 +92,6 @@
     ldPerm :: Int,
     ldMon :: Monotonicity
   }
-<<<<<<< HEAD
-  deriving (Show, Eq)
-=======
   deriving (Show, Eq, Generic)
 
 instance SexpIso num => SexpIso (LMADDim num) where
@@ -123,7 +105,6 @@
           >>> Sexp.el sexpIso
       )
       >>> lmaddim
->>>>>>> 41e0aef4
 
 -- | LMAD's representation consists of a general offset and for each dimension a
 -- stride, rotate factor, number of elements (or shape), permutation, and
@@ -155,9 +136,6 @@
   { lmadOffset :: num,
     lmadDims :: [LMADDim num]
   }
-<<<<<<< HEAD
-  deriving (Show, Eq)
-=======
   deriving (Show, Eq, Generic)
 
 instance SexpIso num => SexpIso (LMAD num) where
@@ -168,7 +146,6 @@
           >>> Sexp.rest sexpIso
       )
       >>> lmad
->>>>>>> 41e0aef4
 
 -- | An index function is a mapping from a multidimensional array
 -- index space (the domain) to a one-dimensional memory index space.
@@ -184,9 +161,6 @@
     -- | ignoring permutations, is the index function contiguous?
     ixfunContig :: Bool
   }
-<<<<<<< HEAD
-  deriving (Show, Eq)
-=======
   deriving (Show, Eq, Generic)
 
 instance SexpIso num => SexpIso (IxFun num) where
@@ -198,7 +172,6 @@
           >>> Sexp.el sexpIso
       )
       >>> ixfun
->>>>>>> 41e0aef4
 
 instance Pretty Monotonicity where
   ppr = text . show
@@ -313,17 +286,6 @@
 
 -- | Substitute a name with a PrimExp in an index function.
 substituteInIxFun ::
-<<<<<<< HEAD
-  (Ord a) =>
-  M.Map a (PrimExp a) ->
-  IxFun (PrimExp a) ->
-  IxFun (PrimExp a)
-substituteInIxFun tab (IxFun lmads oshp cg) =
-  IxFun
-    (NE.map (substituteInLMAD tab) lmads)
-    (map (substituteInPrimExp tab) oshp)
-    cg
-=======
   Ord a =>
   M.Map a (TPrimExp t a) ->
   IxFun (TPrimExp t a) ->
@@ -335,7 +297,6 @@
     cg
   where
     tab' = fmap untyped tab
->>>>>>> 41e0aef4
 
 -- | Is this is a row-major array?
 isDirect :: (Eq num, IntegralExp num) => IxFun num -> Bool
@@ -1048,15 +1009,9 @@
 
 -- We require that there's only one lmad, and that the index function is contiguous, and the base shape has only one dimension
 existentialize ::
-<<<<<<< HEAD
-  (Eq v, Pretty v) =>
-  IxFun (PrimExp v) ->
-  State [PrimExp v] (Maybe (IxFun (PrimExp (Ext v))))
-=======
   (IntExp t, Eq v, Pretty v) =>
   IxFun (TPrimExp t v) ->
   State [TPrimExp t v] (Maybe (IxFun (TPrimExp t (Ext v))))
->>>>>>> 41e0aef4
 existentialize (IxFun (lmad :| []) oshp True)
   | all ((== 0) . ldRotate) (lmadDims lmad),
     length (lmadShape lmad) == length oshp,
@@ -1067,13 +1022,9 @@
     let lmad' = LMAD lmadOffset' lmadDims'
     return $ Just $ IxFun (lmad' :| []) oshp' True
   where
-<<<<<<< HEAD
-    existentializeLMADDim :: LMADDim (PrimExp v) -> State [PrimExp v] (LMADDim (PrimExp (Ext v)))
-=======
     existentializeLMADDim ::
       LMADDim (TPrimExp t v) ->
       State [TPrimExp t v] (LMADDim (TPrimExp t (Ext v)))
->>>>>>> 41e0aef4
     existentializeLMADDim (LMADDim str rot shp perm mon) = do
       stride' <- existentializeExp str
       shape' <- existentializeExp shp
