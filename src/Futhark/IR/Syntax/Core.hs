--- conflicted
+++ resolved
@@ -339,15 +339,11 @@
   traverse f (DimSlice i j s) = DimSlice <$> f i <*> f j <*> f s
 
 data DimFlatIndex d
-<<<<<<< HEAD
-  = DimFlatSlice d d
-=======
   = DimFlatSlice
       d
       -- ^ Number of elements in dimension
       d
       -- ^ Stride of dimension
->>>>>>> 796a3660
   deriving (Eq, Ord, Show)
 
 instance Functor DimFlatIndex where
@@ -365,15 +361,11 @@
 -- indicated by taking a list of 'DimIndex'es instead.
 data Slice d
   = DimIndices [DimIndex d]
-<<<<<<< HEAD
-  | DimFlat d [DimFlatIndex d]
-=======
   | DimFlat
       d
       -- ^ Offset
       [DimFlatIndex d]
       -- ^ Dimensions
->>>>>>> 796a3660
   deriving (Eq, Ord, Show)
 
 instance Foldable Slice where
@@ -433,13 +425,6 @@
 -- must equal the length of 'sliceDims' for the slice.
 sliceSlice :: (Num d, Show d) => Slice d -> Slice d -> Slice d
 sliceSlice (DimIndices js) (DimIndices is) = DimIndices $ sliceSlice' js is
-<<<<<<< HEAD
-sliceSlice (DimFlat offset is) (DimIndices [DimSlice i _ s]) =
-  DimFlat (i * s + offset * s) $
-    map (\(DimFlatSlice n' s') -> DimFlatSlice n' $ s' * s) is
-sliceSlice _ _ =
-  undefined -- Not supported(?)
-=======
 sliceSlice (DimIndices [DimSlice i _ s]) (DimFlat offset is) =
   DimFlat (i * s + offset * s) $
     map (\(DimFlatSlice n' s') -> DimFlatSlice n' $ s' * s) is
@@ -450,7 +435,6 @@
      in DimFlat offset' (take (length is) $ repeat $ DimFlatSlice 1 1)
 sliceSlice s1 s2 =
   Trace.trace ("s1: " <> show s1 <> "\ns2: " <> show s2) undefined -- Not supported(?)
->>>>>>> 796a3660
 
 sliceSlice' :: Num d => [DimIndex d] -> [DimIndex d] -> [DimIndex d]
 sliceSlice' (DimFix j : js') is' =
