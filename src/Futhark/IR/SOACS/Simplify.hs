{-# LANGUAGE FlexibleContexts #-}
{-# LANGUAGE FlexibleInstances #-}
{-# LANGUAGE MultiParamTypeClasses #-}
{-# LANGUAGE ScopedTypeVariables #-}
{-# LANGUAGE TypeFamilies #-}
{-# OPTIONS_GHC -fno-warn-orphans #-}

module Futhark.IR.SOACS.Simplify
  ( simplifySOACS,
    simplifyLambda,
    simplifyFun,
    simplifyStms,
    simplifyConsts,
    simpleSOACS,
    simplifySOAC,
    soacRules,
    HasSOAC (..),
    simplifyKnownIterationSOAC,
    removeReplicateMapping,
    liftIdentityMapping,
    simplifyMapIota,
    SOACS,
  )
where

import Control.Monad
import Control.Monad.Identity
import Control.Monad.State
import Control.Monad.Writer
import Data.Either
import Data.Foldable
import Data.List (partition, transpose, unzip6, zip6)
import Data.List.NonEmpty (NonEmpty (..))
import qualified Data.Map.Strict as M
import Data.Maybe
import qualified Data.Set as S
import Futhark.Analysis.DataDependencies
import qualified Futhark.Analysis.SymbolTable as ST
import qualified Futhark.Analysis.UsageTable as UT
import Futhark.IR.Prop.Aliases
import Futhark.IR.SOACS
import Futhark.MonadFreshNames
import qualified Futhark.Optimise.Simplify as Simplify
import qualified Futhark.Optimise.Simplify.Engine as Engine
import Futhark.Optimise.Simplify.Rep
import Futhark.Optimise.Simplify.Rule
import Futhark.Optimise.Simplify.Rules
import Futhark.Optimise.Simplify.Rules.ClosedForm
import Futhark.Pass
import Futhark.Tools
import Futhark.Transform.Rename
import Futhark.Util

simpleSOACS :: Simplify.SimpleOps SOACS
simpleSOACS = Simplify.bindableSimpleOps simplifySOAC

simplifySOACS :: Prog SOACS -> PassM (Prog SOACS)
simplifySOACS =
  Simplify.simplifyProg simpleSOACS soacRules Engine.noExtraHoistBlockers

simplifyFun ::
  MonadFreshNames m =>
  ST.SymbolTable (Wise SOACS) ->
  FunDef SOACS ->
  m (FunDef SOACS)
simplifyFun =
  Simplify.simplifyFun simpleSOACS soacRules Engine.noExtraHoistBlockers

simplifyLambda ::
  (HasScope SOACS m, MonadFreshNames m) => Lambda SOACS -> m (Lambda SOACS)
simplifyLambda =
  Simplify.simplifyLambda simpleSOACS soacRules Engine.noExtraHoistBlockers

simplifyStms ::
  (HasScope SOACS m, MonadFreshNames m) => Stms SOACS -> m (Stms SOACS)
simplifyStms stms = do
  scope <- askScope
  Simplify.simplifyStms simpleSOACS soacRules Engine.noExtraHoistBlockers scope stms

simplifyConsts ::
  MonadFreshNames m => Stms SOACS -> m (Stms SOACS)
simplifyConsts =
  Simplify.simplifyStms simpleSOACS soacRules Engine.noExtraHoistBlockers mempty

simplifySOAC ::
  Simplify.SimplifiableRep rep =>
  Simplify.SimplifyOp rep (SOAC (Wise rep))
simplifySOAC (Stream outerdim arr form nes lam) = do
  outerdim' <- Engine.simplify outerdim
  (form', form_hoisted) <- simplifyStreamForm form
  nes' <- mapM Engine.simplify nes
  arr' <- mapM Engine.simplify arr
  (lam', lam_hoisted) <- Engine.enterLoop $ Engine.simplifyLambda lam
  return
    ( Stream outerdim' arr' form' nes' lam',
      form_hoisted <> lam_hoisted
    )
  where
    simplifyStreamForm (Parallel o comm lam0) = do
      (lam0', hoisted) <- Engine.simplifyLambda lam0
      return (Parallel o comm lam0', hoisted)
    simplifyStreamForm Sequential =
      return (Sequential, mempty)
simplifySOAC (Scatter w ivs lam as) = do
  w' <- Engine.simplify w
  (lam', hoisted) <- Engine.enterLoop $ Engine.simplifyLambda lam
  ivs' <- mapM Engine.simplify ivs
  as' <- mapM Engine.simplify as
  return (Scatter w' ivs' lam' as', hoisted)
simplifySOAC (Hist w imgs ops bfun) = do
  w' <- Engine.simplify w
  (ops', hoisted) <- fmap unzip $
    forM ops $ \(HistOp dests_w rf dests nes op) -> do
      dests_w' <- Engine.simplify dests_w
      rf' <- Engine.simplify rf
      dests' <- Engine.simplify dests
      nes' <- mapM Engine.simplify nes
      (op', hoisted) <- Engine.enterLoop $ Engine.simplifyLambda op
      return (HistOp dests_w' rf' dests' nes' op', hoisted)
  imgs' <- mapM Engine.simplify imgs
  (bfun', bfun_hoisted) <- Engine.enterLoop $ Engine.simplifyLambda bfun
  return (Hist w' imgs' ops' bfun', mconcat hoisted <> bfun_hoisted)
simplifySOAC (Screma w arrs (ScremaForm scans reds map_lam)) = do
  (scans', scans_hoisted) <- fmap unzip $
    forM scans $ \(Scan lam nes) -> do
      (lam', hoisted) <- Engine.simplifyLambda lam
      nes' <- Engine.simplify nes
      return (Scan lam' nes', hoisted)

  (reds', reds_hoisted) <- fmap unzip $
    forM reds $ \(Reduce comm lam nes) -> do
      (lam', hoisted) <- Engine.simplifyLambda lam
      nes' <- Engine.simplify nes
      return (Reduce comm lam' nes', hoisted)

  (map_lam', map_lam_hoisted) <- Engine.enterLoop $ Engine.simplifyLambda map_lam

  (,)
    <$> ( Screma <$> Engine.simplify w
            <*> Engine.simplify arrs
            <*> pure (ScremaForm scans' reds' map_lam')
        )
    <*> pure (mconcat scans_hoisted <> mconcat reds_hoisted <> map_lam_hoisted)

instance BuilderOps (Wise SOACS)

instance TraverseOpStms (Wise SOACS) where
  traverseOpStms = traverseSOACStms

fixLambdaParams ::
  (MonadBuilder m, Buildable (Rep m), BuilderOps (Rep m)) =>
  Lambda (Rep m) ->
  [Maybe SubExp] ->
  m (Lambda (Rep m))
fixLambdaParams lam fixes = do
  body <- runBodyBuilder $
    localScope (scopeOfLParams $ lambdaParams lam) $ do
      zipWithM_ maybeFix (lambdaParams lam) fixes'
      return $ lambdaBody lam
  return
    lam
      { lambdaBody = body,
        lambdaParams =
          map fst $
            filter (isNothing . snd) $
              zip (lambdaParams lam) fixes'
      }
  where
    fixes' = fixes ++ repeat Nothing
    maybeFix p (Just x) = letBindNames [paramName p] $ BasicOp $ SubExp x
    maybeFix _ Nothing = return ()

removeLambdaResults :: [Bool] -> Lambda rep -> Lambda rep
removeLambdaResults keep lam =
  lam
    { lambdaBody = lam_body',
      lambdaReturnType = ret
    }
  where
    keep' :: [a] -> [a]
    keep' = map snd . filter fst . zip (keep ++ repeat True)
    lam_body = lambdaBody lam
    lam_body' = lam_body {bodyResult = keep' $ bodyResult lam_body}
    ret = keep' $ lambdaReturnType lam

soacRules :: RuleBook (Wise SOACS)
soacRules = standardRules <> ruleBook topDownRules bottomUpRules

-- | Does this rep contain 'SOAC's in its t'Op's?  A rep must be an
-- instance of this class for the simplification rules to work.
class HasSOAC rep where
  asSOAC :: Op rep -> Maybe (SOAC rep)
  soacOp :: SOAC rep -> Op rep

instance HasSOAC (Wise SOACS) where
  asSOAC = Just
  soacOp = id

topDownRules :: [TopDownRule (Wise SOACS)]
topDownRules =
  [ RuleOp hoistCerts,
    RuleOp removeReplicateMapping,
    RuleOp removeReplicateWrite,
    RuleOp removeUnusedSOACInput,
    RuleOp simplifyClosedFormReduce,
    RuleOp simplifyKnownIterationSOAC,
    RuleOp liftIdentityMapping,
    RuleOp removeDuplicateMapOutput,
    RuleOp fuseConcatScatter,
    RuleOp simplifyMapIota,
    RuleOp moveTransformToInput
  ]

bottomUpRules :: [BottomUpRule (Wise SOACS)]
bottomUpRules =
  [ RuleOp removeDeadMapping,
    RuleOp removeDeadReduction,
    RuleOp removeDeadWrite,
    RuleBasicOp removeUnnecessaryCopy,
    RuleOp liftIdentityStreaming,
    RuleOp mapOpToOp
  ]

-- Any certificates attached to a trivial Stm in the body might as
-- well be applied to the SOAC itself.
hoistCerts :: TopDownRuleOp (Wise SOACS)
hoistCerts vtable pat aux soac
  | (soac', hoisted) <- runState (mapSOACM mapper soac) mempty,
    hoisted /= mempty =
      Simplify $ auxing aux $ certifying hoisted $ letBind pat $ Op soac'
  where
    mapper = identitySOACMapper {mapOnSOACLambda = onLambda}
    onLambda lam = do
      stms' <- mapM onStm $ bodyStms $ lambdaBody lam
      return
        lam
          { lambdaBody =
              mkBody stms' $ bodyResult $ lambdaBody lam
          }
    onStm (Let se_pat se_aux (BasicOp (SubExp se))) = do
      let (invariant, variant) =
            partition (`ST.elem` vtable) $
              unCerts $ stmAuxCerts se_aux
          se_aux' = se_aux {stmAuxCerts = Certs variant}
      modify (Certs invariant <>)
      return $ Let se_pat se_aux' $ BasicOp $ SubExp se
    onStm stm = return stm
hoistCerts _ _ _ _ =
  Skip

liftIdentityMapping ::
  forall rep.
  (Buildable rep, BuilderOps rep, HasSOAC rep) =>
  TopDownRuleOp rep
liftIdentityMapping _ pat aux op
  | Just (Screma w arrs form :: SOAC rep) <- asSOAC op,
    Just fun <- isMapSOAC form = do
      let inputMap = M.fromList $ zip (map paramName $ lambdaParams fun) arrs
          free = freeIn $ lambdaBody fun
          rettype = lambdaReturnType fun
          ses = bodyResult $ lambdaBody fun

          freeOrConst (Var v) = v `nameIn` free
          freeOrConst Constant {} = True

          checkInvariance (outId, SubExpRes _ (Var v), _) (invariant, mapresult, rettype')
            | Just inp <- M.lookup v inputMap =
                ( (Pat [outId], e inp) : invariant,
                  mapresult,
                  rettype'
                )
            where
              e inp = case patElemType outId of
                Acc {} -> BasicOp $ SubExp $ Var inp
                _ -> BasicOp (Copy inp)
          checkInvariance (outId, SubExpRes _ e, t) (invariant, mapresult, rettype')
            | freeOrConst e =
                ( (Pat [outId], BasicOp $ Replicate (Shape [w]) e) : invariant,
                  mapresult,
                  rettype'
                )
            | otherwise =
                ( invariant,
                  (outId, e) : mapresult,
                  t : rettype'
                )

      case foldr checkInvariance ([], [], []) $
        zip3 (patElems pat) ses rettype of
        ([], _, _) -> Skip
        (invariant, mapresult, rettype') -> Simplify $ do
          let (pat', ses') = unzip mapresult
              fun' =
                fun
                  { lambdaBody = (lambdaBody fun) {bodyResult = subExpsRes ses'},
                    lambdaReturnType = rettype'
                  }
          mapM_ (uncurry letBind) invariant
          auxing aux $
            letBindNames (map patElemName pat') $ Op $ soacOp $ Screma w arrs (mapSOAC fun')
liftIdentityMapping _ _ _ _ = Skip

liftIdentityStreaming :: BottomUpRuleOp (Wise SOACS)
liftIdentityStreaming _ (Pat pes) aux (Stream w arrs form nes lam)
  | (variant_map, invariant_map) <-
      partitionEithers $ map isInvariantRes $ zip3 map_ts map_pes map_res,
    not $ null invariant_map = Simplify $ do
      forM_ invariant_map $ \(pe, arr) ->
        letBind (Pat [pe]) $ BasicOp $ Copy arr

      let (variant_map_ts, variant_map_pes, variant_map_res) = unzip3 variant_map
          lam' =
            lam
              { lambdaBody = (lambdaBody lam) {bodyResult = fold_res ++ variant_map_res},
                lambdaReturnType = fold_ts ++ variant_map_ts
              }

      auxing aux $
        letBind (Pat $ fold_pes ++ variant_map_pes) $
          Op $ Stream w arrs form nes lam'
  where
    num_folds = length nes
    (fold_pes, map_pes) = splitAt num_folds pes
    (fold_ts, map_ts) = splitAt num_folds $ lambdaReturnType lam
    lam_res = bodyResult $ lambdaBody lam
    (fold_res, map_res) = splitAt num_folds lam_res
    params_to_arrs = zip (map paramName $ drop (1 + num_folds) $ lambdaParams lam) arrs

    isInvariantRes (_, pe, SubExpRes _ (Var v))
      | Just arr <- lookup v params_to_arrs =
          Right (pe, arr)
    isInvariantRes x =
      Left x
liftIdentityStreaming _ _ _ _ = Skip

-- | Remove all arguments to the map that are simply replicates.
-- These can be turned into free variables instead.
removeReplicateMapping ::
  (Aliased rep, Buildable rep, BuilderOps rep, HasSOAC rep) =>
  TopDownRuleOp rep
removeReplicateMapping vtable pat aux op
  | Just (Screma w arrs form) <- asSOAC op,
    Just fun <- isMapSOAC form,
    Just (stms, fun', arrs') <- removeReplicateInput vtable fun arrs = Simplify $ do
      forM_ stms $ \(vs, cs, e) -> certifying cs $ letBindNames vs e
      auxing aux $ letBind pat $ Op $ soacOp $ Screma w arrs' $ mapSOAC fun'
removeReplicateMapping _ _ _ _ = Skip

-- | Like 'removeReplicateMapping', but for 'Scatter'.
removeReplicateWrite :: TopDownRuleOp (Wise SOACS)
removeReplicateWrite vtable pat aux (Scatter w ivs lam as)
  | Just (stms, lam', ivs') <- removeReplicateInput vtable lam ivs = Simplify $ do
      forM_ stms $ \(vs, cs, e) -> certifying cs $ letBindNames vs e
      auxing aux $ letBind pat $ Op $ Scatter w ivs' lam' as
removeReplicateWrite _ _ _ _ = Skip

removeReplicateInput ::
  Aliased rep =>
  ST.SymbolTable rep ->
  Lambda rep ->
  [VName] ->
  Maybe
    ( [([VName], Certs, Exp rep)],
      Lambda rep,
      [VName]
    )
removeReplicateInput vtable fun arrs
  | not $ null parameterBnds = do
      let (arr_params', arrs') = unzip params_and_arrs
          fun' = fun {lambdaParams = acc_params <> arr_params'}
      return (parameterBnds, fun', arrs')
  | otherwise = Nothing
  where
    params = lambdaParams fun
    (acc_params, arr_params) =
      splitAt (length params - length arrs) params
    (params_and_arrs, parameterBnds) =
      partitionEithers $ zipWith isReplicateAndNotConsumed arr_params arrs

    isReplicateAndNotConsumed p v
      | Just (BasicOp (Replicate (Shape (_ : ds)) e), v_cs) <-
          ST.lookupExp v vtable,
        not $ paramName p `nameIn` consumedByLambda fun =
          Right
            ( [paramName p],
              v_cs,
              case ds of
                [] -> BasicOp $ SubExp e
                _ -> BasicOp $ Replicate (Shape ds) e
            )
      | otherwise =
          Left (p, v)

-- | Remove inputs that are not used inside the SOAC.
removeUnusedSOACInput :: TopDownRuleOp (Wise SOACS)
removeUnusedSOACInput _ pat aux (Screma w arrs (ScremaForm scan reduce map_lam))
  | (used, unused) <- partition usedInput params_and_arrs,
    not (null unused) = Simplify $ do
      let (used_params, used_arrs) = unzip used
          map_lam' = map_lam {lambdaParams = used_params}
      auxing aux $ letBind pat $ Op $ Screma w used_arrs (ScremaForm scan reduce map_lam')
  where
    params_and_arrs = zip (lambdaParams map_lam) arrs
    used_in_body = freeIn $ lambdaBody map_lam
    usedInput (param, _) = paramName param `nameIn` used_in_body
removeUnusedSOACInput _ _ _ _ = Skip

removeDeadMapping :: BottomUpRuleOp (Wise SOACS)
removeDeadMapping (_, used) pat aux (Screma w arrs form)
  | Just fun <- isMapSOAC form =
      let ses = bodyResult $ lambdaBody fun
          isUsed (bindee, _, _) = (`UT.used` used) $ patElemName bindee
          (pat', ses', ts') =
            unzip3 . filter isUsed . zip3 (patElems pat) ses $
              lambdaReturnType fun
          fun' =
            fun
              { lambdaBody = (lambdaBody fun) {bodyResult = ses'},
                lambdaReturnType = ts'
              }
       in if pat /= Pat pat'
            then
              Simplify . auxing aux $
                letBind (Pat pat') $ Op $ Screma w arrs $ mapSOAC fun'
            else Skip
removeDeadMapping _ _ _ _ = Skip

removeDuplicateMapOutput :: TopDownRuleOp (Wise SOACS)
removeDuplicateMapOutput _ (Pat pes) aux (Screma w arrs form)
  | Just fun <- isMapSOAC form =
      let ses = bodyResult $ lambdaBody fun
          ts = lambdaReturnType fun
          ses_ts_pes = zip3 ses ts pes
          (ses_ts_pes', copies) =
            foldl checkForDuplicates (mempty, mempty) ses_ts_pes
       in if null copies
            then Skip
            else Simplify $ do
              let (ses', ts', pes') = unzip3 ses_ts_pes'
                  fun' =
                    fun
                      { lambdaBody = (lambdaBody fun) {bodyResult = ses'},
                        lambdaReturnType = ts'
                      }
              auxing aux $ letBind (Pat pes') $ Op $ Screma w arrs $ mapSOAC fun'
              forM_ copies $ \(from, to) ->
                letBind (Pat [to]) $ BasicOp $ Copy $ patElemName from
  where
    checkForDuplicates (ses_ts_pes', copies) (se, t, pe)
      | Just (_, _, pe') <- find (\(x, _, _) -> resSubExp x == resSubExp se) ses_ts_pes' =
          -- This result has been returned before, producing the
          -- array pe'.
          (ses_ts_pes', (pe', pe) : copies)
      | otherwise = (ses_ts_pes' ++ [(se, t, pe)], copies)
removeDuplicateMapOutput _ _ _ _ = Skip

-- Mapping some operations becomes an extension of that operation.
mapOpToOp :: BottomUpRuleOp (Wise SOACS)
mapOpToOp (_, used) pat aux1 e
  | Just (map_pe, cs, w, BasicOp (Reshape newshape reshape_arr), [p], [arr]) <-
      isMapWithOp pat e,
    paramName p == reshape_arr,
    not $ UT.isConsumed (patElemName map_pe) used = Simplify $ do
      let redim
            | isJust $ shapeCoercion newshape = DimCoercion w
            | otherwise = DimNew w
      certifying (stmAuxCerts aux1 <> cs) . letBind pat . BasicOp $
        Reshape (redim : newshape) arr
  | Just (_, cs, _, BasicOp (Concat d (arr :| arrs) dw), ps, outer_arr : outer_arrs) <-
      isMapWithOp pat e,
    (arr : arrs) == map paramName ps =
      Simplify . certifying (stmAuxCerts aux1 <> cs) . letBind pat . BasicOp $
        Concat (d + 1) (outer_arr :| outer_arrs) dw
  | Just
      (map_pe, cs, _, BasicOp (Rearrange perm rearrange_arr), [p], [arr]) <-
      isMapWithOp pat e,
    paramName p == rearrange_arr,
    not $ UT.isConsumed (patElemName map_pe) used =
      Simplify . certifying (stmAuxCerts aux1 <> cs) . letBind pat . BasicOp $
        Rearrange (0 : map (1 +) perm) arr
  | Just (map_pe, cs, _, BasicOp (Rotate rots rotate_arr), [p], [arr]) <-
      isMapWithOp pat e,
    paramName p == rotate_arr,
    not $ UT.isConsumed (patElemName map_pe) used =
      Simplify . certifying (stmAuxCerts aux1 <> cs) . letBind pat . BasicOp $
        Rotate (intConst Int64 0 : rots) arr
mapOpToOp _ _ _ _ = Skip

isMapWithOp ::
  Pat dec ->
  SOAC (Wise SOACS) ->
  Maybe
    ( PatElem dec,
      Certs,
      SubExp,
      Exp (Wise SOACS),
      [Param Type],
      [VName]
    )
isMapWithOp pat e
  | Pat [map_pe] <- pat,
    Screma w arrs form <- e,
    Just map_lam <- isMapSOAC form,
    [Let (Pat [pe]) aux2 e'] <- stmsToList $ bodyStms $ lambdaBody map_lam,
    [SubExpRes _ (Var r)] <- bodyResult $ lambdaBody map_lam,
    r == patElemName pe =
      Just (map_pe, stmAuxCerts aux2, w, e', lambdaParams map_lam, arrs)
  | otherwise = Nothing

-- | Some of the results of a reduction (or really: Redomap) may be
-- dead.  We remove them here.  The trick is that we need to look at
-- the data dependencies to see that the "dead" result is not
-- actually used for computing one of the live ones.
removeDeadReduction :: BottomUpRuleOp (Wise SOACS)
removeDeadReduction (_, used) pat aux (Screma w arrs form)
  | Just ([Reduce comm redlam nes], maplam) <- isRedomapSOAC form,
    not $ all (`UT.used` used) $ patNames pat, -- Quick/cheap check
    let (red_pes, map_pes) = splitAt (length nes) $ patElems pat,
    let redlam_deps = dataDependencies $ lambdaBody redlam,
    let redlam_res = bodyResult $ lambdaBody redlam,
    let redlam_params = lambdaParams redlam,
    let used_after =
          map snd . filter ((`UT.used` used) . patElemName . fst) $
            zip red_pes redlam_params,
    let necessary =
          findNecessaryForReturned
            (`elem` used_after)
            (zip redlam_params $ map resSubExp $ redlam_res <> redlam_res)
            redlam_deps,
    let alive_mask = map ((`nameIn` necessary) . paramName) redlam_params,
    not $ all (== True) alive_mask = Simplify $ do
      let fixDeadToNeutral lives ne = if lives then Nothing else Just ne
          dead_fix = zipWith fixDeadToNeutral alive_mask nes
          (used_red_pes, _, used_nes) =
            unzip3 . filter (\(_, x, _) -> paramName x `nameIn` necessary) $
              zip3 red_pes redlam_params nes

      let maplam' = removeLambdaResults (take (length nes) alive_mask) maplam
      redlam' <- removeLambdaResults (take (length nes) alive_mask) <$> fixLambdaParams redlam (dead_fix ++ dead_fix)

      auxing aux $
        letBind (Pat $ used_red_pes ++ map_pes) $
          Op $ Screma w arrs $ redomapSOAC [Reduce comm redlam' used_nes] maplam'
removeDeadReduction _ _ _ _ = Skip

-- | If we are writing to an array that is never used, get rid of it.
removeDeadWrite :: BottomUpRuleOp (Wise SOACS)
removeDeadWrite (_, used) pat aux (Scatter w arrs fun dests) =
  let (i_ses, v_ses) = unzip $ groupScatterResults' dests $ bodyResult $ lambdaBody fun
      (i_ts, v_ts) = unzip $ groupScatterResults' dests $ lambdaReturnType fun
      isUsed (bindee, _, _, _, _, _) = (`UT.used` used) $ patElemName bindee
      (pat', i_ses', v_ses', i_ts', v_ts', dests') =
        unzip6 $ filter isUsed $ zip6 (patElems pat) i_ses v_ses i_ts v_ts dests
      fun' =
        fun
          { lambdaBody = (lambdaBody fun) {bodyResult = concat i_ses' ++ v_ses'},
            lambdaReturnType = concat i_ts' ++ v_ts'
          }
   in if pat /= Pat pat'
        then
          Simplify . auxing aux $
            letBind (Pat pat') $ Op $ Scatter w arrs fun' dests'
        else Skip
removeDeadWrite _ _ _ _ = Skip

-- handles now concatenation of more than two arrays
fuseConcatScatter :: TopDownRuleOp (Wise SOACS)
fuseConcatScatter vtable pat _ (Scatter _ arrs fun dests)
  | Just (ws@(w' : _), xss, css) <- unzip3 <$> mapM isConcat arrs,
    xivs <- transpose xss,
    all (w' ==) ws = Simplify $ do
      let r = length xivs
      fun2s <- replicateM (r - 1) (renameLambda fun)
      let (fun_is, fun_vs) =
            unzip . map (splitScatterResults dests . bodyResult . lambdaBody) $
              fun : fun2s
          (its, vts) =
            unzip . replicate r . splitScatterResults dests $ lambdaReturnType fun
          new_stmts = mconcat $ map (bodyStms . lambdaBody) (fun : fun2s)
      let fun' =
            Lambda
              { lambdaParams = mconcat $ map lambdaParams (fun : fun2s),
                lambdaBody = mkBody new_stmts $ mix fun_is <> mix fun_vs,
                lambdaReturnType = mix its <> mix vts
              }
      certifying (mconcat css) . letBind pat . Op $
        Scatter w' (concat xivs) fun' $ map (incWrites r) dests
  where
    sizeOf :: VName -> Maybe SubExp
    sizeOf x = arraySize 0 . typeOf <$> ST.lookup x vtable
    mix = concat . transpose
    incWrites r (w, n, a) = (w, n * r, a) -- ToDO: is it (n*r) or (n+r-1)??
    isConcat v = case ST.lookupExp v vtable of
      Just (BasicOp (Concat 0 (x :| ys) _), cs) -> do
        x_w <- sizeOf x
        y_ws <- mapM sizeOf ys
        guard $ all (x_w ==) y_ws
        return (x_w, x : ys, cs)
      Just (BasicOp (Reshape reshape arr), cs) -> do
        guard $ isJust $ shapeCoercion reshape
        (a, b, cs') <- isConcat arr
        return (a, b, cs <> cs')
      _ -> Nothing
fuseConcatScatter _ _ _ _ = Skip

simplifyClosedFormReduce :: TopDownRuleOp (Wise SOACS)
simplifyClosedFormReduce _ pat _ (Screma (Constant w) _ form)
  | Just nes <- concatMap redNeutral . fst <$> isRedomapSOAC form,
    zeroIsh w =
      Simplify . forM_ (zip (patNames pat) nes) $ \(v, ne) ->
        letBindNames [v] $ BasicOp $ SubExp ne
simplifyClosedFormReduce vtable pat _ (Screma _ arrs form)
  | Just [Reduce _ red_fun nes] <- isReduceSOAC form =
      Simplify $ foldClosedForm (`ST.lookupExp` vtable) pat red_fun nes arrs
simplifyClosedFormReduce _ _ _ _ = Skip

-- For now we just remove singleton SOACs.
simplifyKnownIterationSOAC ::
  (Buildable rep, BuilderOps rep, HasSOAC rep) =>
  TopDownRuleOp rep
simplifyKnownIterationSOAC _ pat _ op
  | Just (Screma (Constant k) arrs (ScremaForm scans reds map_lam)) <- asSOAC op,
    oneIsh k = Simplify $ do
      let (Reduce _ red_lam red_nes) = singleReduce reds
          (Scan scan_lam scan_nes) = singleScan scans
          (scan_pes, red_pes, map_pes) =
            splitAt3 (length scan_nes) (length red_nes) $
              patElems pat
          bindMapParam p a = do
            a_t <- lookupType a
            letBindNames [paramName p] $
              BasicOp $ Index a $ fullSlice a_t [DimFix $ constant (0 :: Int64)]
          bindArrayResult pe (SubExpRes cs se) =
            certifying cs . letBindNames [patElemName pe] $
              BasicOp $ ArrayLit [se] $ rowType $ patElemType pe
          bindResult pe (SubExpRes cs se) =
            certifying cs $ letBindNames [patElemName pe] $ BasicOp $ SubExp se

      zipWithM_ bindMapParam (lambdaParams map_lam) arrs
      (to_scan, to_red, map_res) <-
        splitAt3 (length scan_nes) (length red_nes)
          <$> bodyBind (lambdaBody map_lam)
      scan_res <- eLambda scan_lam $ map eSubExp $ scan_nes ++ map resSubExp to_scan
      red_res <- eLambda red_lam $ map eSubExp $ red_nes ++ map resSubExp to_red

      zipWithM_ bindArrayResult scan_pes scan_res
      zipWithM_ bindResult red_pes red_res
      zipWithM_ bindArrayResult map_pes map_res
simplifyKnownIterationSOAC _ pat _ op
  | Just (Stream (Constant k) arrs _ nes fold_lam) <- asSOAC op,
    oneIsh k = Simplify $ do
      let (chunk_param, acc_params, slice_params) =
            partitionChunkedFoldParameters (length nes) (lambdaParams fold_lam)

      letBindNames [paramName chunk_param] $
        BasicOp $ SubExp $ intConst Int64 1

      forM_ (zip acc_params nes) $ \(p, ne) ->
        letBindNames [paramName p] $ BasicOp $ SubExp ne

      forM_ (zip slice_params arrs) $ \(p, arr) ->
        letBindNames [paramName p] $ BasicOp $ SubExp $ Var arr

      res <- bodyBind $ lambdaBody fold_lam

      forM_ (zip (patNames pat) res) $ \(v, SubExpRes cs se) ->
        certifying cs $ letBindNames [v] $ BasicOp $ SubExp se
simplifyKnownIterationSOAC _ _ _ _ = Skip

data ArrayOp
  = ArrayIndexing Certs VName (Slice SubExp)
  | ArrayRearrange Certs VName [Int]
  | ArrayRotate Certs VName [SubExp]
  | ArrayReshape Certs VName (ShapeChange SubExp)
  | ArrayCopy Certs VName
  | -- | Never constructed.
    ArrayVar Certs VName
  deriving (Eq, Ord, Show)

arrayOpArr :: ArrayOp -> VName
arrayOpArr (ArrayIndexing _ arr _) = arr
arrayOpArr (ArrayRearrange _ arr _) = arr
arrayOpArr (ArrayRotate _ arr _) = arr
arrayOpArr (ArrayReshape _ arr _) = arr
arrayOpArr (ArrayCopy _ arr) = arr
arrayOpArr (ArrayVar _ arr) = arr

arrayOpCerts :: ArrayOp -> Certs
arrayOpCerts (ArrayIndexing cs _ _) = cs
arrayOpCerts (ArrayRearrange cs _ _) = cs
arrayOpCerts (ArrayRotate cs _ _) = cs
arrayOpCerts (ArrayReshape cs _ _) = cs
arrayOpCerts (ArrayCopy cs _) = cs
arrayOpCerts (ArrayVar cs _) = cs

isArrayOp :: Certs -> Exp rep -> Maybe ArrayOp
isArrayOp cs (BasicOp (Index arr slice)) =
  Just $ ArrayIndexing cs arr slice
isArrayOp cs (BasicOp (Rearrange perm arr)) =
  Just $ ArrayRearrange cs arr perm
isArrayOp cs (BasicOp (Rotate rots arr)) =
  Just $ ArrayRotate cs arr rots
isArrayOp cs (BasicOp (Reshape new_shape arr)) =
  Just $ ArrayReshape cs arr new_shape
isArrayOp cs (BasicOp (Copy arr)) =
  Just $ ArrayCopy cs arr
isArrayOp _ _ =
  Nothing

fromArrayOp :: ArrayOp -> (Certs, Exp rep)
fromArrayOp (ArrayIndexing cs arr slice) = (cs, BasicOp $ Index arr slice)
fromArrayOp (ArrayRearrange cs arr perm) = (cs, BasicOp $ Rearrange perm arr)
fromArrayOp (ArrayRotate cs arr rots) = (cs, BasicOp $ Rotate rots arr)
fromArrayOp (ArrayReshape cs arr new_shape) = (cs, BasicOp $ Reshape new_shape arr)
fromArrayOp (ArrayCopy cs arr) = (cs, BasicOp $ Copy arr)
fromArrayOp (ArrayVar cs arr) = (cs, BasicOp $ SubExp $ Var arr)

arrayOps ::
  forall rep.
  (Buildable rep, HasSOAC rep) =>
  Body rep ->
  S.Set (Pat (LetDec rep), ArrayOp)
arrayOps = mconcat . map onStm . stmsToList . bodyStms
  where
    onStm (Let pat aux e) =
      case isArrayOp (stmAuxCerts aux) e of
        Just op -> S.singleton (pat, op)
        Nothing -> execState (walkExpM walker e) mempty
    onOp op
      | Just soac <- asSOAC op =
          execWriter $
            mapSOACM
              identitySOACMapper {mapOnSOACLambda = onLambda}
              (soac :: SOAC rep)
      | otherwise =
          mempty
    onLambda lam = do
      tell $ arrayOps $ lambdaBody lam
      return lam
    walker =
      identityWalker
        { walkOnBody = const $ modify . (<>) . arrayOps,
          walkOnOp = modify . (<>) . onOp
        }

replaceArrayOps ::
  forall rep.
  (Buildable rep, BuilderOps rep, HasSOAC rep) =>
  M.Map (Pat (LetDec rep), ArrayOp) ArrayOp ->
  Body rep ->
  Body rep
replaceArrayOps substs (Body _ stms res) =
  mkBody (fmap onStm stms) res
  where
    onStm (Let pat aux e) =
      let (cs', e') = onExp pat (stmAuxCerts aux) e
       in certify cs' $ mkLet' (patIdents pat) aux e'
    onExp pat cs e
      | Just op <- isArrayOp cs e,
        Just op' <- M.lookup (pat, op) substs =
          fromArrayOp op'
    onExp _ cs e = (cs, mapExp mapper e)
    mapper =
      identityMapper
        { mapOnBody = const $ return . replaceArrayOps substs,
          mapOnOp = return . onOp
        }
    onOp op
      | Just (soac :: SOAC rep) <- asSOAC op =
          soacOp . runIdentity $
            mapSOACM identitySOACMapper {mapOnSOACLambda = return . onLambda} soac
      | otherwise =
          op
    onLambda lam = lam {lambdaBody = replaceArrayOps substs $ lambdaBody lam}

-- Turn
--
--    map (\i -> ... xs[i] ...) (iota n)
--
-- into
--
--    map (\i x -> ... x ...) (iota n) xs
--
-- This is not because we want to encourage the map-iota pattern, but
-- it may be present in generated code.  This is an unfortunately
-- expensive simplification rule, since it requires multiple passes
-- over the entire lambda body.  It only handles the very simplest
-- case - if you find yourself planning to extend it to handle more
-- complex situations (rotate or whatnot), consider turning it into a
-- separate compiler pass instead.
simplifyMapIota ::
  forall rep.
  (Buildable rep, BuilderOps rep, HasSOAC rep) =>
  TopDownRuleOp rep
simplifyMapIota vtable screma_pat aux op
  | Just (Screma w arrs (ScremaForm scan reduce map_lam) :: SOAC rep) <- asSOAC op,
    Just (p, _) <- find isIota (zip (lambdaParams map_lam) arrs),
    indexings <-
      mapMaybe (indexesWith (paramName p)) . S.toList $
        arrayOps $ lambdaBody map_lam,
    not $ null indexings = Simplify $ do
      -- For each indexing with iota, add the corresponding array to
      -- the Screma, and construct a new lambda parameter.
      (more_arrs, more_params, replacements) <-
        unzip3 . catMaybes <$> mapM (mapOverArr w) indexings
      let substs = M.fromList replacements
          map_lam' =
            map_lam
              { lambdaParams = lambdaParams map_lam <> more_params,
                lambdaBody = replaceArrayOps substs $ lambdaBody map_lam
              }

      auxing aux . letBind screma_pat . Op . soacOp $
        Screma w (arrs <> more_arrs) (ScremaForm scan reduce map_lam')
  where
    isIota (_, arr) = case ST.lookupBasicOp arr vtable of
      Just (Iota _ (Constant o) (Constant s) _, _) ->
        zeroIsh o && oneIsh s
      _ -> False

    -- Find a 'DimFix i', optionally preceded by other DimFixes, and
    -- if so return those DimFixes.
    fixWith i (DimFix j : slice)
      | Var i == j = Just []
      | otherwise = (j :) <$> fixWith i slice
    fixWith _ _ = Nothing

    indexesWith v (pat, idx@(ArrayIndexing cs arr (Slice js)))
      | arr `ST.elem` vtable,
        all (`ST.elem` vtable) $ unCerts cs,
        Just js' <- fixWith v js,
        all (`ST.elem` vtable) $ namesToList $ freeIn js' =
          Just (pat, js', idx)
    indexesWith _ _ = Nothing

    properArr [] arr = pure arr
    properArr js arr = do
      arr_t <- lookupType arr
      letExp (baseString arr) $ BasicOp $ Index arr $ fullSlice arr_t $ map DimFix js

    mapOverArr w (pat, js, ArrayIndexing cs arr slice) = do
      arr' <- properArr js arr
      arr_t <- lookupType arr'
      arr'' <-
        if arraySize 0 arr_t == w
          then pure arr'
          else
            certifying cs . letExp (baseString arr ++ "_prefix") . BasicOp . Index arr' $
              fullSlice arr_t [DimSlice (intConst Int64 0) w (intConst Int64 1)]
      arr_elem_param <- newParam (baseString arr ++ "_elem") (rowType arr_t)
      pure $
        Just
          ( arr'',
            arr_elem_param,
            ( (pat, ArrayIndexing cs arr slice),
              ArrayIndexing cs (paramName arr_elem_param) (Slice (drop (length js + 1) (unSlice slice)))
            )
          )
    mapOverArr _ _ = return Nothing
simplifyMapIota _ _ _ _ = Skip

-- If a Screma's map function contains a transformation
-- (e.g. transpose) on a parameter, create a new parameter
-- corresponding to that transformation performed on the rows of the
-- full array.
moveTransformToInput :: TopDownRuleOp (Wise SOACS)
moveTransformToInput vtable screma_pat aux soac@(Screma w arrs (ScremaForm scan reduce map_lam))
  | ops <- filter arrayIsMapParam $ S.toList $ arrayOps $ lambdaBody map_lam,
    not $ null ops = Simplify $ do
      (more_arrs, more_params, replacements) <-
        unzip3 . catMaybes <$> mapM mapOverArr ops

      when (null more_arrs) cannotSimplify

      let map_lam' =
            map_lam
              { lambdaParams = lambdaParams map_lam <> more_params,
                lambdaBody = replaceArrayOps (M.fromList replacements) $ lambdaBody map_lam
              }

      auxing aux $
        letBind screma_pat $ Op $ Screma w (arrs <> more_arrs) (ScremaForm scan reduce map_lam')
  where
    -- It is not safe to move the transform if the root array is being
    -- consumed by the Screma.  This is a bit too conservative - it's
    -- actually safe if we completely replace the original input, but
    -- this rule is not that precise.
    consumed = consumedInOp soac
    map_param_names = map paramName (lambdaParams map_lam)
    topLevelPat = (`elem` fmap stmPat (bodyStms (lambdaBody map_lam)))
    onlyUsedOnce arr =
      case filter ((arr `nameIn`) . freeIn) $ stmsToList $ bodyStms $ lambdaBody map_lam of
        _ : _ : _ -> False
        _ -> True

    -- It's not just about whether the array is a parameter;
    -- everything else must be map-invariant.
    arrayIsMapParam (pat', ArrayIndexing cs arr slice) =
      arr `elem` map_param_names
        && all (`ST.elem` vtable) (namesToList $ freeIn cs <> freeIn slice)
        && not (null slice)
        && (not (null $ sliceDims slice) || (topLevelPat pat' && onlyUsedOnce arr))
    arrayIsMapParam (_, ArrayRearrange cs arr perm) =
      arr `elem` map_param_names
        && all (`ST.elem` vtable) (namesToList $ freeIn cs)
        && not (null perm)
    arrayIsMapParam (_, ArrayRotate cs arr rots) =
      arr `elem` map_param_names
        && all (`ST.elem` vtable) (namesToList $ freeIn cs <> freeIn rots)
    arrayIsMapParam (_, ArrayReshape cs arr new_shape) =
      arr `elem` map_param_names
        && all (`ST.elem` vtable) (namesToList $ freeIn cs <> freeIn new_shape)
    arrayIsMapParam (_, ArrayCopy cs arr) =
      arr `elem` map_param_names
        && all (`ST.elem` vtable) (namesToList $ freeIn cs)
    arrayIsMapParam (_, ArrayVar {}) =
      False

    mapOverArr (pat, op)
      | Just (_, arr) <- find ((== arrayOpArr op) . fst) (zip map_param_names arrs),
        not $ arr `nameIn` consumed = do
          arr_t <- lookupType arr
          let whole_dim = DimSlice (intConst Int64 0) (arraySize 0 arr_t) (intConst Int64 1)
          arr_transformed <- certifying (arrayOpCerts op) $
            letExp (baseString arr ++ "_transformed") $
              case op of
                ArrayIndexing _ _ (Slice slice) ->
                  BasicOp $ Index arr $ Slice $ whole_dim : slice
                ArrayRearrange _ _ perm ->
                  BasicOp $ Rearrange (0 : map (+ 1) perm) arr
                ArrayRotate _ _ rots ->
                  BasicOp $ Rotate (intConst Int64 0 : rots) arr
<<<<<<< HEAD
=======
                ArrayReshape _ _ new_shape ->
                  BasicOp $ Reshape (DimCoercion w : new_shape) arr
>>>>>>> 18ca61a1
                ArrayCopy {} ->
                  BasicOp $ Copy arr
                ArrayVar {} ->
                  BasicOp $ SubExp $ Var arr
          arr_transformed_t <- lookupType arr_transformed
          arr_transformed_row <- newVName $ baseString arr ++ "_transformed_row"
          pure $
            Just
              ( arr_transformed,
                Param mempty arr_transformed_row (rowType arr_transformed_t),
                ((pat, op), ArrayVar mempty arr_transformed_row)
              )
    mapOverArr _ = return Nothing
moveTransformToInput _ _ _ _ =
  Skip<|MERGE_RESOLUTION|>--- conflicted
+++ resolved
@@ -930,11 +930,8 @@
                   BasicOp $ Rearrange (0 : map (+ 1) perm) arr
                 ArrayRotate _ _ rots ->
                   BasicOp $ Rotate (intConst Int64 0 : rots) arr
-<<<<<<< HEAD
-=======
                 ArrayReshape _ _ new_shape ->
                   BasicOp $ Reshape (DimCoercion w : new_shape) arr
->>>>>>> 18ca61a1
                 ArrayCopy {} ->
                   BasicOp $ Copy arr
                 ArrayVar {} ->
