module Futhark.CodeGen.ImpGen.Multicore.SegScan
  ( compileSegScan,
  )
where

import Control.Monad
import Data.List (zip4)
import qualified Futhark.CodeGen.ImpCode.Multicore as Imp
import Futhark.CodeGen.ImpGen
import Futhark.CodeGen.ImpGen.Multicore.Base
import Futhark.IR.MCMem
import Futhark.Util.IntegralExp (quot, rem)
import Prelude hiding (quot, rem)

-- Compile a SegScan construct
compileSegScan ::
  Pat LetDecMem ->
  SegSpace ->
  [SegBinOp MCMem] ->
  KernelBody MCMem ->
  TV Int32 ->
  MulticoreGen Imp.MCCode
compileSegScan pat space reds kbody nsubtasks
  | [_] <- unSegSpace space =
      nonsegmentedScan pat space reds kbody nsubtasks
  | otherwise =
      segmentedScan pat space reds kbody

xParams, yParams :: SegBinOp MCMem -> [LParam MCMem]
xParams scan =
  take (length (segBinOpNeutral scan)) (lambdaParams (segBinOpLambda scan))
yParams scan =
  drop (length (segBinOpNeutral scan)) (lambdaParams (segBinOpLambda scan))

lamBody :: SegBinOp MCMem -> Body MCMem
lamBody = lambdaBody . segBinOpLambda

-- Arrays for storing worker results.
resultArrays :: String -> [SegBinOp MCMem] -> MulticoreGen [[VName]]
resultArrays s segops =
  forM segops $ \(SegBinOp _ lam _ shape) ->
    forM (lambdaReturnType lam) $ \t -> do
      let pt = elemType t
          full_shape = shape <> arrayShape t
      sAllocArray s pt full_shape DefaultSpace

nonsegmentedScan ::
  Pat LetDecMem ->
  SegSpace ->
  [SegBinOp MCMem] ->
  KernelBody MCMem ->
  TV Int32 ->
  MulticoreGen Imp.MCCode
nonsegmentedScan pat space scan_ops kbody nsubtasks = do
  emit $ Imp.DebugPrint "nonsegmented segScan" Nothing
  collect $ do
    -- Are we working with nested arrays
    let dims = map (shapeDims . segBinOpShape) scan_ops
    let isScalar x = case x of MemPrim _ -> True; _ -> False
    -- Are we only working on scalars
    let scalars = all (all (isScalar . paramDec) . (lambdaParams . segBinOpLambda)) scan_ops && all (==[]) dims
<<<<<<< HEAD
    -- Do we have nested vector operations    
    let vectorize = [] `notElem` dims

    let paramTypes = concatMap (map paramType . (lambdaParams . segBinOpLambda)) scan_ops
    let noArrayParam = null [x | x@(Array {})<- paramTypes]

    let (scanStage1, scanStage3)
         | scalars = (scalarStage1, scalarStage3)
         | vectorize && noArrayParam = (vectorizedStage1, vectorizedStage3)
         | otherwise = (fallbackStage1, fallbackStage3)
    scanStage1 pat space kbody scan_ops

=======

    -- Checks if this SegOp is innermost (does not contain a nested segOp)
    let f = stmsToList . bodyStms . lambdaBody . segBinOpLambda
        innermost = null [x | x@(Op (Inner (ParOp _ _))) <-
                             [e | (Let _ _ e) <- concatMap f scan_ops]]

    -- Do we have nested vector operations
    --let vectorized = all (/=[]) dims
    scanStage1 (scalars && innermost) pat space scan_ops kbody
>>>>>>> fe33676d
    let nsubtasks' = tvExp nsubtasks
    sWhen (nsubtasks' .>. 1) $ do
      scan_ops2 <- renameSegBinOp scan_ops
      scanStage2 pat nsubtasks space scan_ops2 kbody
      scan_ops3 <- renameSegBinOp scan_ops
<<<<<<< HEAD
      --scanStage3 False scalars pat space scan_ops3 kbody
      scanStage3 pat space kbody scan_ops3

=======
      scanStage3 (scalars && innermost) pat space scan_ops3 kbody
>>>>>>> fe33676d

data ScanType = Fallback | Vectorized | Scalar
-- Given a scan type indicating if we are generating a kernel, give a function
-- to inject into the loop body
getScanLoop ::
  ScanType
  -> (Imp.TExp Int64 -> MulticoreGen ())
  -> MulticoreGen ()
getScanLoop Scalar = generateUniformizeLoop
getScanLoop _ = \body -> body 0

-- Given a boolean indicating if we are generating a kernel, return a function
-- to extract a scalar from a vector
getExtract :: Bool -> Imp.TExp Int64 -> MulticoreGen Imp.MCCode -> MulticoreGen ()
getExtract True = extractVectorLane
getExtract False = \_ body -> body >>= emit

genBinOpParams :: [SegBinOp MCMem] -> MulticoreGen ()
genBinOpParams scan_ops = dScope Nothing $ scopeOfLParams $ concatMap (lambdaParams . segBinOpLambda) scan_ops

genLocalAccsStage1 :: [SegBinOp MCMem] -> MulticoreGen [[VName]]
genLocalAccsStage1 scan_ops = do
  forM scan_ops $ \scan_op -> do
      let shape = segBinOpShape scan_op
          ts = lambdaReturnType $ segBinOpLambda scan_op
      forM (zip3 (xParams scan_op) (segBinOpNeutral scan_op) ts) $ \(p, ne, t) -> do
        acc <- -- update accumulator to have type decoration
          case shapeDims shape of
            [] -> pure $ paramName p
            _ -> do
              let pt = elemType t
              sAllocArray "local_acc" pt (shape <> arrayShape t) DefaultSpace

        -- Now neutral-initialise the accumulator.
        sLoopNest (segBinOpShape scan_op) $ \vec_is ->
          copyDWIMFix acc vec_is ne []

        pure acc


getNestLoop ::
  ScanType
  -> Shape
  -> ([Imp.TExp Int64] -> MulticoreGen ())
  -> MulticoreGen ()
getNestLoop Vectorized = sLoopNestVectorized
getNestLoop _ = sLoopNest
-- Generate a loop which performs a potentially vectorized scan.
-- The @kernel@ flag controls indicates whether we are generating code
-- for an external kernel, and @mapout@ indicates whether this loop
-- is fused with a map.
genScanLoop ::
  ScanType
  -> Pat LetDecMem
  -> SegSpace
  -> KernelBody MCMem
  -> [SegBinOp MCMem]
  -> [[VName]]
  -> Bool
  -> Bool
  -> Imp.TExp Int64
  -> ImpM MCMem HostEnv Imp.Multicore ()
genScanLoop typ pat space kbody scan_ops local_accs mapout kernel i = do
  let (all_scan_res, map_res) = splitAt (segBinOpResults scan_ops) $ kernelBodyResult kbody
      per_scan_res = segBinOpChunks scan_ops all_scan_res
      per_scan_pes = segBinOpChunks scan_ops $ patElems pat
  let (is, ns) = unzip $ unSegSpace space
      ns' = map toInt64Exp ns

  zipWithM_ dPrimV_ is $ unflattenIndex ns' i
  compileStms mempty (kernelBodyStms kbody) $ do
    -- Potential vector load and then do sequential scan
    getScanLoop typ $ \j -> do
      when mapout $
        sComment "write mapped values results to memory" $ do
          let map_arrs = drop (segBinOpResults scan_ops) $ patElems pat
          zipWithM_ (compileThreadResult space) map_arrs map_res
      forM_ (zip4 per_scan_pes scan_ops per_scan_res local_accs) $ \(pes, scan_op, scan_res, acc) ->
        getNestLoop typ (segBinOpShape scan_op) $ \vec_is -> do
          -- Read accum value
          sComment "bla bla" $ forM_ (zip (xParams scan_op) acc) $ \(p, acc') -> do
            copyDWIMFix (paramName p) [] (Var acc') vec_is
          -- Read next value
          sComment "Read next values blabla" $
            forM_ (zip (yParams scan_op) scan_res) $ \(p, se) ->
              getExtract kernel j $ collect $
                copyDWIMFix (paramName p) [] (kernelResultSubExp se) vec_is
          -- Scan body
          sComment "Scan body" $
            compileStms mempty (bodyStms $ lamBody scan_op) $
              forM_ (zip3 acc pes $ map resSubExp $ bodyResult $ lamBody scan_op) $
                \(acc', pe, se) -> do
                  copyDWIMFix (patElemName pe) (map Imp.le64 is ++ vec_is) se []
                  copyDWIMFix acc' vec_is se []

scalarStage1 ::
  Pat LetDecMem
  -> SegSpace
  -> KernelBody MCMem
  -> [SegBinOp MCMem]
  -> MulticoreGen ()
scalarStage1 pat space kbody scan_ops = do
  fbody <- collect $ do
    dPrim_ (segFlat space) int64
    sOp $ Imp.GetTaskId (segFlat space)

    genBinOpParams scan_ops
    local_accs <- genLocalAccsStage1 scan_ops
    inISPC $ generateChunkLoop "SegScan" True $
      genScanLoop Scalar pat space kbody scan_ops local_accs True True
  free_params <- freeParams fbody
  emit $ Imp.Op $ Imp.ParLoop "scan_stage_1" fbody free_params

vectorizedStage1 ::
  Pat LetDecMem
  -> SegSpace
  -> KernelBody MCMem
  -> [SegBinOp MCMem]
  ->  MulticoreGen ()
vectorizedStage1 pat space kbody scan_ops = do
  fbody <- collect $ do
    dPrim_ (segFlat space) int64
    sOp $ Imp.GetTaskId (segFlat space)

    lparams <- collect $ genBinOpParams scan_ops
    local_accs <- genLocalAccsStage1 scan_ops

    inISPC $ do
      emit lparams
      generateChunkLoop "SegScan" False $ \i -> do
        genScanLoop Vectorized pat space kbody scan_ops local_accs True True i

  free_params <- freeParams fbody
  emit $ Imp.Op $ Imp.ParLoop "scan_stage_1" fbody free_params

fallbackStage1 ::
  Pat LetDecMem
  -> SegSpace
  -> KernelBody MCMem
  -> [SegBinOp MCMem]
  ->  MulticoreGen ()
fallbackStage1 pat space kbody scan_ops  = do
    -- Stage 1 : each thread partially scans a chunk of the input
  -- Writes directly to the resulting array
  fbody <- collect $ do
    dPrim_ (segFlat space) int64
    sOp $ Imp.GetTaskId (segFlat space)

    genBinOpParams scan_ops
    local_accs <- genLocalAccsStage1 scan_ops

    inISPC $ generateChunkLoop "SegScan" False $
      genScanLoop Fallback pat space kbody scan_ops local_accs True False
  free_params <- freeParams fbody
  emit $ Imp.Op $ Imp.ParLoop "scan_stage_1" fbody free_params

scanStage2 ::
  Pat LetDecMem ->
  TV Int32 ->
  SegSpace ->
  [SegBinOp MCMem] ->
  KernelBody MCMem ->
  MulticoreGen ()
scanStage2 pat nsubtasks space scan_ops kbody = do
  emit $ Imp.DebugPrint "nonsegmentedScan stage 2" Nothing
  let (is, ns) = unzip $ unSegSpace space
      ns_64 = map toInt64Exp ns
      per_scan_pes = segBinOpChunks scan_ops $ patElems pat
      nsubtasks' = tvExp nsubtasks

  dScope Nothing $ scopeOfLParams $ concatMap (lambdaParams . segBinOpLambda) scan_ops
  offset <- dPrimV "offset" (0 :: Imp.TExp Int64)
  let offset' = tvExp offset
  offset_index <- dPrimV "offset_index" (0 :: Imp.TExp Int64)
  let offset_index' = tvExp offset_index

  -- Parameters used to find the chunk sizes
  -- Perhaps get this information from ``scheduling information``
  -- instead of computing it manually here.
  let iter_pr_subtask = product ns_64 `quot` sExt64 nsubtasks'
      remainder = product ns_64 `rem` sExt64 nsubtasks'

  accs <- resultArrays "scan_stage_2_accum" scan_ops
  forM_ (zip scan_ops accs) $ \(scan_op, acc) ->
    sLoopNest (segBinOpShape scan_op) $ \vec_is ->
      forM_ (zip acc $ segBinOpNeutral scan_op) $ \(acc', ne) ->
        copyDWIMFix acc' vec_is ne []

  -- Perform sequential scan over the last element of each chunk
  sFor "i" (nsubtasks' - 1) $ \i -> do
    offset <-- iter_pr_subtask
    sWhen (sExt64 i .<. remainder) (offset <-- offset' + 1)
    offset_index <-- offset_index' + offset'
    zipWithM_ dPrimV_ is $ unflattenIndex ns_64 $ sExt64 offset_index'

    compileStms mempty (kernelBodyStms kbody) $
      forM_ (zip3 per_scan_pes scan_ops accs) $ \(pes, scan_op, acc) ->
        sLoopNest (segBinOpShape scan_op) $ \vec_is -> do
          sComment "Read carry in" $
            forM_ (zip (xParams scan_op) acc) $ \(p, acc') ->
              copyDWIMFix (paramName p) [] (Var acc') vec_is

          sComment "Read next values" $
            forM_ (zip (yParams scan_op) pes) $ \(p, pe) ->
              copyDWIMFix (paramName p) [] (Var $ patElemName pe) ((offset_index' - 1) : vec_is)

          compileStms mempty (bodyStms $ lamBody scan_op) $
            forM_ (zip3 acc pes $ map resSubExp $ bodyResult $ lamBody scan_op) $
              \(acc', pe, se) -> do
                copyDWIMFix (patElemName pe) ((offset_index' - 1) : vec_is) se []
                copyDWIMFix acc' vec_is se []

genLocalAccsStage3 :: [SegBinOp MCMem] -> [[PatElem LetDecMem]]-> MulticoreGen [[VName]]
genLocalAccsStage3 scan_ops per_scan_pes =
  forM (zip scan_ops per_scan_pes) $ \(scan_op, pes) -> do
      let shape = segBinOpShape scan_op
          ts = lambdaReturnType $ segBinOpLambda scan_op
      forM (zip4 (xParams scan_op) pes ts $ segBinOpNeutral scan_op) $ \(p, pe, t, ne) -> do
        acc <-
          case shapeDims shape of
            [] -> pure $ paramName p
            _ -> do
              let pt = elemType t
              sAllocArray "local_acc" pt (shape <> arrayShape t) DefaultSpace

        -- Initialise the accumulator with neutral from previous chunk.
        -- or read neutral if first ``iter``
        (start, _end) <- getLoopBounds
        sLoopNest (segBinOpShape scan_op) $ \vec_is -> do
          let read_carry_in =
                copyDWIMFix acc vec_is (Var $ patElemName pe) (start - 1 : vec_is)
              read_neutral =
                copyDWIMFix acc vec_is ne []
          sIf (start .==. 0) read_neutral read_carry_in
        pure acc

scalarStage3 ::
  Pat LetDecMem
  -> SegSpace
  -> KernelBody MCMem
  -> [SegBinOp MCMem]
  -> MulticoreGen ()
scalarStage3 pat space kbody scan_ops = do
  let per_scan_pes = segBinOpChunks scan_ops $ patElems pat
  --traceM $ pretty per_scan_pes
  body <- collect $ do
    dPrim_ (segFlat space) int64
    sOp $ Imp.GetTaskId (segFlat space)

    genBinOpParams scan_ops
    local_accs <- genLocalAccsStage3 scan_ops per_scan_pes

    inISPC $ generateChunkLoop "SegScan" True $
      genScanLoop Scalar pat space kbody scan_ops local_accs True True
  free_params <- freeParams body
  emit $ Imp.Op $ Imp.ParLoop "scan_stage_3" body free_params

vectorizedStage3 ::
  Pat LetDecMem
  -> SegSpace
  -> KernelBody MCMem
  -> [SegBinOp MCMem]
  ->  MulticoreGen ()
vectorizedStage3 pat space kbody scan_ops = do
  let per_scan_pes = segBinOpChunks scan_ops $ patElems pat
  --traceM $ pretty per_scan_pes
  body <- collect $ do
    dPrim_ (segFlat space) int64
    sOp $ Imp.GetTaskId (segFlat space)

    lparams <- collect $ genBinOpParams scan_ops
    local_accs <- genLocalAccsStage3 scan_ops per_scan_pes

    inISPC $ do
      emit lparams
      generateChunkLoop "SegScan" False $ \i -> do
        genScanLoop Vectorized pat space kbody scan_ops local_accs True True i

  free_params <- freeParams body
  emit $ Imp.Op $ Imp.ParLoop "scan_stage_3" body free_params

fallbackStage3 ::
  Pat LetDecMem
  -> SegSpace
  -> KernelBody MCMem
  -> [SegBinOp MCMem]
  ->  MulticoreGen ()
fallbackStage3 pat space kbody scan_ops  = do
  let per_scan_pes = segBinOpChunks scan_ops $ patElems pat
  --traceM $ pretty per_scan_pes
  body <- collect $ do
    dPrim_ (segFlat space) int64
    sOp $ Imp.GetTaskId (segFlat space)

    genBinOpParams scan_ops
    local_accs <- genLocalAccsStage3 scan_ops per_scan_pes

    inISPC $ generateChunkLoop "SegScan" False $
      genScanLoop Fallback pat space kbody scan_ops local_accs True False
  free_params <- freeParams body
  emit $ Imp.Op $ Imp.ParLoop "scan_stage_3" body free_params

-- This implementation for a Segmented scan only
-- parallelize over the segments and each segment is
-- scanned sequentially.
segmentedScan ::
  Pat LetDecMem ->
  SegSpace ->
  [SegBinOp MCMem] ->
  KernelBody MCMem ->
  MulticoreGen Imp.MCCode
segmentedScan pat space scan_ops kbody = do
  emit $ Imp.DebugPrint "segmented segScan" Nothing
  collect $ do
    body <- compileSegScanBody pat space scan_ops kbody
    free_params <- freeParams body
    emit $ Imp.Op $ Imp.ParLoop "seg_scan" body free_params

compileSegScanBody ::
  Pat LetDecMem ->
  SegSpace ->
  [SegBinOp MCMem] ->
  KernelBody MCMem ->
  MulticoreGen Imp.MCCode
compileSegScanBody pat space scan_ops kbody = collect $ do
  let (is, ns) = unzip $ unSegSpace space
      ns_64 = map toInt64Exp ns

  dPrim_ (segFlat space) int64
  sOp $ Imp.GetTaskId (segFlat space)

  let per_scan_pes = segBinOpChunks scan_ops $ patElems pat
  generateChunkLoop "SegScan" True $ \segment_i -> do
    forM_ (zip scan_ops per_scan_pes) $ \(scan_op, scan_pes) -> do
      dScope Nothing $ scopeOfLParams $ lambdaParams $ segBinOpLambda scan_op
      let (scan_x_params, scan_y_params) = splitAt (length $ segBinOpNeutral scan_op) $ (lambdaParams . segBinOpLambda) scan_op

      forM_ (zip scan_x_params $ segBinOpNeutral scan_op) $ \(p, ne) ->
        copyDWIMFix (paramName p) [] ne []

      let inner_bound = last ns_64
      -- Perform a sequential scan over the segment ``segment_i``
      sFor "i" inner_bound $ \i -> do
        zipWithM_ dPrimV_ (init is) $ unflattenIndex (init ns_64) segment_i
        dPrimV_ (last is) i
        compileStms mempty (kernelBodyStms kbody) $ do
          let (scan_res, map_res) = splitAt (length $ segBinOpNeutral scan_op) $ kernelBodyResult kbody
          sComment "write to-scan values to parameters" $
            forM_ (zip scan_y_params scan_res) $ \(p, se) ->
              copyDWIMFix (paramName p) [] (kernelResultSubExp se) []

          sComment "write mapped values results to memory" $
            forM_ (zip (drop (length $ segBinOpNeutral scan_op) $ patElems pat) map_res) $ \(pe, se) ->
              copyDWIMFix (patElemName pe) (map Imp.le64 is) (kernelResultSubExp se) []

          sComment "combine with carry and write to memory" $
            compileStms mempty (bodyStms $ lambdaBody $ segBinOpLambda scan_op) $
              forM_ (zip3 scan_x_params scan_pes $ map resSubExp $ bodyResult $ lambdaBody $ segBinOpLambda scan_op) $ \(p, pe, se) -> do
                copyDWIMFix (patElemName pe) (map Imp.le64 is) se []
                copyDWIMFix (paramName p) [] se []<|MERGE_RESOLUTION|>--- conflicted
+++ resolved
@@ -59,42 +59,32 @@
     let isScalar x = case x of MemPrim _ -> True; _ -> False
     -- Are we only working on scalars
     let scalars = all (all (isScalar . paramDec) . (lambdaParams . segBinOpLambda)) scan_ops && all (==[]) dims
-<<<<<<< HEAD
     -- Do we have nested vector operations    
     let vectorize = [] `notElem` dims
 
     let paramTypes = concatMap (map paramType . (lambdaParams . segBinOpLambda)) scan_ops
     let noArrayParam = null [x | x@(Array {})<- paramTypes]
+
+    -- Checks if this SegOp is innermost (does not contain a nested segOp)
+    let f = stmsToList . bodyStms . lambdaBody . segBinOpLambda
+        innermost = null [x | x@(Op (Inner (ParOp _ _))) <-
+                             [e | (Let _ _ e) <- concatMap f scan_ops]]
+
 
     let (scanStage1, scanStage3)
          | scalars = (scalarStage1, scalarStage3)
          | vectorize && noArrayParam = (vectorizedStage1, vectorizedStage3)
          | otherwise = (fallbackStage1, fallbackStage3)
-    scanStage1 pat space kbody scan_ops
-
-=======
-
-    -- Checks if this SegOp is innermost (does not contain a nested segOp)
-    let f = stmsToList . bodyStms . lambdaBody . segBinOpLambda
-        innermost = null [x | x@(Op (Inner (ParOp _ _))) <-
-                             [e | (Let _ _ e) <- concatMap f scan_ops]]
-
-    -- Do we have nested vector operations
-    --let vectorized = all (/=[]) dims
-    scanStage1 (scalars && innermost) pat space scan_ops kbody
->>>>>>> fe33676d
+
+    scanStage1 pat space kbody scan_ops 
+
     let nsubtasks' = tvExp nsubtasks
     sWhen (nsubtasks' .>. 1) $ do
       scan_ops2 <- renameSegBinOp scan_ops
       scanStage2 pat nsubtasks space scan_ops2 kbody
       scan_ops3 <- renameSegBinOp scan_ops
-<<<<<<< HEAD
-      --scanStage3 False scalars pat space scan_ops3 kbody
-      scanStage3 pat space kbody scan_ops3
-
-=======
-      scanStage3 (scalars && innermost) pat space scan_ops3 kbody
->>>>>>> fe33676d
+      scanStage3 pat space kbody scan_ops3 
+
 
 data ScanType = Fallback | Vectorized | Scalar
 -- Given a scan type indicating if we are generating a kernel, give a function
