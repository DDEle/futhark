--- conflicted
+++ resolved
@@ -834,23 +834,8 @@
 typesInCode (DeclareArray _ _ t _) = S.singleton t
 typesInCode (Allocate _ (Count (TPrimExp e)) _) = typesInExp e
 typesInCode Free {} = mempty
-<<<<<<< HEAD
-typesInCode
-  ( Copy
-      _
-      _
-      (Count (TPrimExp e1))
-      _
-      _
-      (Count (TPrimExp e2))
-      _
-      (Count (TPrimExp e3))
-    ) =
-    typesInExp e1 <> typesInExp e2 <> typesInExp e3
-=======
 typesInCode (Copy _ _ (Count (TPrimExp e1)) _ _ (Count (TPrimExp e2)) _ (Count (TPrimExp e3))) =
   typesInExp e1 <> typesInExp e2 <> typesInExp e3
->>>>>>> 21be31b4
 typesInCode (Write _ (Count (TPrimExp e1)) t _ _ e2) =
   typesInExp e1 <> S.singleton t <> typesInExp e2
 typesInCode (Read _ _ (Count (TPrimExp e1)) t _ _) =
