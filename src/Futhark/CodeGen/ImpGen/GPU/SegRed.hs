--- conflicted
+++ resolved
@@ -183,18 +183,17 @@
 -- global memory.  Allocations for the latter have already been
 -- performed.  This policy is baked into how the allocations are done
 -- in ExplicitAllocations.
-<<<<<<< HEAD
 --
 -- For more info about the intermediate arrays used for the different reduction
 -- kernels, see note [IntermArrays].
 makeIntermArrays ::
   SegredKind ->
-  SubExp ->
+  Imp.TExp Int64 ->
   SubExp ->
   SubExp ->
   [[Param LParamMem]] ->
   InKernelGen [SegRedIntermediateArrays]
-makeIntermArrays NoncommPrimSegred group_size chunk _ params = do
+makeIntermArrays NoncommPrimSegred _ group_size chunk params = do
   group_worksize <- tvSize <$> (dPrimV "group_worksize" group_worksize_E)
 
   -- compute total amount of lmem needed for the group reduction arrays as well
@@ -255,39 +254,20 @@
     max_elem_size = maximum $ concat elem_sizes
 
     forAccumLM2D acc ls f = mapAccumLM (mapAccumLM f) acc ls
-makeIntermArrays _ group_size _ num_threads params =
+makeIntermArrays _ group_id group_size _ params =
   fmap (map GeneralSegRedInterms) $
     forM params $
       mapM $ \p ->
         case paramDec p of
           MemArray pt shape _ (ArrayIn mem _) -> do
-            let shape' = Shape [num_threads] <> shape
-            sArray "red_arr" pt shape' mem $
-              LMAD.iota 0 (map pe64 $ shapeDims shape')
+            let shape' = Shape [group_size] <> shape
+            let shape_E = map pe64 $ shapeDims shape'
+            sArray ("red_arr_" ++ prettyString pt) pt shape' mem $
+              LMAD.iota (group_id * product shape_E) shape_E
           _ -> do
             let pt = elemType $ paramType p
                 shape = Shape [group_size]
             sAllocArray ("red_arr_" ++ prettyString pt) pt shape $ Space "local"
-=======
-intermediateArrays ::
-  Imp.TExp Int64 ->
-  Count GroupSize SubExp ->
-  SegBinOp GPUMem ->
-  InKernelGen [VName]
-intermediateArrays group_id (Count group_size) (SegBinOp _ red_op nes _) = do
-  let red_op_params = lambdaParams red_op
-      (red_acc_params, _) = splitAt (length nes) red_op_params
-  forM red_acc_params $ \p ->
-    case paramDec p of
-      MemArray pt shape _ (ArrayIn mem _) -> do
-        let shape' = Shape [group_size] <> shape
-        sArray "red_arr" pt shape' mem $
-          LMAD.iota (group_id * product (map pe64 (shapeDims shape'))) (map pe64 $ shapeDims shape')
-      _ -> do
-        let pt = elemType $ paramType p
-            shape = Shape [group_size]
-        sAllocArray "red_arr" pt shape $ Space "local"
->>>>>>> 5a2e4046
 
 -- | Arrays for storing group results.
 --
@@ -348,13 +328,8 @@
     let ltid = kernelLocalThreadId constants
     let group_id = kernelGroupId constants
 
-    interms <- makeIntermArrays segred_kind group_size_se chunk_se num_threads params
+    interms <- makeIntermArrays segred_kind (sExt64 group_id) group_size_se chunk_se params
     sync_arr <- sAllocArray "sync_arr" Bool (Shape [intConst Int32 1]) $ Space "local"
-<<<<<<< HEAD
-=======
-    reds_arrs <-
-      mapM (intermediateArrays (sExt64 $ kernelGroupId constants) group_size) reds
->>>>>>> 5a2e4046
 
     -- Since this is the nonsegmented case, all outer segment IDs must
     -- necessarily be 0.
@@ -422,14 +397,7 @@
 
   sKernelThread "segred_small" (segFlat space) (defKernelAttrs num_groups group_size) $ do
     constants <- kernelConstants <$> askEnv
-<<<<<<< HEAD
-
-    interms <- makeIntermArrays GeneralSegred group_size_se undefined num_threads params
-    let reds_arrs = map groupRedArrs interms
-=======
-    reds_arrs <-
-      mapM (intermediateArrays (sExt64 $ kernelGroupId constants) group_size) reds
->>>>>>> 5a2e4046
+
 
     -- We probably do not have enough actual workgroups to cover the
     -- entire iteration space.  Some groups thus have to perform double
@@ -443,6 +411,10 @@
             (ltid `quot` segment_size_nonzero)
               + (sExt64 virt_group_id * sExt64 segments_per_group)
           index_within_segment = ltid `rem` segment_size
+          group_id = kernelGroupSize constants
+
+      interms <- makeIntermArrays GeneralSegred group_id group_size_se undefined params
+      let reds_arrs = map groupRedArrs interms
 
       dIndexSpace (zip (init gtids) (init dims')) segment_index
       dPrimV_ (last gtids) index_within_segment
@@ -523,11 +495,6 @@
       chunk = pe64 chunk_se
       params = map paramOf segbinops
 
-<<<<<<< HEAD
-  num_threads <-
-    dPrimV "num_threads_total" $
-      group_size' * num_groups'
-
   groups_per_segment <-
     dPrimVE "groups_per_segment" $
       num_groups' `divUp` sMax64 1 num_segments
@@ -539,8 +506,6 @@
   num_virtgroups <-
     dPrimV "num_virtgroups" $
       groups_per_segment * num_segments
-=======
->>>>>>> 5a2e4046
   threads_per_segment <-
     dPrimVE "threads_per_segment" $
       groups_per_segment * group_size'
@@ -571,14 +536,9 @@
 
   sKernelThread "segred_large" (segFlat space) (defKernelAttrs num_groups group_size) $ do
     constants <- kernelConstants <$> askEnv
-<<<<<<< HEAD
-
-    interms <- makeIntermArrays segred_kind group_size_se chunk_se (tvSize num_threads) params
-
-=======
-    reds_arrs <-
-      mapM (intermediateArrays (sExt64 $ kernelGroupId constants) group_size) reds
->>>>>>> 5a2e4046
+    let group_id = sExt64 $ kernelGroupId constants
+
+    interms <- makeIntermArrays segred_kind group_id group_size_se chunk_se params
     sync_arr <- sAllocArray "sync_arr" Bool (Shape [intConst Int32 1]) $ Space "local"
 
     -- We probably do not have enough actual workgroups to cover the
@@ -704,9 +664,6 @@
 slugSplitParams :: SegBinOpSlug -> ([LParam GPUMem], [LParam GPUMem])
 slugSplitParams slug = splitAt (length (slugNeutral slug)) $ slugParams slug
 
-slugSplitParams :: SegBinOpSlug -> ([LParam GPUMem], [LParam GPUMem])
-slugSplitParams slug = splitAt (length (slugNeutral slug)) $ slugParams slug
-
 slugGroupRedArrs :: SegBinOpSlug -> [VName]
 slugGroupRedArrs = groupRedArrs . slugInterms
 
@@ -722,49 +679,6 @@
   Imp.TExp Int64 ->
   Imp.TExp Int64 ->
   Imp.TExp Int64 ->
-<<<<<<< HEAD
-=======
-  Imp.Count Imp.Elements (Imp.TExp Int64) ->
-  Imp.Count Imp.Elements (Imp.TExp Int64) ->
-  TV Int64 ->
-  ImpM rep r op ()
-computeThreadChunkSize Commutative threads_per_segment thread_index elements_per_thread num_elements chunk_var =
-  chunk_var
-    <-- sMin64
-      (Imp.unCount elements_per_thread)
-      ((Imp.unCount num_elements - thread_index) `divUp` threads_per_segment)
-computeThreadChunkSize Noncommutative _ thread_index elements_per_thread num_elements chunk_var = do
-  starting_point <-
-    dPrimV "starting_point" $
-      thread_index * Imp.unCount elements_per_thread
-  remaining_elements <-
-    dPrimV "remaining_elements" $
-      Imp.unCount num_elements - tvExp starting_point
-
-  let no_remaining_elements = tvExp remaining_elements .<=. 0
-      beyond_bounds = Imp.unCount num_elements .<=. tvExp starting_point
-
-  sIf
-    (no_remaining_elements .||. beyond_bounds)
-    (chunk_var <-- 0)
-    ( sIf
-        is_last_thread
-        (chunk_var <-- Imp.unCount last_thread_elements)
-        (chunk_var <-- Imp.unCount elements_per_thread)
-    )
-  where
-    last_thread_elements =
-      num_elements - Imp.elements thread_index * elements_per_thread
-    is_last_thread =
-      Imp.unCount num_elements
-        .<. (thread_index + 1)
-        * Imp.unCount elements_per_thread
-
-reductionStageZero ::
-  KernelConstants ->
-  [(VName, Imp.TExp Int64)] ->
-  Imp.Count Imp.Elements (Imp.TExp Int64) ->
->>>>>>> 5a2e4046
   Imp.TExp Int64 ->
   Imp.TExp Int64 ->
   [SegBinOpSlug] ->
@@ -798,7 +712,6 @@
                     then copyDWIMFix arr [ltid] (Var acc) (acc_is ++ vec_is)
                     else copyDWIMFix (paramName p) [] (Var acc) (acc_is ++ vec_is)
 
-            let new_lambda = segBinOpLambda $ slugOp slug
             sOp $ Imp.ErrorSync Imp.FenceLocal -- Also implicitly barrier.
             groupReduce group_size new_lambda group_red_arrs
             sOp $ Imp.Barrier Imp.FenceLocal
