--- conflicted
+++ resolved
@@ -6,64 +6,6 @@
 import qualified Futhark.CodeGen.ImpGen.Kernels.SegScan.SinglePass as SinglePass
 import qualified Futhark.CodeGen.ImpGen.Kernels.SegScan.TwoPass as TwoPass
 import Futhark.IR.KernelsMem
-<<<<<<< HEAD
-import qualified Futhark.IR.Mem.IxFun as IxFun
-import Futhark.Transform.Rename
-import Futhark.Util (takeLast)
-import Futhark.Util.IntegralExp (divUp, quot, rem)
-import Prelude hiding (quot, rem)
-
--- Aggressively try to reuse memory for different SegBinOps, because
--- we will run them sequentially after another.
-makeLocalArrays ::
-  Count GroupSize SubExp ->
-  SubExp ->
-  [SegBinOp KernelsMem] ->
-  InKernelGen [[VName]]
-makeLocalArrays (Count group_size) num_threads scans = do
-  (arrs, mems_and_sizes) <- runStateT (mapM onScan scans) mempty
-  let maxSize sizes = Imp.bytes $ foldl' sMax64 1 $ map Imp.unCount sizes
-  forM_ mems_and_sizes $ \(sizes, mem) ->
-    sAlloc_ mem (maxSize sizes) (Space "local")
-  return arrs
-  where
-    onScan (SegBinOp _ scan_op nes _) = do
-      let (scan_x_params, _scan_y_params) =
-            splitAt (length nes) $ lambdaParams scan_op
-      (arrs, used_mems) <- fmap unzip $
-        forM scan_x_params $ \p ->
-          case paramDec p of
-            MemArray pt shape _ (ArrayIn mem _) -> do
-              let shape' = Shape [num_threads] <> shape
-              arr <-
-                lift $
-                  sArray "scan_arr" pt shape' $
-                    ArrayIn mem $ IxFun.iota $ map pe64 $ shapeDims shape'
-              return (arr, [])
-            _ -> do
-              let ElemPrim pt = elemType $ paramType p
-                  shape = Shape [group_size]
-              (sizes, mem') <- getMem pt shape
-              arr <- lift $ sArrayInMem "scan_arr" pt shape mem'
-              return (arr, [(sizes, mem')])
-      modify (<> concat used_mems)
-      return arrs
-
-    getMem pt shape = do
-      let size = typeSize $ Array (ElemPrim pt) shape NoUniqueness
-      mems <- get
-      case (find ((size `elem`) . fst) mems, mems) of
-        (Just mem, _) -> do
-          modify $ delete mem
-          return mem
-        (Nothing, (size', mem) : mems') -> do
-          put mems'
-          return (size : size', mem)
-        (Nothing, []) -> do
-          mem <- lift $ sDeclareMem "scan_arr_mem" $ Space "local"
-          return ([size], mem)
-=======
->>>>>>> 1d213abc
 
 -- The single-pass scan does not support multiple operators, so jam
 -- them together here.
