--- conflicted
+++ resolved
@@ -26,15 +26,10 @@
 -- be turned into some particular C code.
 data MPIOp
   = Segop String [Param] Code [Param] Imp.Exp
-<<<<<<< HEAD
-  | DistributedLoop String VName Code Code Code [Param] VName
-  | Gather VName
-=======
   | LoadNbNode VName
   | LoadNodeId VName
   | DistributedLoop String VName Code Code Code [Param] VName
   | Gather VName VName VName 
->>>>>>> 70a6cef5
   | CrashWithThisMessage String
   deriving (Show)
 
@@ -59,16 +54,11 @@
       <+> langle
       <+> nestedBlock "{" "}" (ppr body)
       <+> ppr postbody
-<<<<<<< HEAD
-  ppr (Gather name) =
-    text "Gather" <+> ppr name
-=======
   ppr (Gather memory start size) =
     text "Gather" 
       <+> ppr memory
       <+> ppr start
       <+> ppr size
->>>>>>> 70a6cef5
 
 -- The free variables of an MPIOp.
 instance FreeIn MPIOp where
@@ -77,8 +67,4 @@
   freeIn' (LoadNodeId _) = mempty
   freeIn' (DistributedLoop _ _ prebody body postbody _ _) = freeIn' prebody <> fvBind (Imp.declaredIn prebody) (freeIn' $ body <> postbody)
   freeIn' (Segop _ _ code _ _) = freeIn' code
-<<<<<<< HEAD
-  freeIn' (Gather _) = mempty
-=======
-  freeIn' Gather {} = mempty
->>>>>>> 70a6cef5
+  freeIn' Gather {} = mempty