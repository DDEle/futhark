{-# LANGUAGE FlexibleInstances #-}
{-# LANGUAGE GeneralizedNewtypeDeriving #-}
{-# LANGUAGE OverloadedStrings #-}
{-# LANGUAGE QuasiQuotes #-}
{-# LANGUAGE Trustworthy #-}
{-# LANGUAGE TupleSections #-}

-- | C code generator framework.
module Futhark.CodeGen.Backends.GenericC
  ( compileProg,
    compileProg',
    CParts (..),
    asLibrary,
    asExecutable,
    asServer,

    -- * Pluggable compiler
    Operations (..),
    defaultOperations,
    OpCompiler,
    ErrorCompiler,
    CallCompiler,
    PointerQuals,
    MemoryType,
    WriteScalar,
    writeScalarPointerWithQuals,
    ReadScalar,
    readScalarPointerWithQuals,
    Allocate,
    Deallocate,
    Copy,
    StaticArray,

    -- * Monadic compiler interface
    CompilerM,
    CompilerState (compUserState, compNameSrc),
    getUserState,
    modifyUserState,
    contextContents,
    contextFinalInits,
    runCompilerM,
    inNewFunction,
    cachingMemory,
    compileFun,
    compileCode,
    compileExp,
    compilePrimExp,
    compileExpToName,
    rawMem,
    item,
    items,
    stm,
    stms,
    decl,
    atInit,
    headerDecl,
    publicDef,
    publicDef_,
    profileReport,
    onClear,
    HeaderSection (..),
    libDecl,
    earlyDecl,
    publicName,
    contextField,
    contextFieldDyn,
    memToCType,
    cacheMem,
    fatMemory,
    rawMemCType,
    cproduct,
    fatMemType,
    declAllocatedMem,
    freeAllocatedMem,
    freeAllocatedMem',
    collect,

    -- * Building Blocks
    primTypeToCType,
    intTypeToCType,
    copyMemoryDefaultSpace,
    volQuals,
    variQuals,
    linearCode,
    derefPointer,
    allocMem,
    allocMem',
    setMem,
    setMem',
    unRefMem,
    unRefMem',
    fatMemAlloc,
    fatMemSet,
    fatMemUnRef,
    errorMsgString
  )
where
import Control.Monad.Identity
import Control.Monad.Reader
import Control.Monad.State
import Data.Bifunctor (first)
import qualified Data.DList as DL
import Data.List (unzip4)
import Data.Loc
import qualified Data.Map.Strict as M
import Data.Maybe
import qualified Data.Text as T
import Futhark.CodeGen.Backends.GenericC.CLI (cliDefs)
import Futhark.CodeGen.Backends.GenericC.Options
import Futhark.CodeGen.Backends.GenericC.Server (serverDefs)
import Futhark.CodeGen.Backends.SimpleRep
import Futhark.CodeGen.ImpCode
import Futhark.CodeGen.RTS.C (cacheH, errorsH, halfH, lockH, timingH, utilH)
import Futhark.IR.Prop (isBuiltInFunction)
import qualified Futhark.Manifest as Manifest
import Futhark.MonadFreshNames
import Futhark.Util.Pretty (prettyText, ppr, prettyCompact)
import qualified Language.C.Quote.ISPC as C
import qualified Language.C.Syntax as C
import NeatInterpolation (untrimming)

-- How public an array type definition sould be.  Public types show up
-- in the generated API, while private types are used only to
-- implement the members of opaques.
data Publicness = Private | Public
  deriving (Eq, Ord, Show)

type ArrayType = (Space, Signedness, PrimType, Int)

data CompilerState s = CompilerState
  { compArrayTypes :: M.Map ArrayType Publicness,
    compOpaqueTypes :: M.Map String [ValueDesc],
    compEarlyDecls :: DL.DList C.Definition,
    compInit :: [C.Stm],
    compNameSrc :: VNameSource,
    compUserState :: s,
    compHeaderDecls :: M.Map HeaderSection (DL.DList C.Definition),
    compLibDecls :: DL.DList C.Definition,
    compCtxFields :: DL.DList (C.Id, C.Type, Maybe C.Exp, Maybe C.Stm),
    compProfileItems :: DL.DList C.BlockItem,
    compClearItems :: DL.DList C.BlockItem,
    compDeclaredMem :: [(VName, Space)],
    compItems :: DL.DList C.BlockItem
  }

newCompilerState :: VNameSource -> s -> CompilerState s
newCompilerState src s =
  CompilerState
    { compArrayTypes = mempty,
      compOpaqueTypes = mempty,
      compEarlyDecls = mempty,
      compInit = [],
      compNameSrc = src,
      compUserState = s,
      compHeaderDecls = mempty,
      compLibDecls = mempty,
      compCtxFields = mempty,
      compProfileItems = mempty,
      compClearItems = mempty,
      compDeclaredMem = mempty,
      compItems = mempty
    }

-- | In which part of the header file we put the declaration.  This is
-- to ensure that the header file remains structured and readable.
data HeaderSection
  = ArrayDecl String
  | OpaqueDecl String
  | EntryDecl
  | MiscDecl
  | InitDecl
  deriving (Eq, Ord)

-- | A substitute expression compiler, tried before the main
-- compilation function.
type OpCompiler op s = op -> CompilerM op s ()

type ErrorCompiler op s = ErrorMsg Exp -> String -> CompilerM op s ()

-- | The address space qualifiers for a pointer of the given type with
-- the given annotation.
type PointerQuals op s = String -> CompilerM op s [C.TypeQual]

-- | The type of a memory block in the given memory space.
type MemoryType op s = SpaceId -> CompilerM op s C.Type

-- | Write a scalar to the given memory block with the given element
-- index and in the given memory space.
type WriteScalar op s =
  C.Exp -> C.Exp -> C.Type -> SpaceId -> Volatility -> C.Exp -> CompilerM op s ()

-- | Read a scalar from the given memory block with the given element
-- index and in the given memory space.
type ReadScalar op s =
  C.Exp -> C.Exp -> C.Type -> SpaceId -> Volatility -> CompilerM op s C.Exp

-- | Allocate a memory block of the given size and with the given tag
-- in the given memory space, saving a reference in the given variable
-- name.
type Allocate op s =
  C.Exp ->
  C.Exp ->
  C.Exp ->
  SpaceId ->
  CompilerM op s ()

-- | De-allocate the given memory block with the given tag, which is
-- in the given memory space.
type Deallocate op s = C.Exp -> C.Exp -> SpaceId -> CompilerM op s ()

-- | Create a static array of values - initialised at load time.
type StaticArray op s = VName -> SpaceId -> PrimType -> ArrayContents -> CompilerM op s ()

-- | Copy from one memory block to another.
type Copy op s =
  C.Exp ->
  C.Exp ->
  Space ->
  C.Exp ->
  C.Exp ->
  Space ->
  C.Exp ->
  CompilerM op s ()

-- | Call a function.
type CallCompiler op s = [VName] -> Name -> [C.Exp] -> CompilerM op s ()

data Operations op s = Operations
  { opsWriteScalar :: WriteScalar op s,
    opsReadScalar :: ReadScalar op s,
    opsAllocate :: Allocate op s,
    opsDeallocate :: Deallocate op s,
    opsCopy :: Copy op s,
    opsStaticArray :: StaticArray op s,
    opsMemoryType :: MemoryType op s,
    opsCompiler :: OpCompiler op s,
    opsError :: ErrorCompiler op s,
    opsCall :: CallCompiler op s,
    -- | If true, use reference counting.  Otherwise, bare
    -- pointers.
    opsFatMemory :: Bool,
    -- | Code to bracket critical sections.
    opsCritical :: ([C.BlockItem], [C.BlockItem])
  }

errorMsgString :: ErrorMsg Exp -> CompilerM op s (String, [C.Exp])
errorMsgString (ErrorMsg parts) = do
  let boolStr e = [C.cexp|($exp:e) ? "true" : "false"|]
      asLongLong e = [C.cexp|(long long int)$exp:e|]
      asDouble e = [C.cexp|(double)$exp:e|]
      onPart (ErrorString s) = pure ("%s", [C.cexp|$string:s|])
      onPart (ErrorVal Bool x) = ("%s",) . boolStr <$> compileExp x
      onPart (ErrorVal Unit _) = pure ("%s", [C.cexp|"()"|])
      onPart (ErrorVal (IntType Int8) x) = ("%hhd",) <$> compileExp x
      onPart (ErrorVal (IntType Int16) x) = ("%hd",) <$> compileExp x
      onPart (ErrorVal (IntType Int32) x) = ("%d",) <$> compileExp x
      onPart (ErrorVal (IntType Int64) x) = ("%lld",) . asLongLong <$> compileExp x
      onPart (ErrorVal (FloatType Float16) x) = ("%f",) . asDouble <$> compileExp x
      onPart (ErrorVal (FloatType Float32) x) = ("%f",) . asDouble <$> compileExp x
      onPart (ErrorVal (FloatType Float64) x) = ("%f",) <$> compileExp x
  (formatstrs, formatargs) <- unzip <$> mapM onPart parts
  pure (mconcat formatstrs, formatargs)

freeAllocatedMem'
  :: (VName -> Space -> CompilerM op s ())
  -> CompilerM op s [C.BlockItem]
freeAllocatedMem' f = collect $ mapM_ (uncurry f) =<< gets compDeclaredMem

freeAllocatedMem :: CompilerM op s [C.BlockItem]
freeAllocatedMem = freeAllocatedMem' unRefMem

declAllocatedMem :: CompilerM op s [C.BlockItem]
declAllocatedMem = collect $ mapM_ f =<< gets compDeclaredMem
  where
    f (name, space) = do
      ty <- memToCType name space
      decl [C.cdecl|$ty:ty $id:name;|]
      resetMem name space

defError :: ErrorCompiler op s
defError msg stacktrace = do
  (formatstr, formatargs) <- errorMsgString msg
  let formatstr' = "Error: " <> formatstr <> "\n\nBacktrace:\n%s"
  items
    [C.citems|ctx->error = msgprintf($string:formatstr', $args:formatargs, $string:stacktrace);
              err = FUTHARK_PROGRAM_ERROR;
              goto cleanup;|]

defCall :: CallCompiler op s
defCall dests fname args = do
  let out_args = [[C.cexp|&$id:d|] | d <- dests]
      args'
        | isBuiltInFunction fname = args
        | otherwise = [C.cexp|ctx|] : out_args ++ args
  case dests of
    [dest]
      | isBuiltInFunction fname ->
          stm [C.cstm|$id:dest = $id:(funName fname)($args:args');|]
    _ ->
      item [C.citem|if ($id:(funName fname)($args:args') != 0) { err = 1; goto cleanup; }|]

-- | A set of operations that fail for every operation involving
-- non-default memory spaces.  Uses plain pointers and @malloc@ for
-- memory management.
defaultOperations :: Operations op s
defaultOperations =
  Operations
    { opsWriteScalar = defWriteScalar,
      opsReadScalar = defReadScalar,
      opsAllocate = defAllocate,
      opsDeallocate = defDeallocate,
      opsCopy = defCopy,
      opsStaticArray = defStaticArray,
      opsMemoryType = defMemoryType,
      opsCompiler = defCompiler,
      opsFatMemory = True,
      opsError = defError,
      opsCall = defCall,
      opsCritical = mempty
    }
  where
    defWriteScalar _ _ _ _ _ =
      error "Cannot write to non-default memory space because I am dumb"
    defReadScalar _ _ _ _ =
      error "Cannot read from non-default memory space"
    defAllocate _ _ _ =
      error "Cannot allocate in non-default memory space"
    defDeallocate _ _ =
      error "Cannot deallocate in non-default memory space"
    defCopy destmem destoffset DefaultSpace srcmem srcoffset DefaultSpace size =
      copyMemoryDefaultSpace destmem destoffset srcmem srcoffset size
    defCopy _ _ _ _ _ _ _ =
      error "Cannot copy to or from non-default memory space"
    defStaticArray _ _ _ _ =
      error "Cannot create static array in non-default memory space"
    defMemoryType _ =
      error "Has no type for non-default memory space"
    defCompiler _ =
      error "The default compiler cannot compile extended operations"

data CompilerEnv op s = CompilerEnv
  { envOperations :: Operations op s,
    -- | Mapping memory blocks to sizes.  These memory blocks are CPU
    -- memory that we know are used in particularly simple ways (no
    -- reference counting necessary).  To cut down on allocator
    -- pressure, we keep these allocations around for a long time, and
    -- record their sizes so we can reuse them if possible (and
    -- realloc() when needed).
    envCachedMem :: M.Map C.Exp VName
  }

envOpCompiler :: CompilerEnv op s -> OpCompiler op s
envOpCompiler = opsCompiler . envOperations

envMemoryType :: CompilerEnv op s -> MemoryType op s
envMemoryType = opsMemoryType . envOperations

envReadScalar :: CompilerEnv op s -> ReadScalar op s
envReadScalar = opsReadScalar . envOperations

envWriteScalar :: CompilerEnv op s -> WriteScalar op s
envWriteScalar = opsWriteScalar . envOperations

envAllocate :: CompilerEnv op s -> Allocate op s
envAllocate = opsAllocate . envOperations

envDeallocate :: CompilerEnv op s -> Deallocate op s
envDeallocate = opsDeallocate . envOperations

envCopy :: CompilerEnv op s -> Copy op s
envCopy = opsCopy . envOperations

envStaticArray :: CompilerEnv op s -> StaticArray op s
envStaticArray = opsStaticArray . envOperations

envFatMemory :: CompilerEnv op s -> Bool
envFatMemory = opsFatMemory . envOperations

declsCode :: (HeaderSection -> Bool) -> CompilerState s -> T.Text
declsCode p =
  T.unlines
    . map prettyText
    . concatMap (DL.toList . snd)
    . filter (p . fst)
    . M.toList
    . compHeaderDecls

initDecls, arrayDecls, opaqueDecls, entryDecls, miscDecls :: CompilerState s -> T.Text
initDecls = declsCode (== InitDecl)
arrayDecls = declsCode isArrayDecl
  where
    isArrayDecl ArrayDecl {} = True
    isArrayDecl _ = False
opaqueDecls = declsCode isOpaqueDecl
  where
    isOpaqueDecl OpaqueDecl {} = True
    isOpaqueDecl _ = False
entryDecls = declsCode (== EntryDecl)
miscDecls = declsCode (== MiscDecl)

contextContents :: CompilerM op s ([C.FieldGroup], [C.Stm], [C.Stm])
contextContents = do
  (field_names, field_types, field_values, field_frees) <-
    gets $ unzip4 . DL.toList . compCtxFields
  let fields =
        [ [C.csdecl|$ty:ty $id:name;|]
          | (name, ty) <- zip field_names field_types
        ]
      init_fields =
        [ [C.cstm|ctx->$id:name = $exp:e;|]
          | (name, Just e) <- zip field_names field_values
        ]
  pure (fields, init_fields, catMaybes field_frees)

contextFinalInits :: CompilerM op s [C.Stm]
contextFinalInits = gets compInit

newtype CompilerM op s a
  = CompilerM (ReaderT (CompilerEnv op s) (State (CompilerState s)) a)
  deriving
    ( Functor,
      Applicative,
      Monad,
      MonadState (CompilerState s),
      MonadReader (CompilerEnv op s)
    )

instance MonadFreshNames (CompilerM op s) where
  getNameSource = gets compNameSrc
  putNameSource src = modify $ \s -> s {compNameSrc = src}

runCompilerM ::
  Operations op s ->
  VNameSource ->
  s ->
  CompilerM op s a ->
  (a, CompilerState s)
runCompilerM ops src userstate (CompilerM m) =
  runState
    (runReaderT m (CompilerEnv ops mempty))
    (newCompilerState src userstate)

getUserState :: CompilerM op s s
getUserState = gets compUserState

modifyUserState :: (s -> s) -> CompilerM op s ()
modifyUserState f = modify $ \compstate ->
  compstate {compUserState = f $ compUserState compstate}

atInit :: C.Stm -> CompilerM op s ()
atInit x = modify $ \s ->
  s {compInit = compInit s ++ [x]}

collect :: CompilerM op s () -> CompilerM op s [C.BlockItem]
collect m = snd <$> collect' m

collect' :: CompilerM op s a -> CompilerM op s (a, [C.BlockItem])
collect' m = do
  old <- gets compItems
  modify $ \s -> s {compItems = mempty}
  x <- m
  new <- gets compItems
  modify $ \s -> s {compItems = old}
  pure (x, DL.toList new)

-- | Used when we, inside an existing 'CompilerM' action, want to
-- generate code for a new function.  Use this so that the compiler
-- understands that previously declared memory doesn't need to be
-- freed inside this action.
inNewFunction :: CompilerM op s a -> CompilerM op s a
inNewFunction m = do
  old_mem <- gets compDeclaredMem
  modify $ \s -> s {compDeclaredMem = mempty}
  x <- local noCached m
  modify $ \s -> s {compDeclaredMem = old_mem}
  pure x
  where
    noCached env = env {envCachedMem = mempty}

item :: C.BlockItem -> CompilerM op s ()
item x = modify $ \s -> s {compItems = DL.snoc (compItems s) x}

items :: [C.BlockItem] -> CompilerM op s ()
items xs = modify $ \s -> s {compItems = DL.append (compItems s) (DL.fromList xs)}

fatMemory :: Space -> CompilerM op s Bool
fatMemory ScalarSpace {} = pure False
fatMemory _ = asks envFatMemory

cacheMem :: C.ToExp a => a -> CompilerM op s (Maybe VName)
cacheMem a = asks $ M.lookup (C.toExp a noLoc) . envCachedMem

-- | Construct a publicly visible definition using the specified name
-- as the template.  The first returned definition is put in the
-- header file, and the second is the implementation.  Returns the public
-- name.
publicDef ::
  String ->
  HeaderSection ->
  (String -> (C.Definition, C.Definition)) ->
  CompilerM op s String
publicDef s h f = do
  s' <- publicName s
  let (pub, priv) = f s'
  headerDecl h pub
  earlyDecl priv
  pure s'

-- | As 'publicDef', but ignores the public name.
publicDef_ ::
  String ->
  HeaderSection ->
  (String -> (C.Definition, C.Definition)) ->
  CompilerM op s ()
publicDef_ s h f = void $ publicDef s h f

headerDecl :: HeaderSection -> C.Definition -> CompilerM op s ()
headerDecl sec def = modify $ \s ->
  s
    { compHeaderDecls =
        M.unionWith
          (<>)
          (compHeaderDecls s)
          (M.singleton sec (DL.singleton def))
    }

libDecl :: C.Definition -> CompilerM op s ()
libDecl def = modify $ \s ->
  s {compLibDecls = compLibDecls s <> DL.singleton def}

earlyDecl :: C.Definition -> CompilerM op s ()
earlyDecl def = modify $ \s ->
  s {compEarlyDecls = compEarlyDecls s <> DL.singleton def}

contextField :: C.Id -> C.Type -> Maybe C.Exp -> CompilerM op s ()
contextField name ty initial = modify $ \s ->
  s {compCtxFields = compCtxFields s <> DL.singleton (name, ty, initial, Nothing)}

contextFieldDyn :: C.Id -> C.Type -> C.Exp -> C.Stm -> CompilerM op s ()
contextFieldDyn name ty initial free = modify $ \s ->
  s {compCtxFields = compCtxFields s <> DL.singleton (name, ty, Just initial, Just free)}

profileReport :: C.BlockItem -> CompilerM op s ()
profileReport x = modify $ \s ->
  s {compProfileItems = compProfileItems s <> DL.singleton x}

onClear :: C.BlockItem -> CompilerM op s ()
onClear x = modify $ \s ->
  s {compClearItems = compClearItems s <> DL.singleton x}

stm :: C.Stm -> CompilerM op s ()
stm s = item [C.citem|$stm:s|]

stms :: [C.Stm] -> CompilerM op s ()
stms = mapM_ stm

decl :: C.InitGroup -> CompilerM op s ()
decl x = item [C.citem|$decl:x;|]

-- | Public names must have a consitent prefix.
publicName :: String -> CompilerM op s String
publicName s = pure $ "futhark_" ++ s

-- | The generated code must define a context struct with this name.
contextType :: CompilerM op s C.Type
contextType = do
  name <- publicName "context"
  pure [C.cty|struct $id:name|]

-- | The generated code must define a configuration struct with this
-- name.
configType :: CompilerM op s C.Type
configType = do
  name <- publicName "context_config"
  pure [C.cty|struct $id:name|]

memToCType :: VName -> Space -> CompilerM op s C.Type
memToCType v space = do
  refcount <- fatMemory space
  cached <- isJust <$> cacheMem v
  if refcount && not cached
    then pure $ fatMemType space
    else rawMemCType space

rawMemCType :: Space -> CompilerM op s C.Type
rawMemCType DefaultSpace = pure defaultMemBlockType
rawMemCType (Space sid) = join $ asks envMemoryType <*> pure sid
rawMemCType (ScalarSpace [] t) =
  pure [C.cty|$ty:(primTypeToCType t)[1]|]
rawMemCType (ScalarSpace ds t) =
  pure [C.cty|$ty:(primTypeToCType t)[$exp:(cproduct ds')]|]
  where
    ds' = map (`C.toExp` noLoc) ds

fatMemType :: Space -> C.Type
fatMemType space =
  [C.cty|struct $id:name|]
  where
    name = case space of
      Space sid -> "memblock_" ++ sid
      _ -> "memblock"

fatMemSet :: Space -> String
fatMemSet (Space sid) = "memblock_set_" ++ sid
fatMemSet _ = "memblock_set"

fatMemAlloc :: Space -> String
fatMemAlloc (Space sid) = "memblock_alloc_" ++ sid
fatMemAlloc _ = "memblock_alloc"

fatMemUnRef :: Space -> String
fatMemUnRef (Space sid) = "memblock_unref_" ++ sid
fatMemUnRef _ = "memblock_unref"

rawMem :: VName -> CompilerM op s C.Exp
rawMem v = rawMem' <$> fat <*> pure v
  where
    fat = asks ((&&) . envFatMemory) <*> (isNothing <$> cacheMem v)

rawMem' :: C.ToExp a => Bool -> a -> C.Exp
rawMem' True e = [C.cexp|$exp:e.mem|]
rawMem' False e = [C.cexp|$exp:e|]

allocRawMem ::
  (C.ToExp a, C.ToExp b, C.ToExp c) =>
  a ->
  b ->
  Space ->
  c ->
  CompilerM op s ()
allocRawMem dest size space desc = case space of
  Space sid ->
    join $
      asks envAllocate <*> pure [C.cexp|$exp:dest|]
        <*> pure [C.cexp|$exp:size|]
        <*> pure [C.cexp|$exp:desc|]
        <*> pure sid
  _ ->
    stm [C.cstm|$exp:dest = (unsigned char*) malloc((typename size_t)$exp:size);|]

freeRawMem ::
  (C.ToExp a, C.ToExp b) =>
  a ->
  Space ->
  b ->
  CompilerM op s ()
freeRawMem mem space desc =
  case space of
    Space sid -> do
      free_mem <- asks envDeallocate
      free_mem [C.cexp|$exp:mem|] [C.cexp|$exp:desc|] sid
    _ -> item [C.citem|free($exp:mem);|]

defineMemorySpace :: Space -> CompilerM op s ([C.Definition], [C.Definition], C.BlockItem)
defineMemorySpace space = do
  rm <- rawMemCType space
  -- TODO(pema, K): This is hacky. Workaround for https://github.com/ispc/ispc/issues/2277
  let structGuard = "#ifndef __ISPC_STRUCT_" ++ prettyCompact (ppr sname) ++ "__"
  let structDefine = "#define __ISPC_STRUCT_" ++ prettyCompact (ppr sname) ++ "__"

  let structdef =
        [C.cunit|$esc:(structGuard)
                 $esc:(structDefine)
                 struct $id:sname {
                     int *references;
                     $ty:rm mem;
                     typename int64_t size;
                     const char *desc;
                 };
                 $esc:("#endif")|]
  contextField peakname [C.cty|typename int64_t|] $ Just [C.cexp|0|]
  contextField usagename [C.cty|typename int64_t|] $ Just [C.cexp|0|]

  -- Unreferencing a memory block consists of decreasing its reference
  -- count and freeing the corresponding memory if the count reaches
  -- zero.
  free <- collect $ freeRawMem [C.cexp|block->mem|] space [C.cexp|desc|]
  ctx_ty <- contextType
  let unrefdef =
        [C.cedecl|int $id:(fatMemUnRef space) ($ty:ctx_ty *ctx, $ty:mty *block, const char *desc) {
  if (block->references != NULL) {
    *(block->references) -= 1;
    if (ctx->detail_memory) {
      fprintf(ctx->log, "Unreferencing block %s (allocated as %s) in %s: %d references remaining.\n",
                      desc, block->desc, $string:spacedesc, *(block->references));
    }
    if (*(block->references) == 0) {
      ctx->$id:usagename -= block->size;
      $items:free
      free(block->references);
      if (ctx->detail_memory) {
        fprintf(ctx->log, "%lld bytes freed (now allocated: %lld bytes)\n",
                (long long) block->size, (long long) ctx->$id:usagename);
      }
    }
    block->references = NULL;
  }
  return 0;
}|]

  -- When allocating a memory block we initialise the reference count to 1.
  alloc <-
    collect $
      allocRawMem [C.cexp|block->mem|] [C.cexp|size|] space [C.cexp|desc|]
  let allocdef =
        [C.cedecl|int $id:(fatMemAlloc space) ($ty:ctx_ty *ctx, $ty:mty *block, typename int64_t size, const char *desc) {
  if (size < 0) {
    futhark_panic(1, "Negative allocation of %lld bytes attempted for %s in %s.\n",
          (long long)size, desc, $string:spacedesc, ctx->$id:usagename);
  }
  int ret = $id:(fatMemUnRef space)(ctx, block, desc);

  if (ret != FUTHARK_SUCCESS) {
    return ret;
  }

  if (ctx->detail_memory) {
    fprintf(ctx->log, "Allocating %lld bytes for %s in %s (then allocated: %lld bytes)",
            (long long) size,
            desc, $string:spacedesc,
            (long long) ctx->$id:usagename + size);
  }
  if (ctx->$id:usagename > ctx->$id:peakname) {
    ctx->$id:peakname = ctx->$id:usagename;
    if (ctx->detail_memory) {
      fprintf(ctx->log, " (new peak).\n");
    }
  } else if (ctx->detail_memory) {
    fprintf(ctx->log, ".\n");
  }

  $items:alloc

  if (ctx->error == NULL) {
    block->references = (int*) malloc(sizeof(int));
    *(block->references) = 1;
    block->size = size;
    block->desc = desc;
    ctx->$id:usagename += size;
    return FUTHARK_SUCCESS;
  } else {
    // We are naively assuming that any memory allocation error is due to OOM.
    // We preserve the original error so that a savvy user can perhaps find
    // glory despite our naiveté.

    char *old_error = ctx->error;
    ctx->error = msgprintf("Failed to allocate memory in %s.\nAttempted allocation: %12lld bytes\nCurrently allocated:  %12lld bytes\n%s",
                           $string:spacedesc,
                           (long long) size,
                           (long long) ctx->$id:usagename,
                           old_error);
    free(old_error);
    return FUTHARK_OUT_OF_MEMORY;
  }
  }|]

  -- Memory setting - unreference the destination and increase the
  -- count of the source by one.
  let setdef =
        [C.cedecl|int $id:(fatMemSet space) ($ty:ctx_ty *ctx, $ty:mty *lhs, $ty:mty *rhs, const char *lhs_desc) {
  int ret = $id:(fatMemUnRef space)(ctx, lhs, lhs_desc);
  if (rhs->references != NULL) {
    (*(rhs->references))++;
  }
  *lhs = *rhs;
  return ret;
}
|]

  onClear [C.citem|ctx->$id:peakname = 0;|]

  let peakmsg = "Peak memory usage for " ++ spacedesc ++ ": %lld bytes.\n"
  pure
    ( structdef,
      [unrefdef, allocdef, setdef],
      -- Do not report memory usage for DefaultSpace (CPU memory),
      -- because it would not be accurate anyway.  This whole
      -- tracking probably needs to be rethought.
      if space == DefaultSpace
        then [C.citem|{}|]
        else [C.citem|str_builder(&builder, $string:peakmsg, (long long) ctx->$id:peakname);|]
    )
  where
    mty = fatMemType space
    (peakname, usagename, sname, spacedesc) = case space of
      Space sid ->
        ( C.toIdent ("peak_mem_usage_" ++ sid) noLoc,
          C.toIdent ("cur_mem_usage_" ++ sid) noLoc,
          C.toIdent ("memblock_" ++ sid) noLoc,
          "space '" ++ sid ++ "'"
        )
      _ ->
        ( "peak_mem_usage_default",
          "cur_mem_usage_default",
          "memblock",
          "default space"
        )

declMem :: VName -> Space -> CompilerM op s ()
declMem name space = do
  cached <- isJust <$> cacheMem name
  fat <- fatMemory space
  unless cached $
    if fat
      then modify $ \s -> s {compDeclaredMem = (name, space) : compDeclaredMem s}
      else do
        ty <- memToCType name space
        decl [C.cdecl|$ty:ty $id:name;|]

resetMem :: C.ToExp a => a -> Space -> CompilerM op s ()
resetMem mem space = do
  refcount <- fatMemory space
  cached <- isJust <$> cacheMem mem
  if cached
    then stm [C.cstm|$exp:mem = NULL;|]
    else
      when refcount $
        stm [C.cstm|$exp:mem.references = NULL;|]

setMem'
  :: (C.ToExp a, C.ToExp b) => a
  -> b
  -> Space
  -> (Space -> a -> b -> String -> CompilerM op s C.Stm)
  -> CompilerM op s ()
setMem' dest src space stmt = do
  refcount <- fatMemory space
  let src_s = pretty $ C.toExp src noLoc
  if refcount
    then
      stm =<< stmt space dest src src_s
    else case space of
      ScalarSpace ds _ -> do
        i' <- newVName "i"
        let i = C.toIdent i'
            it = primTypeToCType $ IntType Int32
            ds' = map (`C.toExp` noLoc) ds
            bound = cproduct ds'
        stm
          [C.cstm|for ($ty:it $id:i = 0; $id:i < $exp:bound; $id:i++) {
                            $exp:dest[$id:i] = $exp:src[$id:i];
                  }|]
      _ -> stm [C.cstm|$exp:dest = $exp:src;|]


setMem :: (C.ToExp a, C.ToExp b) => a -> b -> Space -> CompilerM op s ()
setMem dest src space = setMem' dest src space stmt
  where
    stmt space' dest' src' src_s' = pure
      [C.cstm|if ($id:(fatMemSet space')(ctx, &$exp:dest', &$exp:src',
                $string:src_s') != 0) {
                return 1;
              }|]

unRefMem' :: C.ToExp a => a -> Space -> (Space -> a -> String -> CompilerM op s C.Stm) -> CompilerM op s ()
unRefMem' mem space cstm = do
  refcount <- fatMemory space
  cached <- isJust <$> cacheMem mem
  let mem_s = pretty $ C.toExp mem noLoc
  when (refcount && not cached) $
    stm =<< cstm space mem mem_s

unRefMem :: C.ToExp a => a -> Space -> CompilerM op s ()
unRefMem mem space = unRefMem' mem space cstm
  where
    cstm s m m_s = pure
      [C.cstm|if ($id:(fatMemUnRef s)(ctx, &$exp:m, $string:m_s) != 0) {
        return 1;
      }|]

allocMem' ::
  (C.ToExp a, C.ToExp b) =>
  a ->
  b ->
  Space ->
  C.Stm ->
  (Space -> a -> b -> String -> C.Stm -> CompilerM op s C.Stm) ->
  CompilerM op s ()
allocMem' mem size space on_failure stmt = do
  refcount <- fatMemory space
  let mem_s = pretty $ C.toExp mem noLoc
  if refcount
    then
      stm =<< stmt space mem size mem_s on_failure
    else do
      freeRawMem mem space mem_s
      allocRawMem mem size space [C.cexp|desc|]

allocMem ::
  (C.ToExp a, C.ToExp b) =>
  a ->
  b ->
  Space ->
  C.Stm ->
  CompilerM op s ()
allocMem mem size space on_failure = allocMem' mem size space on_failure stmt
  where
    stmt space' mem' size' mem_s' on_failure' = pure
      [C.cstm|if ($id:(fatMemAlloc space')(ctx, &$exp:mem', $exp:size',
                $string:mem_s')) {
                $stm:on_failure'
              }|]

copyMemoryDefaultSpace ::
  C.Exp ->
  C.Exp ->
  C.Exp ->
  C.Exp ->
  C.Exp ->
  CompilerM op s ()
copyMemoryDefaultSpace destmem destidx srcmem srcidx nbytes =
  stm
    [C.cstm|if ($exp:nbytes > 0) {
              memmove($exp:destmem + $exp:destidx,
                      $exp:srcmem + $exp:srcidx,
                      $exp:nbytes);
            }|]

--- Entry points.

criticalSection :: Operations op s -> [C.BlockItem] -> [C.BlockItem]
criticalSection ops x =
  [C.citems|lock_lock(&ctx->lock);
            $items:(fst (opsCritical ops))
            $items:x
            $items:(snd (opsCritical ops))
            lock_unlock(&ctx->lock);
           |]

arrayLibraryFunctions ::
  Publicness ->
  Space ->
  PrimType ->
  Signedness ->
  Int ->
  CompilerM op s Manifest.ArrayOps
arrayLibraryFunctions pub space pt signed rank = do
  let pt' = primAPIType signed pt
      name = arrayName pt signed rank
      arr_name = "futhark_" ++ name
      array_type = [C.cty|struct $id:arr_name|]

  new_array <- publicName $ "new_" ++ name
  new_raw_array <- publicName $ "new_raw_" ++ name
  free_array <- publicName $ "free_" ++ name
  values_array <- publicName $ "values_" ++ name
  values_raw_array <- publicName $ "values_raw_" ++ name
  shape_array <- publicName $ "shape_" ++ name

  let shape_names = ["dim" ++ show i | i <- [0 .. rank - 1]]
      shape_params = [[C.cparam|typename int64_t $id:k|] | k <- shape_names]
      arr_size = cproduct [[C.cexp|$id:k|] | k <- shape_names]
      arr_size_array = cproduct [[C.cexp|arr->shape[$int:i]|] | i <- [0 .. rank - 1]]
  copy <- asks envCopy

  memty <- rawMemCType space

  let prepare_new = do
        resetMem [C.cexp|arr->mem|] space
        allocMem
          [C.cexp|arr->mem|]
          [C.cexp|$exp:arr_size * $int:(primByteSize pt::Int)|]
          space
          [C.cstm|return NULL;|]
        forM_ [0 .. rank - 1] $ \i ->
          let dim_s = "dim" ++ show i
           in stm [C.cstm|arr->shape[$int:i] = $id:dim_s;|]

  new_body <- collect $ do
    prepare_new
    copy
      [C.cexp|arr->mem.mem|]
      [C.cexp|0|]
      space
      [C.cexp|data|]
      [C.cexp|0|]
      DefaultSpace
      [C.cexp|((typename size_t)$exp:arr_size) * $int:(primByteSize pt::Int)|]

  new_raw_body <- collect $ do
    prepare_new
    copy
      [C.cexp|arr->mem.mem|]
      [C.cexp|0|]
      space
      [C.cexp|data|]
      [C.cexp|offset|]
      space
      [C.cexp|((typename size_t)$exp:arr_size) * $int:(primByteSize pt::Int)|]

  free_body <- collect $ unRefMem [C.cexp|arr->mem|] space

  values_body <-
    collect $
      copy
        [C.cexp|data|]
        [C.cexp|0|]
        DefaultSpace
        [C.cexp|arr->mem.mem|]
        [C.cexp|0|]
        space
        [C.cexp|((typename size_t)$exp:arr_size_array) * $int:(primByteSize pt::Int)|]

  ctx_ty <- contextType
  ops <- asks envOperations

  let proto = case pub of
        Public -> headerDecl (ArrayDecl name)
        Private -> libDecl

  proto
    [C.cedecl|struct $id:arr_name;|]
  proto
    [C.cedecl|$ty:array_type* $id:new_array($ty:ctx_ty *ctx, const $ty:pt' *data, $params:shape_params);|]
  proto
    [C.cedecl|$ty:array_type* $id:new_raw_array($ty:ctx_ty *ctx, const $ty:memty data, typename int64_t offset, $params:shape_params);|]
  proto
    [C.cedecl|int $id:free_array($ty:ctx_ty *ctx, $ty:array_type *arr);|]
  proto
    [C.cedecl|int $id:values_array($ty:ctx_ty *ctx, $ty:array_type *arr, $ty:pt' *data);|]
  proto
    [C.cedecl|$ty:memty $id:values_raw_array($ty:ctx_ty *ctx, $ty:array_type *arr);|]
  proto
    [C.cedecl|const typename int64_t* $id:shape_array($ty:ctx_ty *ctx, $ty:array_type *arr);|]

  mapM_
    libDecl
    [C.cunit|
          $ty:array_type* $id:new_array($ty:ctx_ty *ctx, const $ty:pt' *data, $params:shape_params) {
            $ty:array_type* bad = NULL;
            $ty:array_type *arr = ($ty:array_type*) malloc(sizeof($ty:array_type));
            if (arr == NULL) {
              return bad;
            }
            $items:(criticalSection ops new_body)
            return arr;
          }

          $ty:array_type* $id:new_raw_array($ty:ctx_ty *ctx, const $ty:memty data, typename int64_t offset,
                                            $params:shape_params) {
            $ty:array_type* bad = NULL;
            $ty:array_type *arr = ($ty:array_type*) malloc(sizeof($ty:array_type));
            if (arr == NULL) {
              return bad;
            }
            $items:(criticalSection ops new_raw_body)
            return arr;
          }

          int $id:free_array($ty:ctx_ty *ctx, $ty:array_type *arr) {
            $items:(criticalSection ops free_body)
            free(arr);
            return 0;
          }

          int $id:values_array($ty:ctx_ty *ctx, $ty:array_type *arr, $ty:pt' *data) {
            $items:(criticalSection ops values_body)
            return 0;
          }

          $ty:memty $id:values_raw_array($ty:ctx_ty *ctx, $ty:array_type *arr) {
            (void)ctx;
            return arr->mem.mem;
          }

          const typename int64_t* $id:shape_array($ty:ctx_ty *ctx, $ty:array_type *arr) {
            (void)ctx;
            return arr->shape;
          }
          |]

  pure $
    Manifest.ArrayOps
      { Manifest.arrayFree = T.pack free_array,
        Manifest.arrayShape = T.pack shape_array,
        Manifest.arrayValues = T.pack values_array,
        Manifest.arrayNew = T.pack new_array
      }

opaqueLibraryFunctions ::
  String ->
  [ValueDesc] ->
  CompilerM op s Manifest.OpaqueOps
opaqueLibraryFunctions desc vds = do
  name <- publicName $ opaqueName desc vds
  free_opaque <- publicName $ "free_" ++ opaqueName desc vds
  store_opaque <- publicName $ "store_" ++ opaqueName desc vds
  restore_opaque <- publicName $ "restore_" ++ opaqueName desc vds

  let opaque_type = [C.cty|struct $id:name|]

      freeComponent _ ScalarValue {} =
        pure ()
      freeComponent i (ArrayValue _ _ pt signed shape) = do
        let rank = length shape
            field = tupleField i
        free_array <- publicName $ "free_" ++ arrayName pt signed rank
        -- Protect against NULL here, because we also want to use this
        -- to free partially loaded opaques.
        stm
          [C.cstm|if (obj->$id:field != NULL && (tmp = $id:free_array(ctx, obj->$id:field)) != 0) {
                ret = tmp;
             }|]

      storeComponent i (ScalarValue pt sign _) =
        let field = tupleField i
         in ( storageSize pt 0 [C.cexp|NULL|],
              storeValueHeader sign pt 0 [C.cexp|NULL|] [C.cexp|out|]
                ++ [C.cstms|memcpy(out, &obj->$id:field, sizeof(obj->$id:field));
                            out += sizeof(obj->$id:field);|]
            )
      storeComponent i (ArrayValue _ _ pt sign shape) =
        let rank = length shape
            arr_name = arrayName pt sign rank
            field = tupleField i
            shape_array = "futhark_shape_" ++ arr_name
            values_array = "futhark_values_" ++ arr_name
            shape' = [C.cexp|$id:shape_array(ctx, obj->$id:field)|]
            num_elems = cproduct [[C.cexp|$exp:shape'[$int:j]|] | j <- [0 .. rank - 1]]
         in ( storageSize pt rank shape',
              storeValueHeader sign pt rank shape' [C.cexp|out|]
                ++ [C.cstms|ret |= $id:values_array(ctx, obj->$id:field, (void*)out);
                            out += $exp:num_elems * $int:(primByteSize pt::Int);|]
            )

  ctx_ty <- contextType

  free_body <- collect $ zipWithM_ freeComponent [0 ..] vds

  store_body <- collect $ do
    let (sizes, stores) = unzip $ zipWith storeComponent [0 ..] vds
        size_vars = map (("size_" ++) . show) [0 .. length sizes - 1]
        size_sum = csum [[C.cexp|$id:size|] | size <- size_vars]
    forM_ (zip size_vars sizes) $ \(v, e) ->
      item [C.citem|typename int64_t $id:v = $exp:e;|]
    stm [C.cstm|*n = $exp:size_sum;|]
    stm [C.cstm|if (p != NULL && *p == NULL) { *p = malloc(*n); }|]
    stm [C.cstm|if (p != NULL) { unsigned char *out = *p; $stms:(concat stores) }|]

  let restoreComponent i (ScalarValue pt sign _) = do
        let field = tupleField i
            dataptr = "data_" ++ show i
        stms $ loadValueHeader sign pt 0 [C.cexp|NULL|] [C.cexp|src|]
        item [C.citem|const void* $id:dataptr = src;|]
        stm [C.cstm|src += sizeof(obj->$id:field);|]
        pure [C.cstms|memcpy(&obj->$id:field, $id:dataptr, sizeof(obj->$id:field));|]
      restoreComponent i (ArrayValue _ _ pt sign shape) = do
        let field = tupleField i
            rank = length shape
            arr_name = arrayName pt sign rank
            new_array = "futhark_new_" ++ arr_name
            dataptr = "data_" ++ show i
            shapearr = "shape_" ++ show i
            dims = [[C.cexp|$id:shapearr[$int:j]|] | j <- [0 .. rank - 1]]
            num_elems = cproduct dims
        item [C.citem|typename int64_t $id:shapearr[$int:rank] = {0};|]
        stms $ loadValueHeader sign pt rank [C.cexp|$id:shapearr|] [C.cexp|src|]
        item [C.citem|const void* $id:dataptr = src;|]
        stm [C.cstm|obj->$id:field = NULL;|]
        stm [C.cstm|src += $exp:num_elems * $int:(primByteSize pt::Int);|]
        pure
          [C.cstms|
             obj->$id:field = $id:new_array(ctx, $id:dataptr, $args:dims);
             if (obj->$id:field == NULL) { err = 1; }|]

  load_body <- collect $ do
    loads <- concat <$> zipWithM restoreComponent [0 ..] vds
    stm
      [C.cstm|if (err == 0) {
                $stms:loads
              }|]

  headerDecl
    (OpaqueDecl desc)
    [C.cedecl|struct $id:name;|]
  headerDecl
    (OpaqueDecl desc)
    [C.cedecl|int $id:free_opaque($ty:ctx_ty *ctx, $ty:opaque_type *obj);|]
  headerDecl
    (OpaqueDecl desc)
    [C.cedecl|int $id:store_opaque($ty:ctx_ty *ctx, const $ty:opaque_type *obj, void **p, typename size_t *n);|]
  headerDecl
    (OpaqueDecl desc)
    [C.cedecl|$ty:opaque_type* $id:restore_opaque($ty:ctx_ty *ctx, const void *p);|]

  -- We do not need to enclose the body in a critical section, because
  -- when we operate on the components of the opaque, we are calling
  -- public API functions that do their own locking.
  mapM_
    libDecl
    [C.cunit|
          int $id:free_opaque($ty:ctx_ty *ctx, $ty:opaque_type *obj) {
            int ret = 0, tmp;
            $items:free_body
            free(obj);
            return ret;
          }

          int $id:store_opaque($ty:ctx_ty *ctx,
                               const $ty:opaque_type *obj, void **p, typename size_t *n) {
            int ret = 0;
            $items:store_body
            return ret;
          }

          $ty:opaque_type* $id:restore_opaque($ty:ctx_ty *ctx,
                                              const void *p) {
            int err = 0;
            const unsigned char *src = p;
            $ty:opaque_type* obj = malloc(sizeof($ty:opaque_type));
            $items:load_body
            if (err != 0) {
              int ret = 0, tmp;
              $items:free_body
              free(obj);
              obj = NULL;
            }
            return obj;
          }
    |]

  pure $
    Manifest.OpaqueOps
      { Manifest.opaqueFree = T.pack free_opaque,
        Manifest.opaqueStore = T.pack store_opaque,
        Manifest.opaqueRestore = T.pack restore_opaque
      }

valueDescToCType :: Publicness -> ValueDesc -> CompilerM op s C.Type
valueDescToCType _ (ScalarValue pt signed _) =
  pure $ primAPIType signed pt
valueDescToCType pub (ArrayValue _ space pt signed shape) = do
  let rank = length shape
  name <- publicName $ arrayName pt signed rank
  let add = M.insertWith max (space, signed, pt, rank) pub
  modify $ \s -> s {compArrayTypes = add $ compArrayTypes s}
  pure [C.cty|struct $id:name|]

opaqueToCType :: String -> [ValueDesc] -> CompilerM op s C.Type
opaqueToCType desc vds = do
  name <- publicName $ opaqueName desc vds
  let add = M.insert desc vds
  modify $ \s -> s {compOpaqueTypes = add $ compOpaqueTypes s}
  -- Now ensure that the constituent array types will exist.
  mapM_ (valueDescToCType Private) vds
  pure [C.cty|struct $id:name|]

generateAPITypes :: CompilerM op s (M.Map T.Text Manifest.Type)
generateAPITypes = do
  array_ts <- mapM generateArray . M.toList =<< gets compArrayTypes
  opaque_ts <- mapM generateOpaque . M.toList =<< gets compOpaqueTypes
  pure $ M.fromList $ catMaybes array_ts <> opaque_ts
  where
    generateArray ((space, signed, pt, rank), pub) = do
      name <- publicName $ arrayName pt signed rank
      let memty = fatMemType space
      libDecl [C.cedecl|struct $id:name { $ty:memty mem; typename int64_t shape[$int:rank]; };|]
      ops <- arrayLibraryFunctions pub space pt signed rank
      let pt_name = T.pack $ prettySigned (signed == TypeUnsigned) pt
          pretty_name = mconcat (replicate rank "[]") <> pt_name
          arr_type = [C.cty|struct $id:name*|]
      case pub of
        Public ->
          pure $
            Just
              ( pretty_name,
                Manifest.TypeArray (prettyText arr_type) pt_name rank ops
              )
        Private ->
          pure Nothing

    generateOpaque (desc, vds) = do
      name <- publicName $ opaqueName desc vds
      members <- zipWithM field vds [(0 :: Int) ..]
      libDecl [C.cedecl|struct $id:name { $sdecls:members };|]
      ops <- opaqueLibraryFunctions desc vds
      let opaque_type = [C.cty|struct $id:name*|]
      pure (T.pack desc, Manifest.TypeOpaque (prettyText opaque_type) ops)

    field vd@ScalarValue {} i = do
      ct <- valueDescToCType Private vd
      pure [C.csdecl|$ty:ct $id:(tupleField i);|]
    field vd i = do
      ct <- valueDescToCType Private vd
      pure [C.csdecl|$ty:ct *$id:(tupleField i);|]

allTrue :: [C.Exp] -> C.Exp
allTrue [] = [C.cexp|true|]
allTrue [x] = x
allTrue (x : xs) = [C.cexp|$exp:x && $exp:(allTrue xs)|]

prepareEntryInputs ::
  [ExternalValue] ->
  CompilerM op s ([(C.Param, Maybe C.Exp)], [C.BlockItem])
prepareEntryInputs args = collect' $ zipWithM prepare [(0 :: Int) ..] args
  where
    arg_names = namesFromList $ concatMap evNames args
    evNames (OpaqueValue _ _ vds) = map vdName vds
    evNames (TransparentValue _ vd) = [vdName vd]
    vdName (ArrayValue v _ _ _ _) = v
    vdName (ScalarValue _ _ v) = v

    prepare pno (TransparentValue _ vd) = do
      let pname = "in" ++ show pno
      (ty, check) <- prepareValue Public [C.cexp|$id:pname|] vd
      pure
        ( [C.cparam|const $ty:ty $id:pname|],
          if null check then Nothing else Just $ allTrue check
        )
    prepare pno (OpaqueValue _ desc vds) = do
      ty <- opaqueToCType desc vds
      let pname = "in" ++ show pno
          field i ScalarValue {} = [C.cexp|$id:pname->$id:(tupleField i)|]
          field i ArrayValue {} = [C.cexp|$id:pname->$id:(tupleField i)|]
      checks <- map snd <$> zipWithM (prepareValue Private) (zipWith field [0 ..] vds) vds
      pure
        ( [C.cparam|const $ty:ty *$id:pname|],
          if all null checks
            then Nothing
            else Just $ allTrue $ concat checks
        )

    prepareValue _ src (ScalarValue pt signed name) = do
      let pt' = primAPIType signed pt
          src' = fromStorage pt $ C.toExp src mempty
      stm [C.cstm|$id:name = $exp:src';|]
      pure (pt', [])
    prepareValue pub src vd@(ArrayValue mem _ _ _ shape) = do
      ty <- valueDescToCType pub vd

      stm [C.cstm|$exp:mem = $exp:src->mem;|]

      let rank = length shape
          maybeCopyDim (Var d) i
            | not $ d `nameIn` arg_names =
                ( Just [C.cstm|$id:d = $exp:src->shape[$int:i];|],
                  [C.cexp|$id:d == $exp:src->shape[$int:i]|]
                )
          maybeCopyDim x i =
            ( Nothing,
              [C.cexp|$exp:x == $exp:src->shape[$int:i]|]
            )

      let (sets, checks) =
            unzip $ zipWith maybeCopyDim shape [0 .. rank - 1]
      stms $ catMaybes sets

      pure ([C.cty|$ty:ty*|], checks)

prepareEntryOutputs :: [ExternalValue] -> CompilerM op s ([C.Param], [C.BlockItem])
prepareEntryOutputs = collect' . zipWithM prepare [(0 :: Int) ..]
  where
    prepare pno (TransparentValue _ vd) = do
      let pname = "out" ++ show pno
      ty <- valueDescToCType Public vd

      case vd of
        ArrayValue {} -> do
          stm [C.cstm|assert((*$id:pname = ($ty:ty*) malloc(sizeof($ty:ty))) != NULL);|]
          prepareValue [C.cexp|*$id:pname|] vd
          pure [C.cparam|$ty:ty **$id:pname|]
        ScalarValue {} -> do
          prepareValue [C.cexp|*$id:pname|] vd
          pure [C.cparam|$ty:ty *$id:pname|]
    prepare pno (OpaqueValue _ desc vds) = do
      let pname = "out" ++ show pno
      ty <- opaqueToCType desc vds
      vd_ts <- mapM (valueDescToCType Private) vds

      stm [C.cstm|assert((*$id:pname = ($ty:ty*) malloc(sizeof($ty:ty))) != NULL);|]

      forM_ (zip3 [0 ..] vd_ts vds) $ \(i, ct, vd) -> do
        let field = [C.cexp|(*$id:pname)->$id:(tupleField i)|]
        case vd of
          ScalarValue {} -> pure ()
          _ -> stm [C.cstm|assert(($exp:field = ($ty:ct*) malloc(sizeof($ty:ct))) != NULL);|]
        prepareValue field vd

      pure [C.cparam|$ty:ty **$id:pname|]

    prepareValue dest (ScalarValue t _ name) =
      let name' = toStorage t $ C.toExp name mempty
       in stm [C.cstm|$exp:dest = $exp:name';|]
    prepareValue dest (ArrayValue mem _ _ _ shape) = do
      stm [C.cstm|$exp:dest->mem = $id:mem;|]

      let rank = length shape
          maybeCopyDim (Constant x) i =
            [C.cstm|$exp:dest->shape[$int:i] = $exp:x;|]
          maybeCopyDim (Var d) i =
            [C.cstm|$exp:dest->shape[$int:i] = $id:d;|]
      stms $ zipWith maybeCopyDim shape [0 .. rank - 1]

onEntryPoint ::
  [C.BlockItem] ->
  Name ->
  Function op ->
  CompilerM op s (Maybe (C.Definition, (T.Text, Manifest.EntryPoint)))
onEntryPoint _ _ (Function Nothing _ _ _ _ _) = pure Nothing
onEntryPoint get_consts fname (Function (Just ename) outputs inputs _ results args) = inNewFunction $ do
  let out_args = map (\p -> [C.cexp|&$id:(paramName p)|]) outputs
      in_args = map (\p -> [C.cexp|$id:(paramName p)|]) inputs

  inputdecls <- collect $ mapM_ stubParam inputs
  outputdecls <- collect $ mapM_ stubParam outputs
  decl_mem <- declAllocatedMem

  entry_point_function_name <- publicName $ "entry_" ++ nameToString ename

  (inputs', unpack_entry_inputs) <- prepareEntryInputs $ map snd args
  let (entry_point_input_params, entry_point_input_checks) = unzip inputs'

  (entry_point_output_params, pack_entry_outputs) <-
    prepareEntryOutputs results

  ctx_ty <- contextType

  headerDecl
    EntryDecl
    [C.cedecl|int $id:entry_point_function_name
                                     ($ty:ctx_ty *ctx,
                                      $params:entry_point_output_params,
                                      $params:entry_point_input_params);|]

  let checks = catMaybes entry_point_input_checks
      check_input =
        if null checks
          then []
          else
            [C.citems|
         if (!($exp:(allTrue (catMaybes entry_point_input_checks)))) {
           ret = 1;
           if (!ctx->error) {
             ctx->error = msgprintf("Error: entry point arguments have invalid sizes.\n");
           }
         }|]

      critical =
        [C.citems|
         $items:decl_mem
         $items:unpack_entry_inputs
         $items:check_input
         if (ret == 0) {
           ret = $id:(funName fname)(ctx, $args:out_args, $args:in_args);
           if (ret == 0) {
             $items:get_consts

             $items:pack_entry_outputs
           }
         }
        |]

  ops <- asks envOperations

  let cdef =
        [C.cedecl|
       int $id:entry_point_function_name
           ($ty:ctx_ty *ctx,
            $params:entry_point_output_params,
            $params:entry_point_input_params) {
         $items:inputdecls
         $items:outputdecls

         int ret = 0;

         $items:(criticalSection ops critical)

         return ret;
       }|]

      manifest =
        Manifest.EntryPoint
          { Manifest.entryPointCFun = T.pack entry_point_function_name,
            -- Note that our convention about what is "input/output"
            -- and what is "results/args" is different between the
            -- manifest and ImpCode.
            Manifest.entryPointOutputs = map outputManifest results,
            Manifest.entryPointInputs = map inputManifest args
          }

  pure $ Just (cdef, (nameToText ename, manifest))
  where
    stubParam (MemParam name space) =
      declMem name space
    stubParam (ScalarParam name ty) = do
      let ty' = primTypeToCType ty
      decl [C.cdecl|$ty:ty' $id:name;|]

    vdTypeAndUnique (TransparentValue _ (ScalarValue pt signed _)) =
      ( T.pack $ prettySigned (signed == TypeUnsigned) pt,
        False
      )
    vdTypeAndUnique (TransparentValue u (ArrayValue _ _ pt signed shape)) =
      ( T.pack $
          mconcat (replicate (length shape) "[]")
            <> prettySigned (signed == TypeUnsigned) pt,
        u == Unique
      )
    vdTypeAndUnique (OpaqueValue u name _) =
      (T.pack name, u == Unique)

    outputManifest vd =
      let (t, u) = vdTypeAndUnique vd
       in Manifest.Output
            { Manifest.outputType = t,
              Manifest.outputUnique = u
            }
    inputManifest (v, vd) =
      let (t, u) = vdTypeAndUnique vd
       in Manifest.Input
            { Manifest.inputName = nameToText v,
              Manifest.inputType = t,
              Manifest.inputUnique = u
            }

-- | The result of compilation to C is multiple parts, which can be
-- put together in various ways.  The obvious way is to concatenate
-- all of them, which yields a CLI program.  Another is to compile the
-- library part by itself, and use the header file to call into it.
data CParts = CParts
  { cHeader :: T.Text,
    -- | Utility definitions that must be visible
    -- to both CLI and library parts.
    cUtils :: T.Text,
    cCLI :: T.Text,
    cServer :: T.Text,
    cLib :: T.Text,
    -- | The manifest, in JSON format.
    cJsonManifest :: T.Text
  }

gnuSource :: T.Text
gnuSource =
  [untrimming|
// We need to define _GNU_SOURCE before
// _any_ headers files are imported to get
// the usage statistics of a thread (i.e. have RUSAGE_THREAD) on GNU/Linux
// https://manpages.courier-mta.org/htmlman2/getrusage.2.html
#ifndef _GNU_SOURCE // Avoid possible double-definition warning.
#define _GNU_SOURCE
#endif
|]

-- We may generate variables that are never used (e.g. for
-- certificates) or functions that are never called (e.g. unused
-- intrinsics), and generated code may have other cosmetic issues that
-- compilers warn about.  We disable these warnings to not clutter the
-- compilation logs.
disableWarnings :: T.Text
disableWarnings =
  [untrimming|
#ifdef __clang__
#pragma clang diagnostic ignored "-Wunused-function"
#pragma clang diagnostic ignored "-Wunused-variable"
#pragma clang diagnostic ignored "-Wparentheses"
#pragma clang diagnostic ignored "-Wunused-label"
#elif __GNUC__
#pragma GCC diagnostic ignored "-Wunused-function"
#pragma GCC diagnostic ignored "-Wunused-variable"
#pragma GCC diagnostic ignored "-Wparentheses"
#pragma GCC diagnostic ignored "-Wunused-label"
#pragma GCC diagnostic ignored "-Wunused-but-set-variable"
#endif
|]

-- | Produce header, implementation, and manifest files.
asLibrary :: CParts -> (T.Text, T.Text, T.Text)
asLibrary parts =
  ( "#pragma once\n\n" <> cHeader parts,
    gnuSource <> disableWarnings <> cHeader parts <> cUtils parts <> cLib parts,
    cJsonManifest parts
  )

-- | As executable with command-line interface.
asExecutable :: CParts -> T.Text
asExecutable parts =
  gnuSource <> disableWarnings <> cHeader parts <> cUtils parts <> cCLI parts <> cLib parts

-- | As server executable.
asServer :: CParts -> T.Text
asServer parts =
  gnuSource <> disableWarnings <> cHeader parts <> cUtils parts <> cServer parts <> cLib parts

compileProg' ::
  MonadFreshNames m =>
  Monoid s =>
  T.Text ->
  T.Text ->
  Operations op s ->
  CompilerM op s () ->
  T.Text ->
  [Space] ->
  [Option] ->
  Definitions op ->
  m (CParts, CompilerState s)
compileProg' backend version ops extra header_extra spaces options prog = do
  src <- getNameSource
  let ((prototypes, definitions, entry_point_decls, manifest), endstate) =
        runCompilerM ops src mempty compileProgAction
      initdecls = initDecls endstate
      entrydecls = entryDecls endstate
      arraydecls = arrayDecls endstate
      opaquedecls = opaqueDecls endstate
      miscdecls = miscDecls endstate

  let headerdefs =
        [untrimming|
// Headers\n")
#include <stdint.h>
#include <stddef.h>
#include <stdbool.h>
#include <stdio.h>
#include <float.h>
$header_extra
#ifdef __cplusplus
extern "C" {
#endif

// Initialisation
$initdecls

// Arrays
$arraydecls

// Opaque values
$opaquedecls

// Entry points
$entrydecls

// Miscellaneous
$miscdecls
#define FUTHARK_BACKEND_$backend
$errorsH

#ifdef __cplusplus
}
#endif
|]

  let utildefs =
        [untrimming|
#include <stdio.h>
#include <stdlib.h>
#include <stdbool.h>
#include <math.h>
#include <stdint.h>
// If NDEBUG is set, the assert() macro will do nothing. Since Futhark
// (unfortunately) makes use of assert() for error detection (and even some
// side effects), we want to avoid that.
#undef NDEBUG
#include <assert.h>
#include <stdarg.h>
$utilH
$cacheH
$halfH
$timingH
|]

  let early_decls = T.unlines $ map prettyText $ DL.toList $ compEarlyDecls endstate
      lib_decls = T.unlines $ map prettyText $ DL.toList $ compLibDecls endstate
      clidefs = cliDefs options manifest
      serverdefs = serverDefs options manifest
      libdefs =
        [untrimming|
#ifdef _MSC_VER
#define inline __inline
#endif
#include <string.h>
#include <string.h>
#include <errno.h>
#include <assert.h>
#include <ctype.h>
$header_extra

$lockH

#define FUTHARK_F64_ENABLED

$cScalarDefs

$early_decls

$prototypes

$lib_decls

$definitions

$entry_point_decls
  |]

  pure
    (CParts
      { cHeader = headerdefs,
        cUtils = utildefs,
        cCLI = clidefs,
        cServer = serverdefs,
        cLib = libdefs,
        cJsonManifest = Manifest.manifestToJSON manifest
      },
      endstate)
  where
    Definitions consts (Functions funs) = prog

    compileProgAction = do
      (memstructs, memfuns, memreport) <- unzip3 <$> mapM defineMemorySpace spaces

      get_consts <- compileConstants consts

      ctx_ty <- contextType

      (prototypes, functions) <-
        unzip <$> mapM (compileFun get_consts [[C.cparam|$ty:ctx_ty *ctx|]]) funs

      extFunctions <- mapM (compileFunExt [[C.cparam|$ty:ctx_ty *ctx|]]) funs  
      let (extPrototypes, extFuncs) = unzip $ catMaybes extFunctions

      mapM_ (mapM_ earlyDecl) memstructs
      (entry_points, entry_points_manifest) <-
        unzip . catMaybes <$> mapM (uncurry (onEntryPoint get_consts)) funs

      extra

      mapM_ earlyDecl $ concat memfuns

      types <- commonLibFuns memreport
<<<<<<< HEAD
      return
        ( T.unlines $ map prettyText (prototypes <> extPrototypes),          
          T.unlines $ map (prettyText . funcToDef) (functions <> extFuncs),
=======

      pure
        ( T.unlines $ map prettyText prototypes,
          T.unlines $ map (prettyText . funcToDef) functions,
>>>>>>> 91436be9
          T.unlines $ map prettyText entry_points,
          Manifest.Manifest (M.fromList entry_points_manifest) types backend version
        )
    
    funcToDef func = C.FuncDef func loc
      where
        loc = case func of
          C.OldFunc _ _ _ _ _ _ l -> l
          C.Func _ _ _ _ _ l -> l

-- | Compile imperative program to a C program.  Always uses the
-- function named "main" as entry point, so make sure it is defined.
compileProg ::
  MonadFreshNames m =>
  T.Text ->
  T.Text ->
  Operations op () ->
  CompilerM op () () ->
  T.Text ->
  [Space] ->
  [Option] ->
  Definitions op ->
  m CParts
compileProg backend version ops extra header_extra spaces options prog =
  fst <$> compileProg' backend version ops extra header_extra spaces options prog

commonLibFuns :: [C.BlockItem] -> CompilerM op s (M.Map T.Text Manifest.Type)
commonLibFuns memreport = do
  types <- generateAPITypes
  ctx <- contextType
  cfg <- configType
  ops <- asks envOperations
  profilereport <- gets $ DL.toList . compProfileItems

  publicDef_ "context_config_set_cache_file" MiscDecl $ \s ->
    ( [C.cedecl|void $id:s($ty:cfg* cfg, const char *f);|],
      [C.cedecl|void $id:s($ty:cfg* cfg, const char *f) {
                 cfg->cache_fname = f;
               }|]
    )

  publicDef_ "get_tuning_param_count" InitDecl $ \s ->
    ( [C.cedecl|int $id:s(void);|],
      [C.cedecl|int $id:s(void) {
                return sizeof(tuning_param_names)/sizeof(tuning_param_names[0]);
              }|]
    )

  publicDef_ "get_tuning_param_name" InitDecl $ \s ->
    ( [C.cedecl|const char* $id:s(int);|],
      [C.cedecl|const char* $id:s(int i) {
                return tuning_param_names[i];
              }|]
    )

  publicDef_ "get_tuning_param_class" InitDecl $ \s ->
    ( [C.cedecl|const char* $id:s(int);|],
      [C.cedecl|const char* $id:s(int i) {
                return tuning_param_classes[i];
              }|]
    )

  sync <- publicName "context_sync"
  publicDef_ "context_report" MiscDecl $ \s ->
    ( [C.cedecl|char* $id:s($ty:ctx *ctx);|],
      [C.cedecl|char* $id:s($ty:ctx *ctx) {
                 if ($id:sync(ctx) != 0) {
                   return NULL;
                 }

                 struct str_builder builder;
                 str_builder_init(&builder);
                 $items:memreport
                 if (ctx->profiling) {
                   $items:profilereport
                 }
                 return builder.str;
               }|]
    )

  publicDef_ "context_get_error" MiscDecl $ \s ->
    ( [C.cedecl|char* $id:s($ty:ctx* ctx);|],
      [C.cedecl|char* $id:s($ty:ctx* ctx) {
                         char* error = ctx->error;
                         ctx->error = NULL;
                         return error;
                       }|]
    )

  publicDef_ "context_set_logging_file" MiscDecl $ \s ->
    ( [C.cedecl|void $id:s($ty:ctx* ctx, typename FILE* f);|],
      [C.cedecl|void $id:s($ty:ctx* ctx, typename FILE* f) {
                  ctx->log = f;
                }|]
    )

  publicDef_ "context_pause_profiling" MiscDecl $ \s ->
    ( [C.cedecl|void $id:s($ty:ctx* ctx);|],
      [C.cedecl|void $id:s($ty:ctx* ctx) {
                 ctx->profiling_paused = 1;
               }|]
    )

  publicDef_ "context_unpause_profiling" MiscDecl $ \s ->
    ( [C.cedecl|void $id:s($ty:ctx* ctx);|],
      [C.cedecl|void $id:s($ty:ctx* ctx) {
                 ctx->profiling_paused = 0;
               }|]
    )

  clears <- gets $ DL.toList . compClearItems
  publicDef_ "context_clear_caches" MiscDecl $ \s ->
    ( [C.cedecl|int $id:s($ty:ctx* ctx);|],
      [C.cedecl|int $id:s($ty:ctx* ctx) {
                         $items:(criticalSection ops clears)
                         return ctx->error != NULL;
                       }|]
    )

  pure types

compileConstants :: Constants op -> CompilerM op s [C.BlockItem]
compileConstants (Constants ps init_consts) = do
  ctx_ty <- contextType
  const_fields <- mapM constParamField ps
  -- Avoid an empty struct, as that is apparently undefined behaviour.
  let const_fields'
        | null const_fields = [[C.csdecl|int dummy;|]]
        | otherwise = const_fields
  contextField "constants" [C.cty|struct { $sdecls:const_fields' }|] Nothing
  earlyDecl [C.cedecl|static int init_constants($ty:ctx_ty*);|]
  earlyDecl [C.cedecl|static int free_constants($ty:ctx_ty*);|]

  inNewFunction $ do
    -- We locally define macros for the constants, so that when we
    -- generate assignments to local variables, we actually assign into
    -- the constants struct.  This is not needed for functions, because
    -- they can only read constants, not write them.
    let (defs, undefs) = unzip $ map constMacro ps
    init_consts' <- collect $ do
      mapM_ resetMemConst ps
      compileCode init_consts
    decl_mem <- declAllocatedMem
    free_mem <- freeAllocatedMem
    libDecl
      [C.cedecl|static int init_constants($ty:ctx_ty *ctx) {
        (void)ctx;
        int err = 0;
        $items:defs
        $items:decl_mem
        $items:init_consts'
        $items:free_mem
        $items:undefs
        cleanup:
        return err;
      }|]

  inNewFunction $ do
    free_consts <- collect $ mapM_ freeConst ps
    libDecl
      [C.cedecl|static int free_constants($ty:ctx_ty *ctx) {
        (void)ctx;
        $items:free_consts
        return 0;
      }|]

  mapM getConst ps
  where
    constParamField (ScalarParam name bt) = do
      let ctp = primTypeToCType bt
      pure [C.csdecl|$ty:ctp $id:name;|]
    constParamField (MemParam name space) = do
      ty <- memToCType name space
      pure [C.csdecl|$ty:ty $id:name;|]

    constMacro p = ([C.citem|$escstm:def|], [C.citem|$escstm:undef|])
      where
        p' = pretty (C.toIdent (paramName p) mempty)
        def = "#define " ++ p' ++ " (" ++ "ctx->constants." ++ p' ++ ")"
        undef = "#undef " ++ p'

    resetMemConst ScalarParam {} = pure ()
    resetMemConst (MemParam name space) = resetMem name space

    freeConst ScalarParam {} = pure ()
    freeConst (MemParam name space) = unRefMem [C.cexp|ctx->constants.$id:name|] space

    getConst (ScalarParam name bt) = do
      let ctp = primTypeToCType bt
      pure [C.citem|$ty:ctp $id:name = ctx->constants.$id:name;|]
    getConst (MemParam name space) = do
      ty <- memToCType name space
      pure [C.citem|$ty:ty $id:name = ctx->constants.$id:name;|]

cachingMemory ::
  M.Map VName Space ->
  ([C.BlockItem] -> [C.Stm] -> CompilerM op s a) ->
  CompilerM op s a
cachingMemory lexical f = do
  -- We only consider lexical 'DefaultSpace' memory blocks to be
  -- cached.  This is not a deep technical restriction, but merely a
  -- heuristic based on GPU memory usually involving larger
  -- allocations, that do not suffer from the overhead of reference
  -- counting.
  let cached = M.keys $ M.filter (== DefaultSpace) lexical

  cached' <- forM cached $ \mem -> do
    size <- newVName $ pretty mem <> "_cached_size"
    pure (mem, size)

  let lexMem env =
        env
          { envCachedMem =
              M.fromList (map (first (`C.toExp` noLoc)) cached')
                <> envCachedMem env
          }

      declCached (mem, size) =
        [ [C.citem|typename size_t $id:size = 0;|],
          [C.citem|$ty:defaultMemBlockType $id:mem = NULL;|]
        ]

      freeCached (mem, _) =
        [C.cstm|free($id:mem);|]

  local lexMem $ f (concatMap declCached cached') (map freeCached cached')
-- | Compiles builtin to be linked with ISPC or some other kernel
-- It declars the function without static qualifier and uses pointer to structs
compileFunExt :: [C.Param] -> (Name, Function op) -> CompilerM op s (Maybe (C.Definition, C.Func))
compileFunExt extra (fname, func@(Function _ outputs inputs _ _ _)) = inNewFunction $ do
  case functionEntry func of
    Nothing -> do
      inparams <- mapM compileInput inputs
      (outparams, _) <- unzip <$> mapM compileOutput outputs      
      args <- mapM compileArguments (inputs <> outputs)      
      let builtin = [C.cedecl|int $id:((funName fname) ++ "_extern")($params:extra, $params:outparams, $params:inparams);|]
      let fun = [C.cfun|int $id:((funName fname) ++ "_extern")($params:extra, $params:outparams, $params:inparams) {               
                return $id:fname($args:extraToExp, $args:args);
      }|]
      return $ Just (builtin, fun)
    Just _ -> return  Nothing
  where    
    extraToExp = [[C.cexp|$id:p|] | C.Param (Just p) _ _ _ <- extra]
    compileArguments (ScalarParam name _) = return [C.cexp|$id:name|]
    compileArguments (MemParam name _) = return [C.cexp|*$id:name|]

    compileInput (ScalarParam name bt) = do
      let ctp = primTypeToCType bt
      return [C.cparam|$ty:ctp $id:name|]
    compileInput (MemParam name space) = do
      ty <- memToCType name space
      return [C.cparam|$ty:ty *$id:name|]

    compileOutput (ScalarParam name bt) = do
      let ctp = primTypeToCType bt
      p_name <- newVName $ "out_" ++ baseString name
      return ([C.cparam|$ty:ctp *$id:p_name|], [C.cexp|$id:p_name|])
    compileOutput (MemParam name space) = do
      ty <- memToCType name space
      p_name <- newVName $ baseString name ++ "_p"
      return ([C.cparam|$ty:ty *$id:p_name|], [C.cexp|$id:p_name|])

compileFun :: [C.BlockItem] -> [C.Param] -> (Name, Function op) -> CompilerM op s (C.Definition, C.Func)
compileFun get_constants extra (fname, func@(Function _ outputs inputs body _ _)) = inNewFunction $ do
  (outparams, out_ptrs) <- unzip <$> mapM compileOutput outputs
  inparams <- mapM compileInput inputs

  cachingMemory (lexicalMemoryUsage func) $ \decl_cached free_cached -> do
    body' <- collect $ compileFunBody out_ptrs outputs body
    decl_mem <- declAllocatedMem
    free_mem <- freeAllocatedMem
<<<<<<< HEAD
    return
=======

    pure
>>>>>>> 91436be9
      ( [C.cedecl|static int $id:(funName fname)($params:extra, $params:outparams, $params:inparams);|],
        [C.cfun|static int $id:(funName fname)($params:extra, $params:outparams, $params:inparams) {
               $stms:ignores
               int err = 0;
               $items:decl_cached
               $items:decl_mem
               $items:get_constants
               $items:body'
              cleanup:
               {
               $stms:free_cached
               $items:free_mem
               }
               return err;
  }|]
      )
  where
    -- Ignore all the boilerplate parameters, just in case we don't
    -- actually need to use them.
    ignores = [[C.cstm|(void)$id:p;|] | C.Param (Just p) _ _ _ <- extra]

    compileInput (ScalarParam name bt) = do
      let ctp = primTypeToCType bt
      pure [C.cparam|$ty:ctp $id:name|]
    compileInput (MemParam name space) = do
      ty <- memToCType name space
      pure [C.cparam|$ty:ty $id:name|]

    compileOutput (ScalarParam name bt) = do
      let ctp = primTypeToCType bt
      p_name <- newVName $ "out_" ++ baseString name
      pure ([C.cparam|$ty:ctp *$id:p_name|], [C.cexp|$id:p_name|])
    compileOutput (MemParam name space) = do
      ty <- memToCType name space
      p_name <- newVName $ baseString name ++ "_p"
      pure ([C.cparam|$ty:ty *$id:p_name|], [C.cexp|$id:p_name|])

derefPointer :: C.Exp -> C.Exp -> C.Type -> C.Exp
derefPointer ptr i res_t =
  [C.cexp|(($ty:res_t)$exp:ptr)[$exp:i]|]

volQuals :: Volatility -> [C.TypeQual]
volQuals Volatile = [C.ctyquals|volatile|]
volQuals Nonvolatile = []

variQuals :: Variability  -> [C.TypeQual]
variQuals Uniform = [C.ctyquals|uniform|]
variQuals Unbound = []
variQuals Varying = []

writeScalarPointerWithQuals :: PointerQuals op s -> WriteScalar op s
writeScalarPointerWithQuals quals_f dest i elemtype space vol v = do
  quals <- quals_f space
  let quals' = volQuals vol ++ quals
      deref =
        derefPointer
          dest
          i
          [C.cty|$tyquals:quals' $ty:elemtype*|]
  stm [C.cstm|$exp:deref = $exp:v;|]

readScalarPointerWithQuals :: PointerQuals op s -> ReadScalar op s
readScalarPointerWithQuals quals_f dest i elemtype space vol = do
  quals <- quals_f space
  let quals' = volQuals vol ++ quals
  pure $ derefPointer dest i [C.cty|$tyquals:quals' $ty:elemtype*|]

compileExpToName :: String -> PrimType -> Exp -> CompilerM op s VName
compileExpToName _ _ (LeafExp v _) =
  pure v
compileExpToName desc t e = do
  desc' <- newVName desc
  e' <- compileExp e
  decl [C.cdecl|$ty:(primTypeToCType t) $id:desc' = $e';|]
  pure desc'

compileExp :: Exp -> CompilerM op s C.Exp
compileExp = compilePrimExp $ \v -> pure [C.cexp|$id:v|]

-- | Tell me how to compile a @v@, and I'll Compile any @PrimExp v@ for you.
compilePrimExp :: Monad m => (v -> m C.Exp) -> PrimExp v -> m C.Exp
compilePrimExp _ (ValueExp val) =
  pure $ C.toExp val mempty
compilePrimExp f (LeafExp v _) =
  f v
compilePrimExp f (UnOpExp Complement {} x) = do
  x' <- compilePrimExp f x
  pure [C.cexp|~$exp:x'|]
compilePrimExp f (UnOpExp Not {} x) = do
  x' <- compilePrimExp f x
  pure [C.cexp|!$exp:x'|]
compilePrimExp f (UnOpExp (FAbs Float32) x) = do
  x' <- compilePrimExp f x
  pure [C.cexp|(float)fabs($exp:x')|]
compilePrimExp f (UnOpExp (FAbs Float64) x) = do
  x' <- compilePrimExp f x
  pure [C.cexp|fabs($exp:x')|]
compilePrimExp f (UnOpExp SSignum {} x) = do
  x' <- compilePrimExp f x
  pure [C.cexp|($exp:x' > 0 ? 1 : 0) - ($exp:x' < 0 ? 1 : 0)|]
compilePrimExp f (UnOpExp USignum {} x) = do
  x' <- compilePrimExp f x
  pure [C.cexp|($exp:x' > 0 ? 1 : 0) - ($exp:x' < 0 ? 1 : 0) != 0|]
compilePrimExp f (UnOpExp op x) = do
  x' <- compilePrimExp f x
  pure [C.cexp|$id:(pretty op)($exp:x')|]
compilePrimExp f (CmpOpExp cmp x y) = do
  x' <- compilePrimExp f x
  y' <- compilePrimExp f y
  pure $ case cmp of
    CmpEq {} -> [C.cexp|$exp:x' == $exp:y'|]
    FCmpLt {} -> [C.cexp|$exp:x' < $exp:y'|]
    FCmpLe {} -> [C.cexp|$exp:x' <= $exp:y'|]
    CmpLlt {} -> [C.cexp|$exp:x' < $exp:y'|]
    CmpLle {} -> [C.cexp|$exp:x' <= $exp:y'|]
    _ -> [C.cexp|$id:(pretty cmp)($exp:x', $exp:y')|]
compilePrimExp f (ConvOpExp conv x) = do
  x' <- compilePrimExp f x
  pure [C.cexp|$id:(pretty conv)($exp:x')|]
compilePrimExp f (BinOpExp bop x y) = do
  x' <- compilePrimExp f x
  y' <- compilePrimExp f y
  -- Note that integer addition, subtraction, and multiplication with
  -- OverflowWrap are not handled by explicit operators, but rather by
  -- functions.  This is because we want to implicitly convert them to
  -- unsigned numbers, so we can do overflow without invoking
  -- undefined behaviour.
  pure $ case bop of
    Add _ OverflowUndef -> [C.cexp|$exp:x' + $exp:y'|]
    Sub _ OverflowUndef -> [C.cexp|$exp:x' - $exp:y'|]
    Mul _ OverflowUndef -> [C.cexp|$exp:x' * $exp:y'|]
    FAdd {} -> [C.cexp|$exp:x' + $exp:y'|]
    FSub {} -> [C.cexp|$exp:x' - $exp:y'|]
    FMul {} -> [C.cexp|$exp:x' * $exp:y'|]
    FDiv {} -> [C.cexp|$exp:x' / $exp:y'|]
    Xor {} -> [C.cexp|$exp:x' ^ $exp:y'|]
    And {} -> [C.cexp|$exp:x' & $exp:y'|]
    Or {} -> [C.cexp|$exp:x' | $exp:y'|]
    LogAnd {} -> [C.cexp|$exp:x' && $exp:y'|]
    LogOr {} -> [C.cexp|$exp:x' || $exp:y'|]
    _ -> [C.cexp|$id:(pretty bop)($exp:x', $exp:y')|]
compilePrimExp f (FunExp h args _) = do
  args' <- mapM (compilePrimExp f) args
  pure [C.cexp|$id:(funName (nameFromString h))($args:args')|]

linearCode :: Code op -> [Code op]
linearCode = reverse . go []
  where
    go acc (x :>>: y) =
      go (go acc x) y
    go acc x = x : acc

compileCode :: Code op -> CompilerM op s ()
compileCode (Op op) =
  join $ asks envOpCompiler <*> pure op
compileCode Skip = pure ()
compileCode (Comment s code) = do
  xs <- collect $ compileCode code
  let comment = "// " ++ s
  stm
    [C.cstm|$comment:comment
              { $items:xs }
             |]
compileCode (TracePrint msg) = do
  (formatstr, formatargs) <- errorMsgString msg
  stm [C.cstm|fprintf(ctx->log, $string:formatstr, $args:formatargs);|]
compileCode (DebugPrint s (Just e)) = do
  e' <- compileExp e
  stm
    [C.cstm|if (ctx->debugging) {
          fprintf(ctx->log, $string:fmtstr, $exp:s, ($ty:ety)$exp:e', '\n');
       }|]
  where
    (fmt, ety) = case primExpType e of
      IntType _ -> ("llu", [C.cty|long long int|])
      FloatType _ -> ("f", [C.cty|double|])
      _ -> ("d", [C.cty|int|])
    fmtstr = "%s: %" ++ fmt ++ "%c"
compileCode (DebugPrint s Nothing) =
  stm
    [C.cstm|if (ctx->debugging) {
          fprintf(ctx->log, "%s\n", $exp:s);
       }|]
-- :>>: is treated in a special way to detect declare-set pairs in
-- order to generate prettier code.
compileCode (c1 :>>: c2) = go (linearCode (c1 :>>: c2))
  where
    go (DeclareScalar name vol t : SetScalar dest e : code)
      | name == dest = do
          let ct = primTypeToCType t
          e' <- compileExp e
          item [C.citem|$tyquals:(volQuals vol) $ty:ct $id:name = $exp:e';|]
          go code
    go (x : xs) = compileCode x >> go xs
    go [] = pure ()
compileCode (Assert e msg (loc, locs)) = do
  e' <- compileExp e
  err <-
    collect . join $
      asks (opsError . envOperations) <*> pure msg <*> pure stacktrace
  stm [C.cstm|if (!$exp:e') { $items:err }|]
  where
    stacktrace = prettyStacktrace 0 $ map locStr $ loc : locs
compileCode (Allocate _ _ ScalarSpace {}) =
  -- Handled by the declaration of the memory block, which is
  -- translated to an actual array.
  pure ()
compileCode (Allocate name (Count (TPrimExp e)) space) = do
  size <- compileExp e
  cached <- cacheMem name
  case cached of
    Just cur_size ->
      stm
        [C.cstm|if ($exp:cur_size < $exp:size) {
                 err = lexical_realloc(&ctx->error, &$exp:name, &$exp:cur_size, $exp:size);
                 if (err != FUTHARK_SUCCESS) {
                   goto cleanup;
                 }
                }|]
    _ ->
      allocMem name size space [C.cstm|{err = 1; goto cleanup;}|]
compileCode (Free name space) = do
  cached <- isJust <$> cacheMem name
  unless cached $ unRefMem name space
compileCode (For i bound body) = do
  let i' = C.toIdent i
      t = primTypeToCType $ primExpType bound
  bound' <- compileExp bound
  body' <- collect $ compileCode body
  stm
    [C.cstm|for ($ty:t $id:i' = 0; $id:i' < $exp:bound'; $id:i'++) {
            $items:body'
          }|]
compileCode (While cond body) = do
  cond' <- compileExp $ untyped cond
  body' <- collect $ compileCode body
  stm
    [C.cstm|while ($exp:cond') {
            $items:body'
          }|]
compileCode (If cond tbranch fbranch) = do
  cond' <- compileExp $ untyped cond
  tbranch' <- collect $ compileCode tbranch
  fbranch' <- collect $ compileCode fbranch
  stm $ case (tbranch', fbranch') of
    (_, []) ->
      [C.cstm|if ($exp:cond') { $items:tbranch' }|]
    ([], _) ->
      [C.cstm|if (!($exp:cond')) { $items:fbranch' }|]
    _ ->
      [C.cstm|if ($exp:cond') { $items:tbranch' } else { $items:fbranch' }|]
compileCode (Copy dest (Count destoffset) DefaultSpace src (Count srcoffset) DefaultSpace (Count size)) =
  join $
    copyMemoryDefaultSpace
      <$> rawMem dest
      <*> compileExp (untyped destoffset)
      <*> rawMem src
      <*> compileExp (untyped srcoffset)
      <*> compileExp (untyped size)
compileCode (Copy dest (Count destoffset) destspace src (Count srcoffset) srcspace (Count size)) = do
  copy <- asks envCopy
  join $
    copy
      <$> rawMem dest
      <*> compileExp (untyped destoffset)
      <*> pure destspace
      <*> rawMem src
      <*> compileExp (untyped srcoffset)
      <*> pure srcspace
      <*> compileExp (untyped size)
compileCode (Write _ _ Unit _ _ _) = pure ()
compileCode (Write dest (Count idx) elemtype DefaultSpace vol elemexp) = do
  dest' <- rawMem dest
  deref <-
    derefPointer dest'
      <$> compileExp (untyped idx)
      <*> pure [C.cty|$tyquals:(volQuals vol) $ty:(primStorageType elemtype)*|]
  elemexp' <- toStorage elemtype <$> compileExp elemexp
  stm [C.cstm|$exp:deref = $exp:elemexp';|]
compileCode (Write dest (Count idx) _ ScalarSpace {} _ elemexp) = do
  idx' <- compileExp (untyped idx)
  elemexp' <- compileExp elemexp
  stm [C.cstm|$id:dest[$exp:idx'] = $exp:elemexp';|]
compileCode (Write dest (Count idx) elemtype (Space space) vol elemexp) =
  join $
    asks envWriteScalar
      <*> rawMem dest
      <*> compileExp (untyped idx)
      <*> pure (primStorageType elemtype)
      <*> pure space
      <*> pure vol
      <*> (toStorage elemtype <$> compileExp elemexp)
compileCode (Read x _ _ Unit __ _) =
  stm [C.cstm|$id:x = $exp:(UnitValue);|]
compileCode (Read x src (Count iexp) restype DefaultSpace vol) = do
  src' <- rawMem src
  e <-
    fmap (fromStorage restype) $
      derefPointer src'
        <$> compileExp (untyped iexp)
        <*> pure [C.cty|$tyquals:(volQuals vol) $ty:(primStorageType restype)*|]
  stm [C.cstm|$id:x = $exp:e;|]
compileCode (Read x src (Count iexp) restype (Space space) vol) = do
  e <-
    fmap (fromStorage restype) . join $
      asks envReadScalar
        <*> rawMem src
        <*> compileExp (untyped iexp)
        <*> pure (primStorageType restype)
        <*> pure space
        <*> pure vol
  stm [C.cstm|$id:x = $exp:e;|]
compileCode (Read x src (Count iexp) _ ScalarSpace {} _) = do
  iexp' <- compileExp $ untyped iexp
  stm [C.cstm|$id:x = $id:src[$exp:iexp'];|]
compileCode (DeclareMem name space) =
  declMem name space
compileCode (DeclareScalar name vol t) = do
  let ct = primTypeToCType t
  decl [C.cdecl|$tyquals:(volQuals vol) $ty:ct $id:name;|]
compileCode (DeclareArray name ScalarSpace {} _ _) =
  error $ "Cannot declare array " ++ pretty name ++ " in scalar space."
compileCode (DeclareArray name DefaultSpace t vs) = do
  name_realtype <- newVName $ baseString name ++ "_realtype"
  let ct = primTypeToCType t
  case vs of
    ArrayValues vs' -> do
      let vs'' = [[C.cinit|$exp:v|] | v <- vs']
      earlyDecl [C.cedecl|static $ty:ct $id:name_realtype[$int:(length vs')] = {$inits:vs''};|]
    ArrayZeros n ->
      earlyDecl [C.cedecl|static $ty:ct $id:name_realtype[$int:n];|]
  -- Fake a memory block.
  contextField
    (C.toIdent name noLoc)
    [C.cty|struct memblock|]
    $ Just [C.cexp|(struct memblock){NULL, (char*)$id:name_realtype, 0}|]
  item [C.citem|struct memblock $id:name = ctx->$id:name;|]
compileCode (DeclareArray name (Space space) t vs) =
  join $
    asks envStaticArray
      <*> pure name
      <*> pure space
      <*> pure t
      <*> pure vs
-- For assignments of the form 'x = x OP e', we generate C assignment
-- operators to make the resulting code slightly nicer.  This has no
-- effect on performance.
compileCode (SetScalar dest (BinOpExp op (LeafExp x _) y))
  | dest == x,
    Just f <- assignmentOperator op = do
      y' <- compileExp y
      stm [C.cstm|$exp:(f dest y');|]
compileCode (SetScalar dest src) = do
  src' <- compileExp src
  stm [C.cstm|$id:dest = $exp:src';|]
compileCode (SetMem dest src space) =
  setMem dest src space
compileCode (Call dests fname args) =
  join $
    asks (opsCall . envOperations)
      <*> pure dests
      <*> pure fname
      <*> mapM compileArg args
  where
    compileArg (MemArg m) = pure [C.cexp|$exp:m|]
    compileArg (ExpArg e) = compileExp e

compileFunBody :: [C.Exp] -> [Param] -> Code op -> CompilerM op s ()
compileFunBody output_ptrs outputs code = do
  mapM_ declareOutput outputs
  compileCode code
  zipWithM_ setRetVal' output_ptrs outputs
  where
    declareOutput (MemParam name space) =
      declMem name space
    declareOutput (ScalarParam name pt) = do
      let ctp = primTypeToCType pt
      decl [C.cdecl|$ty:ctp $id:name;|]

    setRetVal' p (MemParam name space) = do
      resetMem [C.cexp|*$exp:p|] space
      setMem [C.cexp|*$exp:p|] name space
    setRetVal' p (ScalarParam name _) =
      stm [C.cstm|*$exp:p = $id:name;|]

assignmentOperator :: BinOp -> Maybe (VName -> C.Exp -> C.Exp)
assignmentOperator Add {} = Just $ \d e -> [C.cexp|$id:d += $exp:e|]
assignmentOperator Sub {} = Just $ \d e -> [C.cexp|$id:d -= $exp:e|]
assignmentOperator Mul {} = Just $ \d e -> [C.cexp|$id:d *= $exp:e|]
assignmentOperator _ = Nothing<|MERGE_RESOLUTION|>--- conflicted
+++ resolved
@@ -1725,16 +1725,10 @@
       mapM_ earlyDecl $ concat memfuns
 
       types <- commonLibFuns memreport
-<<<<<<< HEAD
-      return
+
+      pure
         ( T.unlines $ map prettyText (prototypes <> extPrototypes),          
           T.unlines $ map (prettyText . funcToDef) (functions <> extFuncs),
-=======
-
-      pure
-        ( T.unlines $ map prettyText prototypes,
-          T.unlines $ map (prettyText . funcToDef) functions,
->>>>>>> 91436be9
           T.unlines $ map prettyText entry_points,
           Manifest.Manifest (M.fromList entry_points_manifest) types backend version
         )
@@ -2006,12 +2000,7 @@
     body' <- collect $ compileFunBody out_ptrs outputs body
     decl_mem <- declAllocatedMem
     free_mem <- freeAllocatedMem
-<<<<<<< HEAD
-    return
-=======
-
     pure
->>>>>>> 91436be9
       ( [C.cedecl|static int $id:(funName fname)($params:extra, $params:outparams, $params:inparams);|],
         [C.cfun|static int $id:(funName fname)($params:extra, $params:outparams, $params:inparams) {
                $stms:ignores
