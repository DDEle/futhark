{-# LANGUAGE FlexibleInstances #-}
{-# LANGUAGE GeneralizedNewtypeDeriving #-}
{-# LANGUAGE OverloadedStrings #-}
{-# LANGUAGE QuasiQuotes #-}
{-# LANGUAGE Trustworthy #-}
{-# LANGUAGE TupleSections #-}

-- | C code generator framework.
module Futhark.CodeGen.Backends.GenericC
  ( compileProg,
    compileProg',
    CParts (..),
    asLibrary,
    asExecutable,
    asServer,

    -- * Pluggable compiler
    Operations (..),
    defaultOperations,
    OpCompiler,
    ErrorCompiler,
    CallCompiler,
    PointerQuals,
    MemoryType,
    WriteScalar,
    writeScalarPointerWithQuals,
    ReadScalar,
    readScalarPointerWithQuals,
    Allocate,
    Deallocate,
    Copy,
    StaticArray,

    -- * Monadic compiler interface
    CompilerM,
<<<<<<< HEAD
    CompilerState (compUserState, compNameSrc),
    CompilerEnv (envCachedMem),
=======
    CompilerState (compUserState, compNameSrc, compDeclaredMem),
>>>>>>> 6d4f40d1
    getUserState,
    modifyUserState,
    contextContents,
    contextFinalInits,
    runCompilerM,
    inNewFunction,
    cachingMemory,
    compileFun,
    compileCode,
    compileExp,
    compilePrimExp,
    compileExpToName,
    rawMem,
    item,
    items,
    stm,
    stms,
    decl,
    atInit,
    headerDecl,
    publicDef,
    publicDef_,
    profileReport,
    onClear,
    HeaderSection (..),
    libDecl,
    earlyDecl,
    publicName,
    contextField,
    contextFieldDyn,
    memToCType,
    cacheMem,
    fatMemory,
    rawMemCType,
    cproduct,
    fatMemType,
    declAllocatedMem,
    freeAllocatedMem,
    freeAllocatedMem',
    collect,

    -- * Building Blocks
    primTypeToCType,
    intTypeToCType,
    copyMemoryDefaultSpace,
    linearCode,
    derefPointer,
    allocMem',
    setMem',
    unRefMem',
    fatMemAlloc,
    fatMemSet,
    fatMemUnRef,
    errorMsgString,
  )
where

import Control.Monad.Identity
import Control.Monad.Reader
import Control.Monad.State
import Data.Bifunctor (first)
import qualified Data.DList as DL
import Data.List (unzip4)
import Data.Loc
import qualified Data.Map.Strict as M
import Data.Maybe
import qualified Data.Text as T
import Futhark.CodeGen.Backends.GenericC.CLI (cliDefs)
import Futhark.CodeGen.Backends.GenericC.Options
import Futhark.CodeGen.Backends.GenericC.Server (serverDefs)
import Futhark.CodeGen.Backends.SimpleRep
import Futhark.CodeGen.ImpCode
import Futhark.CodeGen.RTS.C (cacheH, errorsH, halfH, lockH, timingH, utilH)
import Futhark.IR.Prop (isBuiltInFunction)
import qualified Futhark.Manifest as Manifest
import Futhark.MonadFreshNames
import Futhark.Util.Pretty (ppr, prettyCompact, prettyText)
import qualified Language.C.Quote.OpenCL as C
import qualified Language.C.Syntax as C
import NeatInterpolation (untrimming)

-- How public an array type definition sould be.  Public types show up
-- in the generated API, while private types are used only to
-- implement the members of opaques.
data Publicness = Private | Public
  deriving (Eq, Ord, Show)

type ArrayType = (Space, Signedness, PrimType, Int)

data CompilerState s = CompilerState
  { compArrayTypes :: M.Map ArrayType Publicness,
    compOpaqueTypes :: M.Map String [ValueDesc],
    compEarlyDecls :: DL.DList C.Definition,
    compInit :: [C.Stm],
    compNameSrc :: VNameSource,
    compUserState :: s,
    compHeaderDecls :: M.Map HeaderSection (DL.DList C.Definition),
    compLibDecls :: DL.DList C.Definition,
    compCtxFields :: DL.DList (C.Id, C.Type, Maybe C.Exp, Maybe C.Stm),
    compProfileItems :: DL.DList C.BlockItem,
    compClearItems :: DL.DList C.BlockItem,
    compDeclaredMem :: [(VName, Space)],
    compItems :: DL.DList C.BlockItem
  }

newCompilerState :: VNameSource -> s -> CompilerState s
newCompilerState src s =
  CompilerState
    { compArrayTypes = mempty,
      compOpaqueTypes = mempty,
      compEarlyDecls = mempty,
      compInit = [],
      compNameSrc = src,
      compUserState = s,
      compHeaderDecls = mempty,
      compLibDecls = mempty,
      compCtxFields = mempty,
      compProfileItems = mempty,
      compClearItems = mempty,
      compDeclaredMem = mempty,
      compItems = mempty
    }

-- | In which part of the header file we put the declaration.  This is
-- to ensure that the header file remains structured and readable.
data HeaderSection
  = ArrayDecl String
  | OpaqueDecl String
  | EntryDecl
  | MiscDecl
  | InitDecl
  deriving (Eq, Ord)

-- | A substitute expression compiler, tried before the main
-- compilation function.
type OpCompiler op s = op -> CompilerM op s ()

type ErrorCompiler op s = ErrorMsg Exp -> String -> CompilerM op s ()

-- | The address space qualifiers for a pointer of the given type with
-- the given annotation.
type PointerQuals op s = String -> CompilerM op s [C.TypeQual]

-- | The type of a memory block in the given memory space.
type MemoryType op s = SpaceId -> CompilerM op s C.Type

-- | Write a scalar to the given memory block with the given element
-- index and in the given memory space.
type WriteScalar op s =
  C.Exp -> C.Exp -> C.Type -> SpaceId -> Volatility -> C.Exp -> CompilerM op s ()

-- | Read a scalar from the given memory block with the given element
-- index and in the given memory space.
type ReadScalar op s =
  C.Exp -> C.Exp -> C.Type -> SpaceId -> Volatility -> CompilerM op s C.Exp

-- | Allocate a memory block of the given size and with the given tag
-- in the given memory space, saving a reference in the given variable
-- name.
type Allocate op s =
  C.Exp ->
  C.Exp ->
  C.Exp ->
  SpaceId ->
  CompilerM op s ()

-- | De-allocate the given memory block with the given tag, which is
-- in the given memory space.
type Deallocate op s = C.Exp -> C.Exp -> SpaceId -> CompilerM op s ()

-- | Create a static array of values - initialised at load time.
type StaticArray op s = VName -> SpaceId -> PrimType -> ArrayContents -> CompilerM op s ()

-- | Copy from one memory block to another.
type Copy op s =
  C.Exp ->
  C.Exp ->
  Space ->
  C.Exp ->
  C.Exp ->
  Space ->
  C.Exp ->
  CompilerM op s ()

-- | Call a function.
type CallCompiler op s = [VName] -> Name -> [C.Exp] -> CompilerM op s ()

data Operations op s = Operations
  { opsWriteScalar :: WriteScalar op s,
    opsReadScalar :: ReadScalar op s,
    opsAllocate :: Allocate op s,
    opsDeallocate :: Deallocate op s,
    opsCopy :: Copy op s,
    opsStaticArray :: StaticArray op s,
    opsMemoryType :: MemoryType op s,
    opsCompiler :: OpCompiler op s,
    opsError :: ErrorCompiler op s,
    opsCall :: CallCompiler op s,
    -- | If true, use reference counting.  Otherwise, bare
    -- pointers.
    opsFatMemory :: Bool,
    -- | Code to bracket critical sections.
    opsCritical :: ([C.BlockItem], [C.BlockItem])
  }

errorMsgString :: ErrorMsg Exp -> CompilerM op s (String, [C.Exp])
errorMsgString (ErrorMsg parts) = do
  let boolStr e = [C.cexp|($exp:e) ? "true" : "false"|]
      asLongLong e = [C.cexp|(long long int)$exp:e|]
      asDouble e = [C.cexp|(double)$exp:e|]
      onPart (ErrorString s) = pure ("%s", [C.cexp|$string:s|])
      onPart (ErrorVal Bool x) = ("%s",) . boolStr <$> compileExp x
      onPart (ErrorVal Unit _) = pure ("%s", [C.cexp|"()"|])
      onPart (ErrorVal (IntType Int8) x) = ("%hhd",) <$> compileExp x
      onPart (ErrorVal (IntType Int16) x) = ("%hd",) <$> compileExp x
      onPart (ErrorVal (IntType Int32) x) = ("%d",) <$> compileExp x
      onPart (ErrorVal (IntType Int64) x) = ("%lld",) . asLongLong <$> compileExp x
      onPart (ErrorVal (FloatType Float16) x) = ("%f",) . asDouble <$> compileExp x
      onPart (ErrorVal (FloatType Float32) x) = ("%f",) . asDouble <$> compileExp x
      onPart (ErrorVal (FloatType Float64) x) = ("%f",) <$> compileExp x
  (formatstrs, formatargs) <- unzip <$> mapM onPart parts
  pure (mconcat formatstrs, formatargs)

freeAllocatedMem' ::
  (VName -> Space -> CompilerM op s ()) ->
  CompilerM op s [C.BlockItem]
freeAllocatedMem' f = collect $ mapM_ (uncurry f) =<< gets compDeclaredMem

freeAllocatedMem :: CompilerM op s [C.BlockItem]
freeAllocatedMem = freeAllocatedMem' unRefMem

declAllocatedMem :: CompilerM op s [C.BlockItem]
declAllocatedMem = collect $ mapM_ f =<< gets compDeclaredMem
  where
    f (name, space) = do
      ty <- memToCType name space
      decl [C.cdecl|$ty:ty $id:name;|]
      resetMem name space

defError :: ErrorCompiler op s
defError msg stacktrace = do
  (formatstr, formatargs) <- errorMsgString msg
  let formatstr' = "Error: " <> formatstr <> "\n\nBacktrace:\n%s"
  items
    [C.citems|if (ctx->error == NULL)
                ctx->error = msgprintf($string:formatstr', $args:formatargs, $string:stacktrace);
              err = FUTHARK_PROGRAM_ERROR;
              goto cleanup;|]

defCall :: CallCompiler op s
defCall dests fname args = do
  let out_args = [[C.cexp|&$id:d|] | d <- dests]
      args'
        | isBuiltInFunction fname = args
        | otherwise = [C.cexp|ctx|] : out_args ++ args
  case dests of
    [dest]
      | isBuiltInFunction fname ->
          stm [C.cstm|$id:dest = $id:(funName fname)($args:args');|]
    _ ->
      item [C.citem|if ($id:(funName fname)($args:args') != 0) { err = 1; goto cleanup; }|]

-- | A set of operations that fail for every operation involving
-- non-default memory spaces.  Uses plain pointers and @malloc@ for
-- memory management.
defaultOperations :: Operations op s
defaultOperations =
  Operations
    { opsWriteScalar = defWriteScalar,
      opsReadScalar = defReadScalar,
      opsAllocate = defAllocate,
      opsDeallocate = defDeallocate,
      opsCopy = defCopy,
      opsStaticArray = defStaticArray,
      opsMemoryType = defMemoryType,
      opsCompiler = defCompiler,
      opsFatMemory = True,
      opsError = defError,
      opsCall = defCall,
      opsCritical = mempty
    }
  where
    defWriteScalar _ _ _ _ _ =
      error "Cannot write to non-default memory space because I am dumb"
    defReadScalar _ _ _ _ =
      error "Cannot read from non-default memory space"
    defAllocate _ _ _ =
      error "Cannot allocate in non-default memory space"
    defDeallocate _ _ =
      error "Cannot deallocate in non-default memory space"
    defCopy destmem destoffset DefaultSpace srcmem srcoffset DefaultSpace size =
      copyMemoryDefaultSpace destmem destoffset srcmem srcoffset size
    defCopy _ _ _ _ _ _ _ =
      error "Cannot copy to or from non-default memory space"
    defStaticArray _ _ _ _ =
      error "Cannot create static array in non-default memory space"
    defMemoryType _ =
      error "Has no type for non-default memory space"
    defCompiler _ =
      error "The default compiler cannot compile extended operations"

data CompilerEnv op s = CompilerEnv
  { envOperations :: Operations op s,
    -- | Mapping memory blocks to sizes.  These memory blocks are CPU
    -- memory that we know are used in particularly simple ways (no
    -- reference counting necessary).  To cut down on allocator
    -- pressure, we keep these allocations around for a long time, and
    -- record their sizes so we can reuse them if possible (and
    -- realloc() when needed).
    envCachedMem :: M.Map C.Exp VName
  }

envOpCompiler :: CompilerEnv op s -> OpCompiler op s
envOpCompiler = opsCompiler . envOperations

envMemoryType :: CompilerEnv op s -> MemoryType op s
envMemoryType = opsMemoryType . envOperations

envReadScalar :: CompilerEnv op s -> ReadScalar op s
envReadScalar = opsReadScalar . envOperations

envWriteScalar :: CompilerEnv op s -> WriteScalar op s
envWriteScalar = opsWriteScalar . envOperations

envAllocate :: CompilerEnv op s -> Allocate op s
envAllocate = opsAllocate . envOperations

envDeallocate :: CompilerEnv op s -> Deallocate op s
envDeallocate = opsDeallocate . envOperations

envCopy :: CompilerEnv op s -> Copy op s
envCopy = opsCopy . envOperations

envStaticArray :: CompilerEnv op s -> StaticArray op s
envStaticArray = opsStaticArray . envOperations

envFatMemory :: CompilerEnv op s -> Bool
envFatMemory = opsFatMemory . envOperations

declsCode :: (HeaderSection -> Bool) -> CompilerState s -> T.Text
declsCode p =
  T.unlines
    . map prettyText
    . concatMap (DL.toList . snd)
    . filter (p . fst)
    . M.toList
    . compHeaderDecls

initDecls, arrayDecls, opaqueDecls, entryDecls, miscDecls :: CompilerState s -> T.Text
initDecls = declsCode (== InitDecl)
arrayDecls = declsCode isArrayDecl
  where
    isArrayDecl ArrayDecl {} = True
    isArrayDecl _ = False
opaqueDecls = declsCode isOpaqueDecl
  where
    isOpaqueDecl OpaqueDecl {} = True
    isOpaqueDecl _ = False
entryDecls = declsCode (== EntryDecl)
miscDecls = declsCode (== MiscDecl)

contextContents :: CompilerM op s ([C.FieldGroup], [C.Stm], [C.Stm])
contextContents = do
  (field_names, field_types, field_values, field_frees) <-
    gets $ unzip4 . DL.toList . compCtxFields
  let fields =
        [ [C.csdecl|$ty:ty $id:name;|]
          | (name, ty) <- zip field_names field_types
        ]
      init_fields =
        [ [C.cstm|ctx->$id:name = $exp:e;|]
          | (name, Just e) <- zip field_names field_values
        ]
  pure (fields, init_fields, catMaybes field_frees)

contextFinalInits :: CompilerM op s [C.Stm]
contextFinalInits = gets compInit

newtype CompilerM op s a
  = CompilerM (ReaderT (CompilerEnv op s) (State (CompilerState s)) a)
  deriving
    ( Functor,
      Applicative,
      Monad,
      MonadState (CompilerState s),
      MonadReader (CompilerEnv op s)
    )

instance MonadFreshNames (CompilerM op s) where
  getNameSource = gets compNameSrc
  putNameSource src = modify $ \s -> s {compNameSrc = src}

runCompilerM ::
  Operations op s ->
  VNameSource ->
  s ->
  CompilerM op s a ->
  (a, CompilerState s)
runCompilerM ops src userstate (CompilerM m) =
  runState
    (runReaderT m (CompilerEnv ops mempty))
    (newCompilerState src userstate)

getUserState :: CompilerM op s s
getUserState = gets compUserState

modifyUserState :: (s -> s) -> CompilerM op s ()
modifyUserState f = modify $ \compstate ->
  compstate {compUserState = f $ compUserState compstate}

atInit :: C.Stm -> CompilerM op s ()
atInit x = modify $ \s ->
  s {compInit = compInit s ++ [x]}

collect :: CompilerM op s () -> CompilerM op s [C.BlockItem]
collect m = snd <$> collect' m

collect' :: CompilerM op s a -> CompilerM op s (a, [C.BlockItem])
collect' m = do
  old <- gets compItems
  modify $ \s -> s {compItems = mempty}
  x <- m
  new <- gets compItems
  modify $ \s -> s {compItems = old}
  pure (x, DL.toList new)

-- | Used when we, inside an existing 'CompilerM' action, want to
-- generate code for a new function.  Use this so that the compiler
-- understands that previously declared memory doesn't need to be
-- freed inside this action.
inNewFunction :: CompilerM op s a -> CompilerM op s a
inNewFunction m = do
  old_mem <- gets compDeclaredMem
  modify $ \s -> s {compDeclaredMem = mempty}
  x <- local noCached m
  modify $ \s -> s {compDeclaredMem = old_mem}
  pure x
  where
    noCached env = env {envCachedMem = mempty}

item :: C.BlockItem -> CompilerM op s ()
item x = modify $ \s -> s {compItems = DL.snoc (compItems s) x}

items :: [C.BlockItem] -> CompilerM op s ()
items xs = modify $ \s -> s {compItems = DL.append (compItems s) (DL.fromList xs)}

fatMemory :: Space -> CompilerM op s Bool
fatMemory ScalarSpace {} = pure False
fatMemory _ = asks envFatMemory

cacheMem :: C.ToExp a => a -> CompilerM op s (Maybe VName)
cacheMem a = asks $ M.lookup (C.toExp a noLoc) . envCachedMem

-- | Construct a publicly visible definition using the specified name
-- as the template.  The first returned definition is put in the
-- header file, and the second is the implementation.  Returns the public
-- name.
publicDef ::
  String ->
  HeaderSection ->
  (String -> (C.Definition, C.Definition)) ->
  CompilerM op s String
publicDef s h f = do
  s' <- publicName s
  let (pub, priv) = f s'
  headerDecl h pub
  earlyDecl priv
  pure s'

-- | As 'publicDef', but ignores the public name.
publicDef_ ::
  String ->
  HeaderSection ->
  (String -> (C.Definition, C.Definition)) ->
  CompilerM op s ()
publicDef_ s h f = void $ publicDef s h f

headerDecl :: HeaderSection -> C.Definition -> CompilerM op s ()
headerDecl sec def = modify $ \s ->
  s
    { compHeaderDecls =
        M.unionWith
          (<>)
          (compHeaderDecls s)
          (M.singleton sec (DL.singleton def))
    }

libDecl :: C.Definition -> CompilerM op s ()
libDecl def = modify $ \s ->
  s {compLibDecls = compLibDecls s <> DL.singleton def}

earlyDecl :: C.Definition -> CompilerM op s ()
earlyDecl def = modify $ \s ->
  s {compEarlyDecls = compEarlyDecls s <> DL.singleton def}

contextField :: C.Id -> C.Type -> Maybe C.Exp -> CompilerM op s ()
contextField name ty initial = modify $ \s ->
  s {compCtxFields = compCtxFields s <> DL.singleton (name, ty, initial, Nothing)}

contextFieldDyn :: C.Id -> C.Type -> C.Exp -> C.Stm -> CompilerM op s ()
contextFieldDyn name ty initial free = modify $ \s ->
  s {compCtxFields = compCtxFields s <> DL.singleton (name, ty, Just initial, Just free)}

profileReport :: C.BlockItem -> CompilerM op s ()
profileReport x = modify $ \s ->
  s {compProfileItems = compProfileItems s <> DL.singleton x}

onClear :: C.BlockItem -> CompilerM op s ()
onClear x = modify $ \s ->
  s {compClearItems = compClearItems s <> DL.singleton x}

stm :: C.Stm -> CompilerM op s ()
stm s = item [C.citem|$stm:s|]

stms :: [C.Stm] -> CompilerM op s ()
stms = mapM_ stm

decl :: C.InitGroup -> CompilerM op s ()
decl x = item [C.citem|$decl:x;|]

-- | Public names must have a consitent prefix.
publicName :: String -> CompilerM op s String
publicName s = pure $ "futhark_" ++ s

-- | The generated code must define a context struct with this name.
contextType :: CompilerM op s C.Type
contextType = do
  name <- publicName "context"
  pure [C.cty|struct $id:name|]

-- | The generated code must define a configuration struct with this
-- name.
configType :: CompilerM op s C.Type
configType = do
  name <- publicName "context_config"
  pure [C.cty|struct $id:name|]

memToCType :: VName -> Space -> CompilerM op s C.Type
memToCType v space = do
  refcount <- fatMemory space
  cached <- isJust <$> cacheMem v
  if refcount && not cached
    then pure $ fatMemType space
    else rawMemCType space

rawMemCType :: Space -> CompilerM op s C.Type
rawMemCType DefaultSpace = pure defaultMemBlockType
rawMemCType (Space sid) = join $ asks envMemoryType <*> pure sid
rawMemCType (ScalarSpace [] t) =
  pure [C.cty|$ty:(primTypeToCType t)[1]|]
rawMemCType (ScalarSpace ds t) =
  pure [C.cty|$ty:(primTypeToCType t)[$exp:(cproduct ds')]|]
  where
    ds' = map (`C.toExp` noLoc) ds

fatMemType :: Space -> C.Type
fatMemType space =
  [C.cty|struct $id:name|]
  where
    name = case space of
      Space sid -> "memblock_" ++ sid
      _ -> "memblock"

fatMemSet :: Space -> String
fatMemSet (Space sid) = "memblock_set_" ++ sid
fatMemSet _ = "memblock_set"

fatMemAlloc :: Space -> String
fatMemAlloc (Space sid) = "memblock_alloc_" ++ sid
fatMemAlloc _ = "memblock_alloc"

fatMemUnRef :: Space -> String
fatMemUnRef (Space sid) = "memblock_unref_" ++ sid
fatMemUnRef _ = "memblock_unref"

rawMem :: VName -> CompilerM op s C.Exp
rawMem v = rawMem' <$> fat <*> pure v
  where
    fat = asks ((&&) . envFatMemory) <*> (isNothing <$> cacheMem v)

rawMem' :: C.ToExp a => Bool -> a -> C.Exp
rawMem' True e = [C.cexp|$exp:e.mem|]
rawMem' False e = [C.cexp|$exp:e|]

allocRawMem ::
  (C.ToExp a, C.ToExp b, C.ToExp c) =>
  a ->
  b ->
  Space ->
  c ->
  CompilerM op s ()
allocRawMem dest size space desc = case space of
  Space sid ->
    join $
      asks envAllocate <*> pure [C.cexp|$exp:dest|]
        <*> pure [C.cexp|$exp:size|]
        <*> pure [C.cexp|$exp:desc|]
        <*> pure sid
  _ ->
    stm [C.cstm|$exp:dest = (unsigned char*) malloc((size_t)$exp:size);|]

freeRawMem ::
  (C.ToExp a, C.ToExp b) =>
  a ->
  Space ->
  b ->
  CompilerM op s ()
freeRawMem mem space desc =
  case space of
    Space sid -> do
      free_mem <- asks envDeallocate
      free_mem [C.cexp|$exp:mem|] [C.cexp|$exp:desc|] sid
    _ -> item [C.citem|free($exp:mem);|]

defineMemorySpace :: Space -> CompilerM op s ([C.Definition], [C.Definition], C.BlockItem)
defineMemorySpace space = do
  rm <- rawMemCType space
  -- This is a hack to work around https://github.com/ispc/ispc/issues/2277 for the ISPC backend
  let structGuard = "#ifndef __ISPC_STRUCT_" ++ prettyCompact (ppr sname) ++ "__"
  let structDefine = "#define __ISPC_STRUCT_" ++ prettyCompact (ppr sname) ++ "__"

  let structdef =
        [C.cunit|$esc:(structGuard)
                 $esc:(structDefine)
                 struct $id:sname {
                     int *references;
                     $ty:rm mem;
                     typename int64_t size;
                     const char *desc;
                 };
                 $esc:("#endif")|]
  contextField peakname [C.cty|typename int64_t|] $ Just [C.cexp|0|]
  contextField usagename [C.cty|typename int64_t|] $ Just [C.cexp|0|]

  -- Unreferencing a memory block consists of decreasing its reference
  -- count and freeing the corresponding memory if the count reaches
  -- zero.
  free <- collect $ freeRawMem [C.cexp|block->mem|] space [C.cexp|desc|]
  ctx_ty <- contextType
  let unrefdef =
        [C.cedecl|int $id:(fatMemUnRef space) ($ty:ctx_ty *ctx, $ty:mty *block, const char *desc) {
  if (block->references != NULL) {
    *(block->references) -= 1;
    if (ctx->detail_memory) {
      fprintf(ctx->log, "Unreferencing block %s (allocated as %s) in %s: %d references remaining.\n",
                      desc, block->desc, $string:spacedesc, *(block->references));
    }
    if (*(block->references) == 0) {
      ctx->$id:usagename -= block->size;
      $items:free
      free(block->references);
      if (ctx->detail_memory) {
        fprintf(ctx->log, "%lld bytes freed (now allocated: %lld bytes)\n",
                (long long) block->size, (long long) ctx->$id:usagename);
      }
    }
    block->references = NULL;
  }
  return 0;
}|]

  -- When allocating a memory block we initialise the reference count to 1.
  alloc <-
    collect $
      allocRawMem [C.cexp|block->mem|] [C.cexp|size|] space [C.cexp|desc|]
  let allocdef =
        [C.cedecl|int $id:(fatMemAlloc space) ($ty:ctx_ty *ctx, $ty:mty *block, typename int64_t size, const char *desc) {
  if (size < 0) {
    futhark_panic(1, "Negative allocation of %lld bytes attempted for %s in %s.\n",
          (long long)size, desc, $string:spacedesc, ctx->$id:usagename);
  }
  int ret = $id:(fatMemUnRef space)(ctx, block, desc);

  if (ret != FUTHARK_SUCCESS) {
    return ret;
  }

  if (ctx->detail_memory) {
    fprintf(ctx->log, "Allocating %lld bytes for %s in %s (then allocated: %lld bytes)",
            (long long) size,
            desc, $string:spacedesc,
            (long long) ctx->$id:usagename + size);
  }
  if (ctx->$id:usagename > ctx->$id:peakname) {
    ctx->$id:peakname = ctx->$id:usagename;
    if (ctx->detail_memory) {
      fprintf(ctx->log, " (new peak).\n");
    }
  } else if (ctx->detail_memory) {
    fprintf(ctx->log, ".\n");
  }

  $items:alloc

  if (ctx->error == NULL) {
    block->references = (int*) malloc(sizeof(int));
    *(block->references) = 1;
    block->size = size;
    block->desc = desc;
    ctx->$id:usagename += size;
    return FUTHARK_SUCCESS;
  } else {
    // We are naively assuming that any memory allocation error is due to OOM.
    // We preserve the original error so that a savvy user can perhaps find
    // glory despite our naiveté.

    char *old_error = ctx->error;
    ctx->error = msgprintf("Failed to allocate memory in %s.\nAttempted allocation: %12lld bytes\nCurrently allocated:  %12lld bytes\n%s",
                           $string:spacedesc,
                           (long long) size,
                           (long long) ctx->$id:usagename,
                           old_error);
    free(old_error);
    return FUTHARK_OUT_OF_MEMORY;
  }
  }|]

  -- Memory setting - unreference the destination and increase the
  -- count of the source by one.
  let setdef =
        [C.cedecl|int $id:(fatMemSet space) ($ty:ctx_ty *ctx, $ty:mty *lhs, $ty:mty *rhs, const char *lhs_desc) {
  int ret = $id:(fatMemUnRef space)(ctx, lhs, lhs_desc);
  if (rhs->references != NULL) {
    (*(rhs->references))++;
  }
  *lhs = *rhs;
  return ret;
}
|]

  onClear [C.citem|ctx->$id:peakname = 0;|]

  let peakmsg = "Peak memory usage for " ++ spacedesc ++ ": %lld bytes.\n"
  pure
    ( structdef,
      [unrefdef, allocdef, setdef],
      -- Do not report memory usage for DefaultSpace (CPU memory),
      -- because it would not be accurate anyway.  This whole
      -- tracking probably needs to be rethought.
      if space == DefaultSpace
        then [C.citem|{}|]
        else [C.citem|str_builder(&builder, $string:peakmsg, (long long) ctx->$id:peakname);|]
    )
  where
    mty = fatMemType space
    (peakname, usagename, sname, spacedesc) = case space of
      Space sid ->
        ( C.toIdent ("peak_mem_usage_" ++ sid) noLoc,
          C.toIdent ("cur_mem_usage_" ++ sid) noLoc,
          C.toIdent ("memblock_" ++ sid) noLoc,
          "space '" ++ sid ++ "'"
        )
      _ ->
        ( "peak_mem_usage_default",
          "cur_mem_usage_default",
          "memblock",
          "default space"
        )

declMem :: VName -> Space -> CompilerM op s ()
declMem name space = do
  cached <- isJust <$> cacheMem name
  fat <- fatMemory space
  unless cached $
    if fat
      then modify $ \s -> s {compDeclaredMem = (name, space) : compDeclaredMem s}
      else do
        ty <- memToCType name space
        decl [C.cdecl|$ty:ty $id:name;|]

resetMem :: C.ToExp a => a -> Space -> CompilerM op s ()
resetMem mem space = do
  refcount <- fatMemory space
  cached <- isJust <$> cacheMem mem
  if cached
    then stm [C.cstm|$exp:mem = NULL;|]
    else
      when refcount $
        stm [C.cstm|$exp:mem.references = NULL;|]

setMem' ::
  (C.ToExp a, C.ToExp b) =>
  a ->
  b ->
  Space ->
  (Space -> a -> b -> String -> CompilerM op s C.Stm) ->
  CompilerM op s ()
setMem' dest src space stmt = do
  refcount <- fatMemory space
  let src_s = pretty $ C.toExp src noLoc
  if refcount
    then stm =<< stmt space dest src src_s
    else case space of
      ScalarSpace ds _ -> do
        i' <- newVName "i"
        let i = C.toIdent i'
            it = primTypeToCType $ IntType Int32
            ds' = map (`C.toExp` noLoc) ds
            bound = cproduct ds'
        stm
          [C.cstm|for ($ty:it $id:i = 0; $id:i < $exp:bound; $id:i++) {
                            $exp:dest[$id:i] = $exp:src[$id:i];
                  }|]
      _ -> stm [C.cstm|$exp:dest = $exp:src;|]

setMem :: (C.ToExp a, C.ToExp b) => a -> b -> Space -> CompilerM op s ()
setMem dest src space = setMem' dest src space stmt
  where
    stmt space' dest' src' src_s' =
      pure
        [C.cstm|if ($id:(fatMemSet space')(ctx, &$exp:dest', &$exp:src',
                $string:src_s') != 0) {
                return 1;
              }|]

unRefMem' :: C.ToExp a => a -> Space -> (Space -> a -> String -> CompilerM op s C.Stm) -> CompilerM op s ()
unRefMem' mem space cstm = do
  refcount <- fatMemory space
  cached <- isJust <$> cacheMem mem
  let mem_s = pretty $ C.toExp mem noLoc
  when (refcount && not cached) $
    stm =<< cstm space mem mem_s

unRefMem :: C.ToExp a => a -> Space -> CompilerM op s ()
unRefMem mem space = unRefMem' mem space cstm
  where
    cstm s m m_s =
      pure
        [C.cstm|if ($id:(fatMemUnRef s)(ctx, &$exp:m, $string:m_s) != 0) {
        return 1;
      }|]

allocMem' ::
  (C.ToExp a, C.ToExp b) =>
  a ->
  b ->
  Space ->
  C.Stm ->
  (Space -> a -> b -> String -> C.Stm -> CompilerM op s C.Stm) ->
  CompilerM op s ()
allocMem' mem size space on_failure stmt = do
  refcount <- fatMemory space
  let mem_s = pretty $ C.toExp mem noLoc
  if refcount
    then stm =<< stmt space mem size mem_s on_failure
    else do
      freeRawMem mem space mem_s
      allocRawMem mem size space [C.cexp|desc|]

allocMem ::
  (C.ToExp a, C.ToExp b) =>
  a ->
  b ->
  Space ->
  C.Stm ->
  CompilerM op s ()
allocMem mem size space on_failure = allocMem' mem size space on_failure stmt
  where
    stmt space' mem' size' mem_s' on_failure' =
      pure
        [C.cstm|if ($id:(fatMemAlloc space')(ctx, &$exp:mem', $exp:size',
                $string:mem_s')) {
                $stm:on_failure'
              }|]

copyMemoryDefaultSpace ::
  C.Exp ->
  C.Exp ->
  C.Exp ->
  C.Exp ->
  C.Exp ->
  CompilerM op s ()
copyMemoryDefaultSpace destmem destidx srcmem srcidx nbytes =
  stm
    [C.cstm|if ($exp:nbytes > 0) {
              memmove($exp:destmem + $exp:destidx,
                      $exp:srcmem + $exp:srcidx,
                      $exp:nbytes);
            }|]

--- Entry points.

criticalSection :: Operations op s -> [C.BlockItem] -> [C.BlockItem]
criticalSection ops x =
  [C.citems|lock_lock(&ctx->lock);
            $items:(fst (opsCritical ops))
            $items:x
            $items:(snd (opsCritical ops))
            lock_unlock(&ctx->lock);
           |]

arrayLibraryFunctions ::
  Publicness ->
  Space ->
  PrimType ->
  Signedness ->
  Int ->
  CompilerM op s Manifest.ArrayOps
arrayLibraryFunctions pub space pt signed rank = do
  let pt' = primAPIType signed pt
      name = arrayName pt signed rank
      arr_name = "futhark_" ++ name
      array_type = [C.cty|struct $id:arr_name|]

  new_array <- publicName $ "new_" ++ name
  new_raw_array <- publicName $ "new_raw_" ++ name
  free_array <- publicName $ "free_" ++ name
  values_array <- publicName $ "values_" ++ name
  values_raw_array <- publicName $ "values_raw_" ++ name
  shape_array <- publicName $ "shape_" ++ name

  let shape_names = ["dim" ++ show i | i <- [0 .. rank - 1]]
      shape_params = [[C.cparam|typename int64_t $id:k|] | k <- shape_names]
      arr_size = cproduct [[C.cexp|$id:k|] | k <- shape_names]
      arr_size_array = cproduct [[C.cexp|arr->shape[$int:i]|] | i <- [0 .. rank - 1]]
  copy <- asks envCopy

  memty <- rawMemCType space

  let prepare_new = do
        resetMem [C.cexp|arr->mem|] space
        allocMem
          [C.cexp|arr->mem|]
          [C.cexp|$exp:arr_size * $int:(primByteSize pt::Int)|]
          space
          [C.cstm|return NULL;|]
        forM_ [0 .. rank - 1] $ \i ->
          let dim_s = "dim" ++ show i
           in stm [C.cstm|arr->shape[$int:i] = $id:dim_s;|]

  new_body <- collect $ do
    prepare_new
    copy
      [C.cexp|arr->mem.mem|]
      [C.cexp|0|]
      space
      [C.cexp|data|]
      [C.cexp|0|]
      DefaultSpace
      [C.cexp|((size_t)$exp:arr_size) * $int:(primByteSize pt::Int)|]

  new_raw_body <- collect $ do
    prepare_new
    copy
      [C.cexp|arr->mem.mem|]
      [C.cexp|0|]
      space
      [C.cexp|data|]
      [C.cexp|offset|]
      space
      [C.cexp|((size_t)$exp:arr_size) * $int:(primByteSize pt::Int)|]

  free_body <- collect $ unRefMem [C.cexp|arr->mem|] space

  values_body <-
    collect $
      copy
        [C.cexp|data|]
        [C.cexp|0|]
        DefaultSpace
        [C.cexp|arr->mem.mem|]
        [C.cexp|0|]
        space
        [C.cexp|((size_t)$exp:arr_size_array) * $int:(primByteSize pt::Int)|]

  ctx_ty <- contextType
  ops <- asks envOperations

  let proto = case pub of
        Public -> headerDecl (ArrayDecl name)
        Private -> libDecl

  proto
    [C.cedecl|struct $id:arr_name;|]
  proto
    [C.cedecl|$ty:array_type* $id:new_array($ty:ctx_ty *ctx, const $ty:pt' *data, $params:shape_params);|]
  proto
    [C.cedecl|$ty:array_type* $id:new_raw_array($ty:ctx_ty *ctx, const $ty:memty data, typename int64_t offset, $params:shape_params);|]
  proto
    [C.cedecl|int $id:free_array($ty:ctx_ty *ctx, $ty:array_type *arr);|]
  proto
    [C.cedecl|int $id:values_array($ty:ctx_ty *ctx, $ty:array_type *arr, $ty:pt' *data);|]
  proto
    [C.cedecl|$ty:memty $id:values_raw_array($ty:ctx_ty *ctx, $ty:array_type *arr);|]
  proto
    [C.cedecl|const typename int64_t* $id:shape_array($ty:ctx_ty *ctx, $ty:array_type *arr);|]

  mapM_
    libDecl
    [C.cunit|
          $ty:array_type* $id:new_array($ty:ctx_ty *ctx, const $ty:pt' *data, $params:shape_params) {
            $ty:array_type* bad = NULL;
            $ty:array_type *arr = ($ty:array_type*) malloc(sizeof($ty:array_type));
            if (arr == NULL) {
              return bad;
            }
            $items:(criticalSection ops new_body)
            return arr;
          }

          $ty:array_type* $id:new_raw_array($ty:ctx_ty *ctx, const $ty:memty data, typename int64_t offset,
                                            $params:shape_params) {
            $ty:array_type* bad = NULL;
            $ty:array_type *arr = ($ty:array_type*) malloc(sizeof($ty:array_type));
            if (arr == NULL) {
              return bad;
            }
            $items:(criticalSection ops new_raw_body)
            return arr;
          }

          int $id:free_array($ty:ctx_ty *ctx, $ty:array_type *arr) {
            $items:(criticalSection ops free_body)
            free(arr);
            return 0;
          }

          int $id:values_array($ty:ctx_ty *ctx, $ty:array_type *arr, $ty:pt' *data) {
            $items:(criticalSection ops values_body)
            return 0;
          }

          $ty:memty $id:values_raw_array($ty:ctx_ty *ctx, $ty:array_type *arr) {
            (void)ctx;
            return arr->mem.mem;
          }

          const typename int64_t* $id:shape_array($ty:ctx_ty *ctx, $ty:array_type *arr) {
            (void)ctx;
            return arr->shape;
          }
          |]

  pure $
    Manifest.ArrayOps
      { Manifest.arrayFree = T.pack free_array,
        Manifest.arrayShape = T.pack shape_array,
        Manifest.arrayValues = T.pack values_array,
        Manifest.arrayNew = T.pack new_array
      }

opaqueLibraryFunctions ::
  String ->
  [ValueDesc] ->
  CompilerM op s Manifest.OpaqueOps
opaqueLibraryFunctions desc vds = do
  name <- publicName $ opaqueName desc vds
  free_opaque <- publicName $ "free_" ++ opaqueName desc vds
  store_opaque <- publicName $ "store_" ++ opaqueName desc vds
  restore_opaque <- publicName $ "restore_" ++ opaqueName desc vds

  let opaque_type = [C.cty|struct $id:name|]

      freeComponent _ ScalarValue {} =
        pure ()
      freeComponent i (ArrayValue _ _ pt signed shape) = do
        let rank = length shape
            field = tupleField i
        free_array <- publicName $ "free_" ++ arrayName pt signed rank
        -- Protect against NULL here, because we also want to use this
        -- to free partially loaded opaques.
        stm
          [C.cstm|if (obj->$id:field != NULL && (tmp = $id:free_array(ctx, obj->$id:field)) != 0) {
                ret = tmp;
             }|]

      storeComponent i (ScalarValue pt sign _) =
        let field = tupleField i
         in ( storageSize pt 0 [C.cexp|NULL|],
              storeValueHeader sign pt 0 [C.cexp|NULL|] [C.cexp|out|]
                ++ [C.cstms|memcpy(out, &obj->$id:field, sizeof(obj->$id:field));
                            out += sizeof(obj->$id:field);|]
            )
      storeComponent i (ArrayValue _ _ pt sign shape) =
        let rank = length shape
            arr_name = arrayName pt sign rank
            field = tupleField i
            shape_array = "futhark_shape_" ++ arr_name
            values_array = "futhark_values_" ++ arr_name
            shape' = [C.cexp|$id:shape_array(ctx, obj->$id:field)|]
            num_elems = cproduct [[C.cexp|$exp:shape'[$int:j]|] | j <- [0 .. rank - 1]]
         in ( storageSize pt rank shape',
              storeValueHeader sign pt rank shape' [C.cexp|out|]
                ++ [C.cstms|ret |= $id:values_array(ctx, obj->$id:field, (void*)out);
                            out += $exp:num_elems * $int:(primByteSize pt::Int);|]
            )

  ctx_ty <- contextType

  free_body <- collect $ zipWithM_ freeComponent [0 ..] vds

  store_body <- collect $ do
    let (sizes, stores) = unzip $ zipWith storeComponent [0 ..] vds
        size_vars = map (("size_" ++) . show) [0 .. length sizes - 1]
        size_sum = csum [[C.cexp|$id:size|] | size <- size_vars]
    forM_ (zip size_vars sizes) $ \(v, e) ->
      item [C.citem|typename int64_t $id:v = $exp:e;|]
    stm [C.cstm|*n = $exp:size_sum;|]
    stm [C.cstm|if (p != NULL && *p == NULL) { *p = malloc(*n); }|]
    stm [C.cstm|if (p != NULL) { unsigned char *out = *p; $stms:(concat stores) }|]

  let restoreComponent i (ScalarValue pt sign _) = do
        let field = tupleField i
            dataptr = "data_" ++ show i
        stms $ loadValueHeader sign pt 0 [C.cexp|NULL|] [C.cexp|src|]
        item [C.citem|const void* $id:dataptr = src;|]
        stm [C.cstm|src += sizeof(obj->$id:field);|]
        pure [C.cstms|memcpy(&obj->$id:field, $id:dataptr, sizeof(obj->$id:field));|]
      restoreComponent i (ArrayValue _ _ pt sign shape) = do
        let field = tupleField i
            rank = length shape
            arr_name = arrayName pt sign rank
            new_array = "futhark_new_" ++ arr_name
            dataptr = "data_" ++ show i
            shapearr = "shape_" ++ show i
            dims = [[C.cexp|$id:shapearr[$int:j]|] | j <- [0 .. rank - 1]]
            num_elems = cproduct dims
        item [C.citem|typename int64_t $id:shapearr[$int:rank] = {0};|]
        stms $ loadValueHeader sign pt rank [C.cexp|$id:shapearr|] [C.cexp|src|]
        item [C.citem|const void* $id:dataptr = src;|]
        stm [C.cstm|obj->$id:field = NULL;|]
        stm [C.cstm|src += $exp:num_elems * $int:(primByteSize pt::Int);|]
        pure
          [C.cstms|
             obj->$id:field = $id:new_array(ctx, $id:dataptr, $args:dims);
             if (obj->$id:field == NULL) { err = 1; }|]

  load_body <- collect $ do
    loads <- concat <$> zipWithM restoreComponent [0 ..] vds
    stm
      [C.cstm|if (err == 0) {
                $stms:loads
              }|]

  headerDecl
    (OpaqueDecl desc)
    [C.cedecl|struct $id:name;|]
  headerDecl
    (OpaqueDecl desc)
    [C.cedecl|int $id:free_opaque($ty:ctx_ty *ctx, $ty:opaque_type *obj);|]
  headerDecl
    (OpaqueDecl desc)
    [C.cedecl|int $id:store_opaque($ty:ctx_ty *ctx, const $ty:opaque_type *obj, void **p, size_t *n);|]
  headerDecl
    (OpaqueDecl desc)
    [C.cedecl|$ty:opaque_type* $id:restore_opaque($ty:ctx_ty *ctx, const void *p);|]

  -- We do not need to enclose the body in a critical section, because
  -- when we operate on the components of the opaque, we are calling
  -- public API functions that do their own locking.
  mapM_
    libDecl
    [C.cunit|
          int $id:free_opaque($ty:ctx_ty *ctx, $ty:opaque_type *obj) {
            int ret = 0, tmp;
            $items:free_body
            free(obj);
            return ret;
          }

          int $id:store_opaque($ty:ctx_ty *ctx,
                               const $ty:opaque_type *obj, void **p, size_t *n) {
            int ret = 0;
            $items:store_body
            return ret;
          }

          $ty:opaque_type* $id:restore_opaque($ty:ctx_ty *ctx,
                                              const void *p) {
            int err = 0;
            const unsigned char *src = p;
            $ty:opaque_type* obj = malloc(sizeof($ty:opaque_type));
            $items:load_body
            if (err != 0) {
              int ret = 0, tmp;
              $items:free_body
              free(obj);
              obj = NULL;
            }
            return obj;
          }
    |]

  pure $
    Manifest.OpaqueOps
      { Manifest.opaqueFree = T.pack free_opaque,
        Manifest.opaqueStore = T.pack store_opaque,
        Manifest.opaqueRestore = T.pack restore_opaque
      }

valueDescToCType :: Publicness -> ValueDesc -> CompilerM op s C.Type
valueDescToCType _ (ScalarValue pt signed _) =
  pure $ primAPIType signed pt
valueDescToCType pub (ArrayValue _ space pt signed shape) = do
  let rank = length shape
  name <- publicName $ arrayName pt signed rank
  let add = M.insertWith max (space, signed, pt, rank) pub
  modify $ \s -> s {compArrayTypes = add $ compArrayTypes s}
  pure [C.cty|struct $id:name|]

opaqueToCType :: String -> [ValueDesc] -> CompilerM op s C.Type
opaqueToCType desc vds = do
  name <- publicName $ opaqueName desc vds
  let add = M.insert desc vds
  modify $ \s -> s {compOpaqueTypes = add $ compOpaqueTypes s}
  -- Now ensure that the constituent array types will exist.
  mapM_ (valueDescToCType Private) vds
  pure [C.cty|struct $id:name|]

generateAPITypes :: CompilerM op s (M.Map T.Text Manifest.Type)
generateAPITypes = do
  array_ts <- mapM generateArray . M.toList =<< gets compArrayTypes
  opaque_ts <- mapM generateOpaque . M.toList =<< gets compOpaqueTypes
  pure $ M.fromList $ catMaybes array_ts <> opaque_ts
  where
    generateArray ((space, signed, pt, rank), pub) = do
      name <- publicName $ arrayName pt signed rank
      let memty = fatMemType space
      libDecl [C.cedecl|struct $id:name { $ty:memty mem; typename int64_t shape[$int:rank]; };|]
      ops <- arrayLibraryFunctions pub space pt signed rank
      let pt_name = T.pack $ prettySigned (signed == TypeUnsigned) pt
          pretty_name = mconcat (replicate rank "[]") <> pt_name
          arr_type = [C.cty|struct $id:name*|]
      case pub of
        Public ->
          pure $
            Just
              ( pretty_name,
                Manifest.TypeArray (prettyText arr_type) pt_name rank ops
              )
        Private ->
          pure Nothing

    generateOpaque (desc, vds) = do
      name <- publicName $ opaqueName desc vds
      members <- zipWithM field vds [(0 :: Int) ..]
      libDecl [C.cedecl|struct $id:name { $sdecls:members };|]
      ops <- opaqueLibraryFunctions desc vds
      let opaque_type = [C.cty|struct $id:name*|]
      pure (T.pack desc, Manifest.TypeOpaque (prettyText opaque_type) ops)

    field vd@ScalarValue {} i = do
      ct <- valueDescToCType Private vd
      pure [C.csdecl|$ty:ct $id:(tupleField i);|]
    field vd i = do
      ct <- valueDescToCType Private vd
      pure [C.csdecl|$ty:ct *$id:(tupleField i);|]

allTrue :: [C.Exp] -> C.Exp
allTrue [] = [C.cexp|true|]
allTrue [x] = x
allTrue (x : xs) = [C.cexp|$exp:x && $exp:(allTrue xs)|]

prepareEntryInputs ::
  [ExternalValue] ->
  CompilerM op s ([(C.Param, Maybe C.Exp)], [C.BlockItem])
prepareEntryInputs args = collect' $ zipWithM prepare [(0 :: Int) ..] args
  where
    arg_names = namesFromList $ concatMap evNames args
    evNames (OpaqueValue _ _ vds) = map vdName vds
    evNames (TransparentValue _ vd) = [vdName vd]
    vdName (ArrayValue v _ _ _ _) = v
    vdName (ScalarValue _ _ v) = v

    prepare pno (TransparentValue _ vd) = do
      let pname = "in" ++ show pno
      (ty, check) <- prepareValue Public [C.cexp|$id:pname|] vd
      pure
        ( [C.cparam|const $ty:ty $id:pname|],
          if null check then Nothing else Just $ allTrue check
        )
    prepare pno (OpaqueValue _ desc vds) = do
      ty <- opaqueToCType desc vds
      let pname = "in" ++ show pno
          field i ScalarValue {} = [C.cexp|$id:pname->$id:(tupleField i)|]
          field i ArrayValue {} = [C.cexp|$id:pname->$id:(tupleField i)|]
      checks <- map snd <$> zipWithM (prepareValue Private) (zipWith field [0 ..] vds) vds
      pure
        ( [C.cparam|const $ty:ty *$id:pname|],
          if all null checks
            then Nothing
            else Just $ allTrue $ concat checks
        )

    prepareValue _ src (ScalarValue pt signed name) = do
      let pt' = primAPIType signed pt
          src' = fromStorage pt $ C.toExp src mempty
      stm [C.cstm|$id:name = $exp:src';|]
      pure (pt', [])
    prepareValue pub src vd@(ArrayValue mem _ _ _ shape) = do
      ty <- valueDescToCType pub vd

      stm [C.cstm|$exp:mem = $exp:src->mem;|]

      let rank = length shape
          maybeCopyDim (Var d) i
            | not $ d `nameIn` arg_names =
                ( Just [C.cstm|$id:d = $exp:src->shape[$int:i];|],
                  [C.cexp|$id:d == $exp:src->shape[$int:i]|]
                )
          maybeCopyDim x i =
            ( Nothing,
              [C.cexp|$exp:x == $exp:src->shape[$int:i]|]
            )

      let (sets, checks) =
            unzip $ zipWith maybeCopyDim shape [0 .. rank - 1]
      stms $ catMaybes sets

      pure ([C.cty|$ty:ty*|], checks)

prepareEntryOutputs :: [ExternalValue] -> CompilerM op s ([C.Param], [C.BlockItem])
prepareEntryOutputs = collect' . zipWithM prepare [(0 :: Int) ..]
  where
    prepare pno (TransparentValue _ vd) = do
      let pname = "out" ++ show pno
      ty <- valueDescToCType Public vd

      case vd of
        ArrayValue {} -> do
          stm [C.cstm|assert((*$id:pname = ($ty:ty*) malloc(sizeof($ty:ty))) != NULL);|]
          prepareValue [C.cexp|*$id:pname|] vd
          pure [C.cparam|$ty:ty **$id:pname|]
        ScalarValue {} -> do
          prepareValue [C.cexp|*$id:pname|] vd
          pure [C.cparam|$ty:ty *$id:pname|]
    prepare pno (OpaqueValue _ desc vds) = do
      let pname = "out" ++ show pno
      ty <- opaqueToCType desc vds
      vd_ts <- mapM (valueDescToCType Private) vds

      stm [C.cstm|assert((*$id:pname = ($ty:ty*) malloc(sizeof($ty:ty))) != NULL);|]

      forM_ (zip3 [0 ..] vd_ts vds) $ \(i, ct, vd) -> do
        let field = [C.cexp|(*$id:pname)->$id:(tupleField i)|]
        case vd of
          ScalarValue {} -> pure ()
          _ -> stm [C.cstm|assert(($exp:field = ($ty:ct*) malloc(sizeof($ty:ct))) != NULL);|]
        prepareValue field vd

      pure [C.cparam|$ty:ty **$id:pname|]

    prepareValue dest (ScalarValue t _ name) =
      let name' = toStorage t $ C.toExp name mempty
       in stm [C.cstm|$exp:dest = $exp:name';|]
    prepareValue dest (ArrayValue mem _ _ _ shape) = do
      stm [C.cstm|$exp:dest->mem = $id:mem;|]

      let rank = length shape
          maybeCopyDim (Constant x) i =
            [C.cstm|$exp:dest->shape[$int:i] = $exp:x;|]
          maybeCopyDim (Var d) i =
            [C.cstm|$exp:dest->shape[$int:i] = $id:d;|]
      stms $ zipWith maybeCopyDim shape [0 .. rank - 1]

onEntryPoint ::
  [C.BlockItem] ->
  Name ->
  Function op ->
  CompilerM op s (Maybe (C.Definition, (T.Text, Manifest.EntryPoint)))
onEntryPoint _ _ (Function Nothing _ _ _ _ _) = pure Nothing
onEntryPoint get_consts fname (Function (Just ename) outputs inputs _ results args) = inNewFunction $ do
  let out_args = map (\p -> [C.cexp|&$id:(paramName p)|]) outputs
      in_args = map (\p -> [C.cexp|$id:(paramName p)|]) inputs

  inputdecls <- collect $ mapM_ stubParam inputs
  outputdecls <- collect $ mapM_ stubParam outputs
  decl_mem <- declAllocatedMem

  entry_point_function_name <- publicName $ "entry_" ++ nameToString ename

  (inputs', unpack_entry_inputs) <- prepareEntryInputs $ map snd args
  let (entry_point_input_params, entry_point_input_checks) = unzip inputs'

  (entry_point_output_params, pack_entry_outputs) <-
    prepareEntryOutputs results

  ctx_ty <- contextType

  headerDecl
    EntryDecl
    [C.cedecl|int $id:entry_point_function_name
                                     ($ty:ctx_ty *ctx,
                                      $params:entry_point_output_params,
                                      $params:entry_point_input_params);|]

  let checks = catMaybes entry_point_input_checks
      check_input =
        if null checks
          then []
          else
            [C.citems|
         if (!($exp:(allTrue (catMaybes entry_point_input_checks)))) {
           ret = 1;
           if (!ctx->error) {
             ctx->error = msgprintf("Error: entry point arguments have invalid sizes.\n");
           }
         }|]

      critical =
        [C.citems|
         $items:decl_mem
         $items:unpack_entry_inputs
         $items:check_input
         if (ret == 0) {
           ret = $id:(funName fname)(ctx, $args:out_args, $args:in_args);
           if (ret == 0) {
             $items:get_consts

             $items:pack_entry_outputs
           }
         }
        |]

  ops <- asks envOperations

  let cdef =
        [C.cedecl|
       int $id:entry_point_function_name
           ($ty:ctx_ty *ctx,
            $params:entry_point_output_params,
            $params:entry_point_input_params) {
         $items:inputdecls
         $items:outputdecls

         int ret = 0;

         $items:(criticalSection ops critical)

         return ret;
       }|]

      manifest =
        Manifest.EntryPoint
          { Manifest.entryPointCFun = T.pack entry_point_function_name,
            -- Note that our convention about what is "input/output"
            -- and what is "results/args" is different between the
            -- manifest and ImpCode.
            Manifest.entryPointOutputs = map outputManifest results,
            Manifest.entryPointInputs = map inputManifest args
          }

  pure $ Just (cdef, (nameToText ename, manifest))
  where
    stubParam (MemParam name space) =
      declMem name space
    stubParam (ScalarParam name ty) = do
      let ty' = primTypeToCType ty
      decl [C.cdecl|$ty:ty' $id:name;|]

    vdTypeAndUnique (TransparentValue _ (ScalarValue pt signed _)) =
      ( T.pack $ prettySigned (signed == TypeUnsigned) pt,
        False
      )
    vdTypeAndUnique (TransparentValue u (ArrayValue _ _ pt signed shape)) =
      ( T.pack $
          mconcat (replicate (length shape) "[]")
            <> prettySigned (signed == TypeUnsigned) pt,
        u == Unique
      )
    vdTypeAndUnique (OpaqueValue u name _) =
      (T.pack name, u == Unique)

    outputManifest vd =
      let (t, u) = vdTypeAndUnique vd
       in Manifest.Output
            { Manifest.outputType = t,
              Manifest.outputUnique = u
            }
    inputManifest (v, vd) =
      let (t, u) = vdTypeAndUnique vd
       in Manifest.Input
            { Manifest.inputName = nameToText v,
              Manifest.inputType = t,
              Manifest.inputUnique = u
            }

-- | The result of compilation to C is multiple parts, which can be
-- put together in various ways.  The obvious way is to concatenate
-- all of them, which yields a CLI program.  Another is to compile the
-- library part by itself, and use the header file to call into it.
data CParts = CParts
  { cHeader :: T.Text,
    -- | Utility definitions that must be visible
    -- to both CLI and library parts.
    cUtils :: T.Text,
    cCLI :: T.Text,
    cServer :: T.Text,
    cLib :: T.Text,
    -- | The manifest, in JSON format.
    cJsonManifest :: T.Text
  }

gnuSource :: T.Text
gnuSource =
  [untrimming|
// We need to define _GNU_SOURCE before
// _any_ headers files are imported to get
// the usage statistics of a thread (i.e. have RUSAGE_THREAD) on GNU/Linux
// https://manpages.courier-mta.org/htmlman2/getrusage.2.html
#ifndef _GNU_SOURCE // Avoid possible double-definition warning.
#define _GNU_SOURCE
#endif
|]

-- We may generate variables that are never used (e.g. for
-- certificates) or functions that are never called (e.g. unused
-- intrinsics), and generated code may have other cosmetic issues that
-- compilers warn about.  We disable these warnings to not clutter the
-- compilation logs.
disableWarnings :: T.Text
disableWarnings =
  [untrimming|
#ifdef __clang__
#pragma clang diagnostic ignored "-Wunused-function"
#pragma clang diagnostic ignored "-Wunused-variable"
#pragma clang diagnostic ignored "-Wparentheses"
#pragma clang diagnostic ignored "-Wunused-label"
#elif __GNUC__
#pragma GCC diagnostic ignored "-Wunused-function"
#pragma GCC diagnostic ignored "-Wunused-variable"
#pragma GCC diagnostic ignored "-Wparentheses"
#pragma GCC diagnostic ignored "-Wunused-label"
#pragma GCC diagnostic ignored "-Wunused-but-set-variable"
#endif
|]

-- | Produce header, implementation, and manifest files.
asLibrary :: CParts -> (T.Text, T.Text, T.Text)
asLibrary parts =
  ( "#pragma once\n\n" <> cHeader parts,
    gnuSource <> disableWarnings <> cHeader parts <> cUtils parts <> cLib parts,
    cJsonManifest parts
  )

-- | As executable with command-line interface.
asExecutable :: CParts -> T.Text
asExecutable parts =
  gnuSource <> disableWarnings <> cHeader parts <> cUtils parts <> cCLI parts <> cLib parts

-- | As server executable.
asServer :: CParts -> T.Text
asServer parts =
  gnuSource <> disableWarnings <> cHeader parts <> cUtils parts <> cServer parts <> cLib parts

compileProg' ::
  MonadFreshNames m =>
  T.Text ->
  T.Text ->
  Operations op s ->
  s ->
  CompilerM op s () ->
  T.Text ->
  [Space] ->
  [Option] ->
  Definitions op ->
  m (CParts, CompilerState s)
compileProg' backend version ops def extra header_extra spaces options prog = do
  src <- getNameSource
  let ((prototypes, definitions, entry_point_decls, manifest), endstate) =
        runCompilerM ops src def compileProgAction
      initdecls = initDecls endstate
      entrydecls = entryDecls endstate
      arraydecls = arrayDecls endstate
      opaquedecls = opaqueDecls endstate
      miscdecls = miscDecls endstate

  let headerdefs =
        [untrimming|
// Headers\n")
#include <stdint.h>
#include <stddef.h>
#include <stdbool.h>
#include <stdio.h>
#include <float.h>
$header_extra
#ifdef __cplusplus
extern "C" {
#endif

// Initialisation
$initdecls

// Arrays
$arraydecls

// Opaque values
$opaquedecls

// Entry points
$entrydecls

// Miscellaneous
$miscdecls
#define FUTHARK_BACKEND_$backend
$errorsH

#ifdef __cplusplus
}
#endif
|]

  let utildefs =
        [untrimming|
#include <stdio.h>
#include <stdlib.h>
#include <stdbool.h>
#include <math.h>
#include <stdint.h>
// If NDEBUG is set, the assert() macro will do nothing. Since Futhark
// (unfortunately) makes use of assert() for error detection (and even some
// side effects), we want to avoid that.
#undef NDEBUG
#include <assert.h>
#include <stdarg.h>
$utilH
$cacheH
$halfH
$timingH
|]

  let early_decls = T.unlines $ map prettyText $ DL.toList $ compEarlyDecls endstate
      lib_decls = T.unlines $ map prettyText $ DL.toList $ compLibDecls endstate
      clidefs = cliDefs options manifest
      serverdefs = serverDefs options manifest
      libdefs =
        [untrimming|
#ifdef _MSC_VER
#define inline __inline
#endif
#include <string.h>
#include <string.h>
#include <errno.h>
#include <assert.h>
#include <ctype.h>
$header_extra

$lockH

#define FUTHARK_F64_ENABLED

$cScalarDefs

$early_decls

$prototypes

$lib_decls

$definitions

$entry_point_decls
  |]

  pure
    ( CParts
        { cHeader = headerdefs,
          cUtils = utildefs,
          cCLI = clidefs,
          cServer = serverdefs,
          cLib = libdefs,
          cJsonManifest = Manifest.manifestToJSON manifest
        },
      endstate
    )
  where
    Definitions consts (Functions funs) = prog

    compileProgAction = do
      (memstructs, memfuns, memreport) <- unzip3 <$> mapM defineMemorySpace spaces

      get_consts <- compileConstants consts

      ctx_ty <- contextType

      (prototypes, functions) <-
        unzip <$> mapM (compileFun get_consts [[C.cparam|$ty:ctx_ty *ctx|]]) funs

      mapM_ (mapM_ earlyDecl) memstructs
      (entry_points, entry_points_manifest) <-
        unzip . catMaybes <$> mapM (uncurry (onEntryPoint get_consts)) funs

      extra

      mapM_ earlyDecl $ concat memfuns

      types <- commonLibFuns memreport

      pure
        ( T.unlines $ map prettyText prototypes,
          T.unlines $ map (prettyText . funcToDef) functions,
          T.unlines $ map prettyText entry_points,
          Manifest.Manifest (M.fromList entry_points_manifest) types backend version
        )

    funcToDef func = C.FuncDef func loc
      where
        loc = case func of
          C.OldFunc _ _ _ _ _ _ l -> l
          C.Func _ _ _ _ _ l -> l

-- | Compile imperative program to a C program.  Always uses the
-- function named "main" as entry point, so make sure it is defined.
compileProg ::
  MonadFreshNames m =>
  T.Text ->
  T.Text ->
  Operations op () ->
  CompilerM op () () ->
  T.Text ->
  [Space] ->
  [Option] ->
  Definitions op ->
  m CParts
compileProg backend version ops extra header_extra spaces options prog =
  fst <$> compileProg' backend version ops () extra header_extra spaces options prog

commonLibFuns :: [C.BlockItem] -> CompilerM op s (M.Map T.Text Manifest.Type)
commonLibFuns memreport = do
  types <- generateAPITypes
  ctx <- contextType
  cfg <- configType
  ops <- asks envOperations
  profilereport <- gets $ DL.toList . compProfileItems

  publicDef_ "context_config_set_cache_file" MiscDecl $ \s ->
    ( [C.cedecl|void $id:s($ty:cfg* cfg, const char *f);|],
      [C.cedecl|void $id:s($ty:cfg* cfg, const char *f) {
                 cfg->cache_fname = f;
               }|]
    )

  publicDef_ "get_tuning_param_count" InitDecl $ \s ->
    ( [C.cedecl|int $id:s(void);|],
      [C.cedecl|int $id:s(void) {
                return sizeof(tuning_param_names)/sizeof(tuning_param_names[0]);
              }|]
    )

  publicDef_ "get_tuning_param_name" InitDecl $ \s ->
    ( [C.cedecl|const char* $id:s(int);|],
      [C.cedecl|const char* $id:s(int i) {
                return tuning_param_names[i];
              }|]
    )

  publicDef_ "get_tuning_param_class" InitDecl $ \s ->
    ( [C.cedecl|const char* $id:s(int);|],
      [C.cedecl|const char* $id:s(int i) {
                return tuning_param_classes[i];
              }|]
    )

  sync <- publicName "context_sync"
  publicDef_ "context_report" MiscDecl $ \s ->
    ( [C.cedecl|char* $id:s($ty:ctx *ctx);|],
      [C.cedecl|char* $id:s($ty:ctx *ctx) {
                 if ($id:sync(ctx) != 0) {
                   return NULL;
                 }

                 struct str_builder builder;
                 str_builder_init(&builder);
                 $items:memreport
                 if (ctx->profiling) {
                   $items:profilereport
                 }
                 return builder.str;
               }|]
    )

  publicDef_ "context_get_error" MiscDecl $ \s ->
    ( [C.cedecl|char* $id:s($ty:ctx* ctx);|],
      [C.cedecl|char* $id:s($ty:ctx* ctx) {
                         char* error = ctx->error;
                         ctx->error = NULL;
                         return error;
                       }|]
    )

  publicDef_ "context_set_logging_file" MiscDecl $ \s ->
    ( [C.cedecl|void $id:s($ty:ctx* ctx, typename FILE* f);|],
      [C.cedecl|void $id:s($ty:ctx* ctx, typename FILE* f) {
                  ctx->log = f;
                }|]
    )

  publicDef_ "context_pause_profiling" MiscDecl $ \s ->
    ( [C.cedecl|void $id:s($ty:ctx* ctx);|],
      [C.cedecl|void $id:s($ty:ctx* ctx) {
                 ctx->profiling_paused = 1;
               }|]
    )

  publicDef_ "context_unpause_profiling" MiscDecl $ \s ->
    ( [C.cedecl|void $id:s($ty:ctx* ctx);|],
      [C.cedecl|void $id:s($ty:ctx* ctx) {
                 ctx->profiling_paused = 0;
               }|]
    )

  clears <- gets $ DL.toList . compClearItems
  publicDef_ "context_clear_caches" MiscDecl $ \s ->
    ( [C.cedecl|int $id:s($ty:ctx* ctx);|],
      [C.cedecl|int $id:s($ty:ctx* ctx) {
                         $items:(criticalSection ops clears)
                         return ctx->error != NULL;
                       }|]
    )

  pure types

compileConstants :: Constants op -> CompilerM op s [C.BlockItem]
compileConstants (Constants ps init_consts) = do
  ctx_ty <- contextType
  const_fields <- mapM constParamField ps
  -- Avoid an empty struct, as that is apparently undefined behaviour.
  let const_fields'
        | null const_fields = [[C.csdecl|int dummy;|]]
        | otherwise = const_fields
  contextField "constants" [C.cty|struct { $sdecls:const_fields' }|] Nothing
  earlyDecl [C.cedecl|static int init_constants($ty:ctx_ty*);|]
  earlyDecl [C.cedecl|static int free_constants($ty:ctx_ty*);|]

  inNewFunction $ do
    -- We locally define macros for the constants, so that when we
    -- generate assignments to local variables, we actually assign into
    -- the constants struct.  This is not needed for functions, because
    -- they can only read constants, not write them.
    let (defs, undefs) = unzip $ map constMacro ps
    init_consts' <- collect $ do
      mapM_ resetMemConst ps
      compileCode init_consts
    decl_mem <- declAllocatedMem
    free_mem <- freeAllocatedMem
    libDecl
      [C.cedecl|static int init_constants($ty:ctx_ty *ctx) {
        (void)ctx;
        int err = 0;
        $items:defs
        $items:decl_mem
        $items:init_consts'
        $items:free_mem
        $items:undefs
        cleanup:
        return err;
      }|]

  inNewFunction $ do
    free_consts <- collect $ mapM_ freeConst ps
    libDecl
      [C.cedecl|static int free_constants($ty:ctx_ty *ctx) {
        (void)ctx;
        $items:free_consts
        return 0;
      }|]

  mapM getConst ps
  where
    constParamField (ScalarParam name bt) = do
      let ctp = primTypeToCType bt
      pure [C.csdecl|$ty:ctp $id:name;|]
    constParamField (MemParam name space) = do
      ty <- memToCType name space
      pure [C.csdecl|$ty:ty $id:name;|]

    constMacro p = ([C.citem|$escstm:def|], [C.citem|$escstm:undef|])
      where
        p' = pretty (C.toIdent (paramName p) mempty)
        def = "#define " ++ p' ++ " (" ++ "ctx->constants." ++ p' ++ ")"
        undef = "#undef " ++ p'

    resetMemConst ScalarParam {} = pure ()
    resetMemConst (MemParam name space) = resetMem name space

    freeConst ScalarParam {} = pure ()
    freeConst (MemParam name space) = unRefMem [C.cexp|ctx->constants.$id:name|] space

    getConst (ScalarParam name bt) = do
      let ctp = primTypeToCType bt
      pure [C.citem|$ty:ctp $id:name = ctx->constants.$id:name;|]
    getConst (MemParam name space) = do
      ty <- memToCType name space
      pure [C.citem|$ty:ty $id:name = ctx->constants.$id:name;|]

cachingMemory ::
  M.Map VName Space ->
  ([C.BlockItem] -> [C.Stm] -> [(VName, VName)] -> CompilerM op s a) ->
  CompilerM op s a
cachingMemory lexical f = do
  -- We only consider lexical 'DefaultSpace' memory blocks to be
  -- cached.  This is not a deep technical restriction, but merely a
  -- heuristic based on GPU memory usually involving larger
  -- allocations, that do not suffer from the overhead of reference
  -- counting.
  let cached = M.keys $ M.filter (== DefaultSpace) lexical

  cached' <- forM cached $ \mem -> do
    size <- newVName $ pretty mem <> "_cached_size"
    pure (mem, size)

  let lexMem env =
        env
          { envCachedMem =
              M.fromList (map (first (`C.toExp` noLoc)) cached')
                <> envCachedMem env
          }

      declCached (mem, size) =
        [ [C.citem|size_t $id:size = 0;|],
          [C.citem|$ty:defaultMemBlockType $id:mem = NULL;|]
        ]

      freeCached (mem, _) =
        [C.cstm|free($id:mem);|]

  local lexMem $ f (concatMap declCached cached') (map freeCached cached') cached'

compileFun :: [C.BlockItem] -> [C.Param] -> (Name, Function op) -> CompilerM op s (C.Definition, C.Func)
compileFun get_constants extra (fname, func@(Function _ outputs inputs body _ _)) = inNewFunction $ do
  (outparams, out_ptrs) <- unzip <$> mapM compileOutput outputs
  inparams <- mapM compileInput inputs

  cachingMemory (lexicalMemoryUsage func) $ \decl_cached free_cached _ -> do
    body' <- collect $ compileFunBody out_ptrs outputs body
    decl_mem <- declAllocatedMem
    free_mem <- freeAllocatedMem
    pure
      ( [C.cedecl|static int $id:(funName fname)($params:extra, $params:outparams, $params:inparams);|],
        [C.cfun|static int $id:(funName fname)($params:extra, $params:outparams, $params:inparams) {
               $stms:ignores
               int err = 0;
               $items:decl_cached
               $items:decl_mem
               $items:get_constants
               $items:body'
              cleanup:
               {
               $stms:free_cached
               $items:free_mem
               }
               return err;
  }|]
      )
  where
    -- Ignore all the boilerplate parameters, just in case we don't
    -- actually need to use them.
    ignores = [[C.cstm|(void)$id:p;|] | C.Param (Just p) _ _ _ <- extra]

    compileInput (ScalarParam name bt) = do
      let ctp = primTypeToCType bt
      pure [C.cparam|$ty:ctp $id:name|]
    compileInput (MemParam name space) = do
      ty <- memToCType name space
      pure [C.cparam|$ty:ty $id:name|]

    compileOutput (ScalarParam name bt) = do
      let ctp = primTypeToCType bt
      p_name <- newVName $ "out_" ++ baseString name
      pure ([C.cparam|$ty:ctp *$id:p_name|], [C.cexp|$id:p_name|])
    compileOutput (MemParam name space) = do
      ty <- memToCType name space
      p_name <- newVName $ baseString name ++ "_p"
      pure ([C.cparam|$ty:ty *$id:p_name|], [C.cexp|$id:p_name|])

derefPointer :: C.Exp -> C.Exp -> C.Type -> C.Exp
derefPointer ptr i res_t =
  [C.cexp|(($ty:res_t)$exp:ptr)[$exp:i]|]

volQuals :: Volatility -> [C.TypeQual]
volQuals Volatile = [C.ctyquals|volatile|]
volQuals Nonvolatile = []

writeScalarPointerWithQuals :: PointerQuals op s -> WriteScalar op s
writeScalarPointerWithQuals quals_f dest i elemtype space vol v = do
  quals <- quals_f space
  let quals' = volQuals vol ++ quals
      deref =
        derefPointer
          dest
          i
          [C.cty|$tyquals:quals' $ty:elemtype*|]
  stm [C.cstm|$exp:deref = $exp:v;|]

readScalarPointerWithQuals :: PointerQuals op s -> ReadScalar op s
readScalarPointerWithQuals quals_f dest i elemtype space vol = do
  quals <- quals_f space
  let quals' = volQuals vol ++ quals
  pure $ derefPointer dest i [C.cty|$tyquals:quals' $ty:elemtype*|]

compileExpToName :: String -> PrimType -> Exp -> CompilerM op s VName
compileExpToName _ _ (LeafExp v _) =
  pure v
compileExpToName desc t e = do
  desc' <- newVName desc
  e' <- compileExp e
  decl [C.cdecl|$ty:(primTypeToCType t) $id:desc' = $e';|]
  pure desc'

compileExp :: Exp -> CompilerM op s C.Exp
compileExp = compilePrimExp $ \v -> pure [C.cexp|$id:v|]

-- | Tell me how to compile a @v@, and I'll Compile any @PrimExp v@ for you.
compilePrimExp :: Monad m => (v -> m C.Exp) -> PrimExp v -> m C.Exp
compilePrimExp _ (ValueExp val) =
  pure $ C.toExp val mempty
compilePrimExp f (LeafExp v _) =
  f v
compilePrimExp f (UnOpExp Complement {} x) = do
  x' <- compilePrimExp f x
  pure [C.cexp|~$exp:x'|]
compilePrimExp f (UnOpExp Not {} x) = do
  x' <- compilePrimExp f x
  pure [C.cexp|!$exp:x'|]
compilePrimExp f (UnOpExp (FAbs Float32) x) = do
  x' <- compilePrimExp f x
  pure [C.cexp|(float)fabs($exp:x')|]
compilePrimExp f (UnOpExp (FAbs Float64) x) = do
  x' <- compilePrimExp f x
  pure [C.cexp|fabs($exp:x')|]
compilePrimExp f (UnOpExp SSignum {} x) = do
  x' <- compilePrimExp f x
  pure [C.cexp|($exp:x' > 0 ? 1 : 0) - ($exp:x' < 0 ? 1 : 0)|]
compilePrimExp f (UnOpExp USignum {} x) = do
  x' <- compilePrimExp f x
  pure [C.cexp|($exp:x' > 0 ? 1 : 0) - ($exp:x' < 0 ? 1 : 0) != 0|]
compilePrimExp f (UnOpExp op x) = do
  x' <- compilePrimExp f x
  pure [C.cexp|$id:(pretty op)($exp:x')|]
compilePrimExp f (CmpOpExp cmp x y) = do
  x' <- compilePrimExp f x
  y' <- compilePrimExp f y
  pure $ case cmp of
    CmpEq {} -> [C.cexp|$exp:x' == $exp:y'|]
    FCmpLt {} -> [C.cexp|$exp:x' < $exp:y'|]
    FCmpLe {} -> [C.cexp|$exp:x' <= $exp:y'|]
    CmpLlt {} -> [C.cexp|$exp:x' < $exp:y'|]
    CmpLle {} -> [C.cexp|$exp:x' <= $exp:y'|]
    _ -> [C.cexp|$id:(pretty cmp)($exp:x', $exp:y')|]
compilePrimExp f (ConvOpExp conv x) = do
  x' <- compilePrimExp f x
  pure [C.cexp|$id:(pretty conv)($exp:x')|]
compilePrimExp f (BinOpExp bop x y) = do
  x' <- compilePrimExp f x
  y' <- compilePrimExp f y
  -- Note that integer addition, subtraction, and multiplication with
  -- OverflowWrap are not handled by explicit operators, but rather by
  -- functions.  This is because we want to implicitly convert them to
  -- unsigned numbers, so we can do overflow without invoking
  -- undefined behaviour.
  pure $ case bop of
    Add _ OverflowUndef -> [C.cexp|$exp:x' + $exp:y'|]
    Sub _ OverflowUndef -> [C.cexp|$exp:x' - $exp:y'|]
    Mul _ OverflowUndef -> [C.cexp|$exp:x' * $exp:y'|]
    FAdd {} -> [C.cexp|$exp:x' + $exp:y'|]
    FSub {} -> [C.cexp|$exp:x' - $exp:y'|]
    FMul {} -> [C.cexp|$exp:x' * $exp:y'|]
    FDiv {} -> [C.cexp|$exp:x' / $exp:y'|]
    Xor {} -> [C.cexp|$exp:x' ^ $exp:y'|]
    And {} -> [C.cexp|$exp:x' & $exp:y'|]
    Or {} -> [C.cexp|$exp:x' | $exp:y'|]
    LogAnd {} -> [C.cexp|$exp:x' && $exp:y'|]
    LogOr {} -> [C.cexp|$exp:x' || $exp:y'|]
    _ -> [C.cexp|$id:(pretty bop)($exp:x', $exp:y')|]
compilePrimExp f (FunExp h args _) = do
  args' <- mapM (compilePrimExp f) args
  pure [C.cexp|$id:(funName (nameFromString h))($args:args')|]

linearCode :: Code op -> [Code op]
linearCode = reverse . go []
  where
    go acc (x :>>: y) =
      go (go acc x) y
    go acc x = x : acc

compileCode :: Code op -> CompilerM op s ()
compileCode (Op op) =
  join $ asks envOpCompiler <*> pure op
compileCode Skip = pure ()
compileCode (Comment s code) = do
  xs <- collect $ compileCode code
  let comment = "// " ++ s
  stm
    [C.cstm|$comment:comment
              { $items:xs }
             |]
compileCode (TracePrint msg) = do
  (formatstr, formatargs) <- errorMsgString msg
  stm [C.cstm|fprintf(ctx->log, $string:formatstr, $args:formatargs);|]
compileCode (DebugPrint s (Just e)) = do
  e' <- compileExp e
  stm
    [C.cstm|if (ctx->debugging) {
          fprintf(ctx->log, $string:fmtstr, $exp:s, ($ty:ety)$exp:e', '\n');
       }|]
  where
    (fmt, ety) = case primExpType e of
      IntType _ -> ("llu", [C.cty|long long int|])
      FloatType _ -> ("f", [C.cty|double|])
      _ -> ("d", [C.cty|int|])
    fmtstr = "%s: %" ++ fmt ++ "%c"
compileCode (DebugPrint s Nothing) =
  stm
    [C.cstm|if (ctx->debugging) {
          fprintf(ctx->log, "%s\n", $exp:s);
       }|]
-- :>>: is treated in a special way to detect declare-set pairs in
-- order to generate prettier code.
compileCode (c1 :>>: c2) = go (linearCode (c1 :>>: c2))
  where
    go (DeclareScalar name vol t : SetScalar dest e : code)
      | name == dest = do
          let ct = primTypeToCType t
          e' <- compileExp e
          item [C.citem|$tyquals:(volQuals vol) $ty:ct $id:name = $exp:e';|]
          go code
    go (x : xs) = compileCode x >> go xs
    go [] = pure ()
compileCode (Assert e msg (loc, locs)) = do
  e' <- compileExp e
  err <-
    collect . join $
      asks (opsError . envOperations) <*> pure msg <*> pure stacktrace
  stm [C.cstm|if (!$exp:e') { $items:err }|]
  where
    stacktrace = prettyStacktrace 0 $ map locStr $ loc : locs
compileCode (Allocate _ _ ScalarSpace {}) =
  -- Handled by the declaration of the memory block, which is
  -- translated to an actual array.
  pure ()
compileCode (Allocate name (Count (TPrimExp e)) space) = do
  size <- compileExp e
  cached <- cacheMem name
  case cached of
    Just cur_size ->
      stm
        [C.cstm|if ($exp:cur_size < $exp:size) {
                 err = lexical_realloc(&ctx->error, &$exp:name, &$exp:cur_size, $exp:size);
                 if (err != FUTHARK_SUCCESS) {
                   goto cleanup;
                 }
                }|]
    _ ->
      allocMem name size space [C.cstm|{err = 1; goto cleanup;}|]
compileCode (Free name space) = do
  cached <- isJust <$> cacheMem name
  unless cached $ unRefMem name space
compileCode (For i bound body) = do
  let i' = C.toIdent i
      t = primTypeToCType $ primExpType bound
  bound' <- compileExp bound
  body' <- collect $ compileCode body
  stm
    [C.cstm|for ($ty:t $id:i' = 0; $id:i' < $exp:bound'; $id:i'++) {
            $items:body'
          }|]
compileCode (While cond body) = do
  cond' <- compileExp $ untyped cond
  body' <- collect $ compileCode body
  stm
    [C.cstm|while ($exp:cond') {
            $items:body'
          }|]
compileCode (If cond tbranch fbranch) = do
  cond' <- compileExp $ untyped cond
  tbranch' <- collect $ compileCode tbranch
  fbranch' <- collect $ compileCode fbranch
  stm $ case (tbranch', fbranch') of
    (_, []) ->
      [C.cstm|if ($exp:cond') { $items:tbranch' }|]
    ([], _) ->
      [C.cstm|if (!($exp:cond')) { $items:fbranch' }|]
    _ ->
      [C.cstm|if ($exp:cond') { $items:tbranch' } else { $items:fbranch' }|]
compileCode (Copy dest _ (Count destoffset) DefaultSpace src (Count srcoffset) DefaultSpace (Count size)) =
  join $
    copyMemoryDefaultSpace
      <$> rawMem dest
      <*> compileExp (untyped destoffset)
      <*> rawMem src
      <*> compileExp (untyped srcoffset)
      <*> compileExp (untyped size)
compileCode (Copy dest _ (Count destoffset) destspace src (Count srcoffset) srcspace (Count size)) = do
  copy <- asks envCopy
  join $
    copy
      <$> rawMem dest
      <*> compileExp (untyped destoffset)
      <*> pure destspace
      <*> rawMem src
      <*> compileExp (untyped srcoffset)
      <*> pure srcspace
      <*> compileExp (untyped size)
compileCode (Write _ _ Unit _ _ _) = pure ()
compileCode (Write dest (Count idx) elemtype DefaultSpace vol elemexp) = do
  dest' <- rawMem dest
  deref <-
    derefPointer dest'
      <$> compileExp (untyped idx)
      <*> pure [C.cty|$tyquals:(volQuals vol) $ty:(primStorageType elemtype)*|]
  elemexp' <- toStorage elemtype <$> compileExp elemexp
  stm [C.cstm|$exp:deref = $exp:elemexp';|]
compileCode (Write dest (Count idx) _ ScalarSpace {} _ elemexp) = do
  idx' <- compileExp (untyped idx)
  elemexp' <- compileExp elemexp
  stm [C.cstm|$id:dest[$exp:idx'] = $exp:elemexp';|]
compileCode (Write dest (Count idx) elemtype (Space space) vol elemexp) =
  join $
    asks envWriteScalar
      <*> rawMem dest
      <*> compileExp (untyped idx)
      <*> pure (primStorageType elemtype)
      <*> pure space
      <*> pure vol
      <*> (toStorage elemtype <$> compileExp elemexp)
compileCode (Read x _ _ Unit __ _) =
  stm [C.cstm|$id:x = $exp:(UnitValue);|]
compileCode (Read x src (Count iexp) restype DefaultSpace vol) = do
  src' <- rawMem src
  e <-
    fmap (fromStorage restype) $
      derefPointer src'
        <$> compileExp (untyped iexp)
        <*> pure [C.cty|$tyquals:(volQuals vol) $ty:(primStorageType restype)*|]
  stm [C.cstm|$id:x = $exp:e;|]
compileCode (Read x src (Count iexp) restype (Space space) vol) = do
  e <-
    fmap (fromStorage restype) . join $
      asks envReadScalar
        <*> rawMem src
        <*> compileExp (untyped iexp)
        <*> pure (primStorageType restype)
        <*> pure space
        <*> pure vol
  stm [C.cstm|$id:x = $exp:e;|]
compileCode (Read x src (Count iexp) _ ScalarSpace {} _) = do
  iexp' <- compileExp $ untyped iexp
  stm [C.cstm|$id:x = $id:src[$exp:iexp'];|]
compileCode (DeclareMem name space) =
  declMem name space
compileCode (DeclareScalar name vol t) = do
  let ct = primTypeToCType t
  decl [C.cdecl|$tyquals:(volQuals vol) $ty:ct $id:name;|]
compileCode (DeclareArray name ScalarSpace {} _ _) =
  error $ "Cannot declare array " ++ pretty name ++ " in scalar space."
compileCode (DeclareArray name DefaultSpace t vs) = do
  name_realtype <- newVName $ baseString name ++ "_realtype"
  let ct = primTypeToCType t
  case vs of
    ArrayValues vs' -> do
      let vs'' = [[C.cinit|$exp:v|] | v <- vs']
      earlyDecl [C.cedecl|static $ty:ct $id:name_realtype[$int:(length vs')] = {$inits:vs''};|]
    ArrayZeros n ->
      earlyDecl [C.cedecl|static $ty:ct $id:name_realtype[$int:n];|]
  -- Fake a memory block.
  contextField
    (C.toIdent name noLoc)
    [C.cty|struct memblock|]
    $ Just [C.cexp|(struct memblock){NULL, (char*)$id:name_realtype, 0}|]
  item [C.citem|struct memblock $id:name = ctx->$id:name;|]
compileCode (DeclareArray name (Space space) t vs) =
  join $
    asks envStaticArray
      <*> pure name
      <*> pure space
      <*> pure t
      <*> pure vs
-- For assignments of the form 'x = x OP e', we generate C assignment
-- operators to make the resulting code slightly nicer.  This has no
-- effect on performance.
compileCode (SetScalar dest (BinOpExp op (LeafExp x _) y))
  | dest == x,
    Just f <- assignmentOperator op = do
      y' <- compileExp y
      stm [C.cstm|$exp:(f dest y');|]
compileCode (SetScalar dest src) = do
  src' <- compileExp src
  stm [C.cstm|$id:dest = $exp:src';|]
compileCode (SetMem dest src space) =
  setMem dest src space
compileCode (Call dests fname args) =
  join $
    asks (opsCall . envOperations)
      <*> pure dests
      <*> pure fname
      <*> mapM compileArg args
  where
    compileArg (MemArg m) = pure [C.cexp|$exp:m|]
    compileArg (ExpArg e) = compileExp e

compileFunBody :: [C.Exp] -> [Param] -> Code op -> CompilerM op s ()
compileFunBody output_ptrs outputs code = do
  mapM_ declareOutput outputs
  compileCode code
  zipWithM_ setRetVal' output_ptrs outputs
  where
    declareOutput (MemParam name space) =
      declMem name space
    declareOutput (ScalarParam name pt) = do
      let ctp = primTypeToCType pt
      decl [C.cdecl|$ty:ctp $id:name;|]

    setRetVal' p (MemParam name space) = do
      resetMem [C.cexp|*$exp:p|] space
      setMem [C.cexp|*$exp:p|] name space
    setRetVal' p (ScalarParam name _) =
      stm [C.cstm|*$exp:p = $id:name;|]

assignmentOperator :: BinOp -> Maybe (VName -> C.Exp -> C.Exp)
assignmentOperator Add {} = Just $ \d e -> [C.cexp|$id:d += $exp:e|]
assignmentOperator Sub {} = Just $ \d e -> [C.cexp|$id:d -= $exp:e|]
assignmentOperator Mul {} = Just $ \d e -> [C.cexp|$id:d *= $exp:e|]
assignmentOperator _ = Nothing<|MERGE_RESOLUTION|>--- conflicted
+++ resolved
@@ -33,12 +33,8 @@
 
     -- * Monadic compiler interface
     CompilerM,
-<<<<<<< HEAD
-    CompilerState (compUserState, compNameSrc),
+    CompilerState (compUserState, compNameSrc, compDeclaredMem),
     CompilerEnv (envCachedMem),
-=======
-    CompilerState (compUserState, compNameSrc, compDeclaredMem),
->>>>>>> 6d4f40d1
     getUserState,
     modifyUserState,
     contextContents,
