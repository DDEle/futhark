--- conflicted
+++ resolved
@@ -50,87 +50,6 @@
             $ M.keys kernels
 
   let defines =
-<<<<<<< HEAD
-        [Assign (Var "synchronous") $ Bool False,
-         Assign (Var "preferred_platform") None,
-         Assign (Var "preferred_device") None,
-         Assign (Var "default_threshold") None,
-         Assign (Var "default_group_size") None,
-         Assign (Var "default_num_groups") None,
-         Assign (Var "default_tile_size") None,
-         Assign (Var "default_reg_tile_size") None,
-         Assign (Var "fut_opencl_src") $ RawStringLiteral $ opencl_prelude ++ opencl_code,
-         Escape pyValues,
-         Escape pyFunctions,
-         Escape pyPanic,
-         Escape pyTuning]
-
-  let imports = [Import "sys" Nothing,
-                 Import "numpy" $ Just "np",
-                 Import "ctypes" $ Just "ct",
-                 Escape openClPrelude,
-                 Import "pyopencl.array" Nothing,
-                 Import "time" Nothing]
-
-  let constructor = Py.Constructor [ "self"
-                                   , "command_queue=None"
-                                   , "interactive=False"
-                                   , "platform_pref=preferred_platform"
-                                   , "device_pref=preferred_device"
-                                   , "default_group_size=default_group_size"
-                                   , "default_num_groups=default_num_groups"
-                                   , "default_tile_size=default_tile_size"
-                                   , "default_reg_tile_size=default_reg_tile_size"
-                                   , "default_threshold=default_threshold"
-                                   , "sizes=sizes"]
-                    [Escape $ openClInit types assign sizes failures]
-      options = [ Option { optionLongName = "platform"
-                         , optionShortName = Just 'p'
-                         , optionArgument = RequiredArgument "str"
-                         , optionAction =
-                           [ Assign (Var "preferred_platform") $ Var "optarg" ]
-                         }
-                , Option { optionLongName = "device"
-                         , optionShortName = Just 'd'
-                         , optionArgument = RequiredArgument "str"
-                         , optionAction =
-                           [ Assign (Var "preferred_device") $ Var "optarg" ]
-                         }
-                , Option { optionLongName = "default-threshold"
-                         , optionShortName = Nothing
-                         , optionArgument = RequiredArgument "int"
-                         , optionAction =
-                           [ Assign (Var "default_threshold") $ Var "optarg" ]
-                         }
-                , Option { optionLongName = "default-group-size"
-                         , optionShortName = Nothing
-                         , optionArgument = RequiredArgument "int"
-                         , optionAction =
-                           [ Assign (Var "default_group_size") $ Var "optarg" ]
-                         }
-                , Option { optionLongName = "default-num-groups"
-                         , optionShortName = Nothing
-                         , optionArgument = RequiredArgument "int"
-                         , optionAction =
-                           [ Assign (Var "default_num_groups") $ Var "optarg" ]
-                         }
-                , Option { optionLongName = "default-tile-size"
-                         , optionShortName = Nothing
-                         , optionArgument = RequiredArgument "int"
-                         , optionAction =
-                           [ Assign (Var "default_tile_size") $ Var "optarg" ]
-                         }
-                , Option { optionLongName = "size"
-                         , optionShortName = Nothing
-                         , optionArgument = RequiredArgument "size_assignment"
-                         , optionAction =
-                             [Assign (Index (Var "sizes")
-                                      (IdxExp (Index (Var "optarg")
-                                               (IdxExp (Integer 0)))))
-                               (Index (Var "optarg") (IdxExp (Integer 1)))
-                             ]
-                         }
-=======
         [ Assign (Var "synchronous") $ Bool False,
           Assign (Var "preferred_platform") None,
           Assign (Var "preferred_device") None,
@@ -138,6 +57,7 @@
           Assign (Var "default_group_size") None,
           Assign (Var "default_num_groups") None,
           Assign (Var "default_tile_size") None,
+          Assign (Var "default_reg_tile_size") None,
           Assign (Var "fut_opencl_src") $ RawStringLiteral $ opencl_prelude ++ opencl_code,
           Escape pyValues,
           Escape pyFunctions,
@@ -164,6 +84,7 @@
             "default_group_size=default_group_size",
             "default_num_groups=default_num_groups",
             "default_tile_size=default_tile_size",
+            "default_reg_tile_size=default_reg_tile_size",
             "default_threshold=default_threshold",
             "sizes=sizes"
           ]
@@ -227,7 +148,6 @@
                         )
                     )
                     (Index (Var "optarg") (IdxExp (Integer 1)))
->>>>>>> 87cc1779
                 ]
             }
         ]
