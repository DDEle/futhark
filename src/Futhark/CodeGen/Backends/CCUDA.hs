--- conflicted
+++ resolved
@@ -133,32 +133,20 @@
   fail $ "Cannot write to '" ++ space ++ "' memory space."
 
 allocateCUDABuffer :: GC.Allocate OpenCL ()
-<<<<<<< HEAD
 allocateCUDABuffer mem size tag "device" = do
   node_id <- GC.getNodeId
   GC.stm [C.cstm|
       CUDA_SUCCEED(cuda_alloc(&ctx->cuda.nodes[$exp:node_id], $exp:size, $exp:tag, &$exp:mem));
     |]
-allocateCUDABuffer _ _ _ "local" = return ()
-=======
-allocateCUDABuffer mem size tag "device" =
-  GC.stm [C.cstm|CUDA_SUCCEED(cuda_alloc(&ctx->cuda, $exp:size, $exp:tag, &$exp:mem));|]
->>>>>>> e65ff99c
 allocateCUDABuffer _ _ _ space =
   fail $ "Cannot allocate in '" ++ space ++ "' memory space."
 
 deallocateCUDABuffer :: GC.Deallocate OpenCL ()
-<<<<<<< HEAD
 deallocateCUDABuffer mem tag "device" = do
   node_id <- GC.getNodeId
   GC.stm [C.cstm|
       CUDA_SUCCEED(cuda_free(&ctx->cuda.nodes[$exp:node_id], $exp:mem, $exp:tag));
     |]
-deallocateCUDABuffer _ _ "local" = return ()
-=======
-deallocateCUDABuffer mem tag "device" =
-  GC.stm [C.cstm|CUDA_SUCCEED(cuda_free(&ctx->cuda, $exp:mem, $exp:tag));|]
->>>>>>> e65ff99c
 deallocateCUDABuffer _ _ space =
   fail $ "Cannot deallocate in '" ++ space ++ "' memory space."
 
@@ -220,12 +208,7 @@
           ++ "' memory space"
 
 cudaMemoryType :: GC.MemoryType OpenCL ()
-<<<<<<< HEAD
-cudaMemoryType "device" = pure [C.cty|typename CUdeviceptr|]
-cudaMemoryType "local" = pure [C.cty|unsigned char|] -- dummy type
-=======
 cudaMemoryType "device" = return [C.cty|typename CUdeviceptr|]
->>>>>>> e65ff99c
 cudaMemoryType space =
   fail $ "CUDA backend does not support '" ++ space ++ "' memory space."
 
@@ -244,19 +227,16 @@
     cudaSizeClass SizeGroup = "block_size"
     cudaSizeClass SizeNumGroups = "grid_size"
     cudaSizeClass SizeTile = "tile_size"
-<<<<<<< HEAD
-callKernel (DistributeHusk num_nodes bparams husk_func interm body red) = do
+    cudaSizeClass SizeLocalMemory = "shared_memory"
+callKernel (DistributeHusk num_nodes bparams repl_mem husk_func interm body red) = do
   GC.stm [C.cstm|$id:num_nodes = ctx->cuda.cfg.num_nodes;|]
-  GC.defineHuskFunction husk_func bparams body
+  GC.defineHuskFunction husk_func bparams repl_mem body
   params <- newVName "husk_params"
   GC.compileCode interm
   GC.decl [C.cdecl|struct $id:(hfunctionParamStruct husk_func) $id:params;|]
   GC.stms [[C.cstm|$id:params.$id:(paramName bparam) = $id:(paramName bparam);|] | bparam <- bparams]
   GC.stm [C.cstm|cuda_send_node_husk(&ctx->cuda, $int:(baseTag $ hfunctionName husk_func), &$id:params);|]
   GC.compileCode red
-=======
-    cudaSizeClass SizeLocalMemory = "shared_memory"
->>>>>>> e65ff99c
 callKernel (LaunchKernel name args num_blocks block_size) = do
   args_arr <- newVName "kernel_args"
   time_start <- newVName "time_start"
