{-# LANGUAGE OverloadedStrings #-}
{-# LANGUAGE QuasiQuotes #-}
{-# LANGUAGE TemplateHaskell #-}

-- | Various boilerplate definitions for the PyOpenCL backend.
module Futhark.CodeGen.Backends.PyOpenCL.Boilerplate
  ( openClInit,
    openClPrelude,
  )
where

import Control.Monad.Identity
import Data.FileEmbed
import qualified Data.Map as M
import qualified Data.Text as T
import qualified Futhark.CodeGen.Backends.GenericPython as Py
import Futhark.CodeGen.Backends.GenericPython.AST
import Futhark.CodeGen.ImpCode.OpenCL
  ( ErrorMsg (..),
    ErrorMsgPart (..),
    FailureMsg (..),
    PrimType (..),
    SizeClass (..),
    errorMsgArgTypes,
    sizeDefault,
<<<<<<< HEAD
=======
    untyped,
>>>>>>> 41e0aef4
  )
import Futhark.CodeGen.OpenCL.Heuristics
import Futhark.Util.Pretty (prettyText)
import NeatInterpolation (text)

errorMsgNumArgs :: ErrorMsg a -> Int
errorMsgNumArgs = length . errorMsgArgTypes

-- | @rts/python/opencl.py@ embedded as a string.
openClPrelude :: String
openClPrelude = $(embedStringFile "rts/python/opencl.py")

-- | Python code (as a string) that calls the
-- @initiatialize_opencl_object@ procedure.  Should be put in the
-- class constructor.
openClInit :: [PrimType] -> String -> M.Map Name SizeClass -> [FailureMsg] -> String
openClInit types assign sizes failures =
  T.unpack
    [text|
size_heuristics=$size_heuristics
self.global_failure_args_max = $max_num_args
self.failure_msgs=$failure_msgs
program = initialise_opencl_object(self,
                                   program_src=fut_opencl_src,
                                   command_queue=command_queue,
                                   interactive=interactive,
                                   platform_pref=platform_pref,
                                   device_pref=device_pref,
                                   default_group_size=default_group_size,
                                   default_num_groups=default_num_groups,
                                   default_tile_size=default_tile_size,
                                   default_threshold=default_threshold,
                                   size_heuristics=size_heuristics,
                                   required_types=$types',
                                   user_sizes=sizes,
                                   all_sizes=$sizes')
$assign'
|]
  where
    assign' = T.pack assign
    size_heuristics = prettyText $ sizeHeuristicsToPython sizeHeuristicsTable
    types' = prettyText $ map (show . pretty) types -- Looks enough like Python.
    sizes' = prettyText $ sizeClassesToPython sizes
    max_num_args = prettyText $ foldl max 0 $ map (errorMsgNumArgs . failureError) failures
    failure_msgs = prettyText $ List $ map formatFailure failures

formatFailure :: FailureMsg -> PyExp
formatFailure (FailureMsg (ErrorMsg parts) backtrace) =
  String $ concatMap onPart parts ++ "\n" ++ formatEscape backtrace
  where
    formatEscape =
      let escapeChar '{' = "{{"
          escapeChar '}' = "}}"
          escapeChar c = [c]
       in concatMap escapeChar

    onPart (ErrorString s) = formatEscape s
    onPart ErrorInt32 {} = "{}"

sizeClassesToPython :: M.Map Name SizeClass -> PyExp
sizeClassesToPython = Dict . map f . M.toList
  where
    f (size_name, size_class) =
      ( String $ pretty size_name,
        Dict
          [ (String "class", String $ pretty size_class),
            ( String "value",
              maybe None (Integer . fromIntegral) $
                sizeDefault size_class
            )
          ]
      )

sizeHeuristicsToPython :: [SizeHeuristic] -> PyExp
sizeHeuristicsToPython = List . map f
  where
    f (SizeHeuristic platform_name device_type which what) =
      Tuple
        [ String platform_name,
          clDeviceType device_type,
          which',
          what'
        ]
      where
        clDeviceType DeviceGPU = Var "cl.device_type.GPU"
        clDeviceType DeviceCPU = Var "cl.device_type.CPU"

        which' = case which of
          LockstepWidth -> String "lockstep_width"
          NumGroups -> String "num_groups"
          GroupSize -> String "group_size"
          TileSize -> String "tile_size"
          Threshold -> String "threshold"

<<<<<<< HEAD
        what' = Lambda "device" $ runIdentity $ Py.compilePrimExp onLeaf what
=======
        what' =
          Lambda "device" $
            runIdentity $
              Py.compilePrimExp onLeaf $ untyped what
>>>>>>> 41e0aef4

        onLeaf (DeviceInfo s) =
          pure $
            Py.simpleCall
              "device.get_info"
              [Py.simpleCall "getattr" [Var "cl.device_info", String s]]<|MERGE_RESOLUTION|>--- conflicted
+++ resolved
@@ -23,10 +23,7 @@
     SizeClass (..),
     errorMsgArgTypes,
     sizeDefault,
-<<<<<<< HEAD
-=======
     untyped,
->>>>>>> 41e0aef4
   )
 import Futhark.CodeGen.OpenCL.Heuristics
 import Futhark.Util.Pretty (prettyText)
@@ -121,14 +118,10 @@
           TileSize -> String "tile_size"
           Threshold -> String "threshold"
 
-<<<<<<< HEAD
-        what' = Lambda "device" $ runIdentity $ Py.compilePrimExp onLeaf what
-=======
         what' =
           Lambda "device" $
             runIdentity $
               Py.compilePrimExp onLeaf $ untyped what
->>>>>>> 41e0aef4
 
         onLeaf (DeviceInfo s) =
           pure $
