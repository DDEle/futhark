--- conflicted
+++ resolved
@@ -646,14 +646,9 @@
       goto cleanup;
     }|]
 compileOp (ForEach i bound body) = do
-<<<<<<< HEAD
   bound' <- mapM GC.compileExp bound    
-  body' <- GC.collect $ compileCodeISPC Imp.Varying body
+  body' <- GC.collect $ compileCode body
   let bounds = concatMap (\(i', b) -> [C.ispcforeachiters|$id:i' = 0 ... extract($exp:b, 0)|]) $ zip i bound'
-=======
-  bound' <- GC.compileExp bound
-  body' <- GC.collect $ compileCode body
->>>>>>> 04c3858c
   GC.stm [C.cstm|
     foreach ($foreachiters:bounds) {
       $items:body'
@@ -761,7 +756,7 @@
 findVarying (While _ x) = findVarying x
 findVarying (Comment _ x) = findVarying x
 findVarying (Op (ForEachActive _ body)) = findVarying body
-findVarying (Op (ForEach idx _ body)) = idx : findVarying body
+findVarying (Op (ForEach idx _ body)) = idx ++ findVarying body
 findVarying (DeclareMem mem _) = [mem]
 findVarying _ = []
 
