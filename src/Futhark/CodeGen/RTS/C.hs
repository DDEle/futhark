{-# LANGUAGE TemplateHaskell #-}

-- | Code snippets used by the C backends.
module Futhark.CodeGen.RTS.C
  ( atomicsH,
    cudaH,
    freeListH,
    halfH,
    lockH,
    openclH,
    scalarF16H,
    scalarH,
    schedulerH,
    serverH,
    timingH,
    tuningH,
    utilH,
    valuesH,
    errorsH,
    cacheH,
    uniformH,
    ispcUtilH,
  )
where

import Data.FileEmbed
import qualified Data.Text as T

-- We mark everything here NOINLINE so that the dependent modules
-- don't have to be recompiled just because we change the RTS files.

-- | @rts/c/atomics.h@
atomicsH :: T.Text
atomicsH = $(embedStringFile "rts/c/atomics.h")
{-# NOINLINE atomicsH #-}

<<<<<<< HEAD
-- | @rts/c/uniform.h@
uniformH :: T.Text
uniformH = $(embedStringFile "rts/c/uniform.h")
{-# NOINLINE uniformH #-}

-- | @rts/c/chaselev.h@
chaselevH :: T.Text
chaselevH = $(embedStringFile "rts/c/chaselev.h")
{-# NOINLINE chaselevH #-}

=======
>>>>>>> 8d1c78fa
-- | @rts/c/cuda.h@
cudaH :: T.Text
cudaH = $(embedStringFile "rts/c/cuda.h")
{-# NOINLINE cudaH #-}

-- | @rts/c/free_list.h@
freeListH :: T.Text
freeListH = $(embedStringFile "rts/c/free_list.h")
{-# NOINLINE freeListH #-}

-- | @rts/c/half.h@
halfH :: T.Text
halfH = $(embedStringFile "rts/c/half.h")
{-# NOINLINE halfH #-}

-- | @rts/c/lock.h@
lockH :: T.Text
lockH = $(embedStringFile "rts/c/lock.h")
{-# NOINLINE lockH #-}

-- | @rts/c/opencl.h@
openclH :: T.Text
openclH = $(embedStringFile "rts/c/opencl.h")
{-# NOINLINE openclH #-}

-- | @rts/c/scalar_f16.h@
scalarF16H :: T.Text
scalarF16H = $(embedStringFile "rts/c/scalar_f16.h")
{-# NOINLINE scalarF16H #-}

-- | @rts/c/scalar.h@
scalarH :: T.Text
scalarH = $(embedStringFile "rts/c/scalar.h")
{-# NOINLINE scalarH #-}

-- | @rts/c/scheduler.h@
schedulerH :: T.Text
schedulerH = $(embedStringFile "rts/c/scheduler.h")
{-# NOINLINE schedulerH #-}

-- | @rts/c/server.h@
serverH :: T.Text
serverH = $(embedStringFile "rts/c/server.h")
{-# NOINLINE serverH #-}

-- | @rts/c/timing.h@
timingH :: T.Text
timingH = $(embedStringFile "rts/c/timing.h")
{-# NOINLINE timingH #-}

-- | @rts/c/tuning.h@
tuningH :: T.Text
tuningH = $(embedStringFile "rts/c/tuning.h")
{-# NOINLINE tuningH #-}

-- | @rts/c/util.h@
utilH :: T.Text
utilH = $(embedStringFile "rts/c/util.h")
{-# NOINLINE utilH #-}

-- | @rts/c/values.h@
valuesH :: T.Text
valuesH = $(embedStringFile "rts/c/values.h")
{-# NOINLINE valuesH #-}

-- | @rts/c/errors.h@
errorsH :: T.Text
errorsH = $(embedStringFile "rts/c/errors.h")
{-# NOINLINE errorsH #-}

-- | @rts/c/ispc_util.h@
ispcUtilH :: T.Text
ispcUtilH = $(embedStringFile "rts/c/ispc_util.h")
{-# NOINLINE ispcUtilH #-}

-- | @rts/c/cache.h@
cacheH :: T.Text
cacheH = $(embedStringFile "rts/c/cache.h")
{-# NOINLINE cacheH #-}<|MERGE_RESOLUTION|>--- conflicted
+++ resolved
@@ -34,19 +34,11 @@
 atomicsH = $(embedStringFile "rts/c/atomics.h")
 {-# NOINLINE atomicsH #-}
 
-<<<<<<< HEAD
 -- | @rts/c/uniform.h@
 uniformH :: T.Text
 uniformH = $(embedStringFile "rts/c/uniform.h")
 {-# NOINLINE uniformH #-}
 
--- | @rts/c/chaselev.h@
-chaselevH :: T.Text
-chaselevH = $(embedStringFile "rts/c/chaselev.h")
-{-# NOINLINE chaselevH #-}
-
-=======
->>>>>>> 8d1c78fa
 -- | @rts/c/cuda.h@
 cudaH :: T.Text
 cudaH = $(embedStringFile "rts/c/cuda.h")
