--- conflicted
+++ resolved
@@ -471,11 +471,6 @@
       "Print the resulting IR with aliases.",
     Option
       []
-<<<<<<< HEAD
-      ["mem-aliases"]
-      (NoArg $ Right $ \opts -> opts {futharkAction = SeqMemAction $ \_ _ _ -> memAliasesAction})
-      "Print memory aliases.",
-=======
       ["print-last-use-gpu"]
       ( NoArg $
           Right $ \opts ->
@@ -498,7 +493,6 @@
             opts {futharkAction = GPUMemAction $ \_ _ _ -> printMemAliasGPU}
       )
       "Print memory alias information.",
->>>>>>> da2f2e3f
     Option
       []
       ["call-graph"]
