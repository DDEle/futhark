{-# LANGUAGE FlexibleContexts #-}
{-# LANGUAGE RankNTypes #-}

-- | Futhark Compiler Driver
module Futhark.CLI.Dev (main) where

import Control.Category (id)
import Control.Monad
import Control.Monad.State
import Data.List (intersperse)
import Data.Maybe
import qualified Data.Text as T
import qualified Data.Text.IO as T
import Futhark.Actions
import qualified Futhark.Analysis.Alias as Alias
import Futhark.Analysis.Metrics (OpMetrics)
import Futhark.Compiler.CLI hiding (compilerMain)
import Futhark.IR (ASTRep, Op, Prog, pretty)
import qualified Futhark.IR.GPU as GPU
import qualified Futhark.IR.GPUMem as GPUMem
import qualified Futhark.IR.MC as MC
import qualified Futhark.IR.MCMem as MCMem
import Futhark.IR.Parse
import Futhark.IR.Prop.Aliases (CanBeAliased)
import qualified Futhark.IR.SOACS as SOACS
import qualified Futhark.IR.Seq as Seq
import qualified Futhark.IR.SeqMem as SeqMem
import Futhark.Internalise.Defunctionalise as Defunctionalise
import Futhark.Internalise.Defunctorise as Defunctorise
import Futhark.Internalise.LiftLambdas as LiftLambdas
import Futhark.Internalise.Monomorphise as Monomorphise
import Futhark.Optimise.CSE
import Futhark.Optimise.DoubleBuffer
import Futhark.Optimise.Fusion
import Futhark.Optimise.InPlaceLowering
import Futhark.Optimise.InliningDeadFun
import qualified Futhark.Optimise.ReuseAllocations as ReuseAllocations
import Futhark.Optimise.Sink
import Futhark.Optimise.TileLoops
import Futhark.Optimise.Unstream
import Futhark.Pass
import Futhark.Pass.AD
import Futhark.Pass.ExpandAllocations
import qualified Futhark.Pass.ExplicitAllocations.GPU as GPU
import qualified Futhark.Pass.ExplicitAllocations.Seq as Seq
import Futhark.Pass.ExtractKernels
import Futhark.Pass.ExtractMulticore
import Futhark.Pass.FirstOrderTransform
import Futhark.Pass.KernelBabysitting
import Futhark.Pass.Simplify
import Futhark.Passes
import Futhark.TypeCheck (Checkable, checkProg)
import Futhark.Util.Log
import Futhark.Util.Options
import qualified Futhark.Util.Pretty as PP
import Language.Futhark.Core (nameFromString)
import Language.Futhark.Parser (parseFuthark)
import System.Exit
import System.FilePath
import System.IO
import Prelude hiding (id)

-- | What to do with the program after it has been read.
data FutharkPipeline
  = -- | Just print it.
    PrettyPrint
  | -- | Run the type checker; print type errors.
    TypeCheck
  | -- | Run this pipeline.
    Pipeline [UntypedPass]
  | -- | Partially evaluate away the module language.
    Defunctorise
  | -- | Defunctorise and monomorphise.
    Monomorphise
  | -- | Defunctorise, monomorphise, and lambda-lift.
    LiftLambdas
  | -- | Defunctorise, monomorphise, lambda-lift, and defunctionalise.
    Defunctionalise

data Config = Config
  { futharkConfig :: FutharkConfig,
    -- | Nothing is distinct from a empty pipeline -
    -- it means we don't even run the internaliser.
    futharkPipeline :: FutharkPipeline,
    futharkCompilerMode :: CompilerMode,
    futharkAction :: UntypedAction,
    -- | If true, prints programs as raw ASTs instead
    -- of their prettyprinted form.
    futharkPrintAST :: Bool
  }

-- | Get a Futhark pipeline from the configuration - an empty one if
-- none exists.
getFutharkPipeline :: Config -> [UntypedPass]
getFutharkPipeline = toPipeline . futharkPipeline
  where
    toPipeline (Pipeline p) = p
    toPipeline _ = []

data UntypedPassState
  = SOACS (Prog SOACS.SOACS)
  | GPU (Prog GPU.GPU)
  | MC (Prog MC.MC)
  | Seq (Prog Seq.Seq)
  | GPUMem (Prog GPUMem.GPUMem)
  | MCMem (Prog MCMem.MCMem)
  | SeqMem (Prog SeqMem.SeqMem)

getSOACSProg :: UntypedPassState -> Maybe (Prog SOACS.SOACS)
getSOACSProg (SOACS prog) = Just prog
getSOACSProg _ = Nothing

class Representation s where
  -- | A human-readable description of the representation expected or
  -- contained, usable for error messages.
  representation :: s -> String

instance Representation UntypedPassState where
  representation (SOACS _) = "SOACS"
  representation (GPU _) = "GPU"
  representation (MC _) = "MC"
  representation (Seq _) = "Seq"
  representation (GPUMem _) = "GPUMem"
  representation (MCMem _) = "MCMem"
  representation (SeqMem _) = "SeqMEm"

instance PP.Pretty UntypedPassState where
  ppr (SOACS prog) = PP.ppr prog
  ppr (GPU prog) = PP.ppr prog
  ppr (MC prog) = PP.ppr prog
  ppr (Seq prog) = PP.ppr prog
  ppr (SeqMem prog) = PP.ppr prog
  ppr (MCMem prog) = PP.ppr prog
  ppr (GPUMem prog) = PP.ppr prog

newtype UntypedPass
  = UntypedPass
      ( UntypedPassState ->
        PipelineConfig ->
        FutharkM UntypedPassState
      )

type BackendAction rep = FutharkConfig -> CompilerMode -> FilePath -> Action rep

data UntypedAction
  = SOACSAction (Action SOACS.SOACS)
  | GPUAction (Action GPU.GPU)
  | GPUMemAction (BackendAction GPUMem.GPUMem)
  | MCMemAction (BackendAction MCMem.MCMem)
  | SeqMemAction (BackendAction SeqMem.SeqMem)
  | PolyAction
      ( forall rep.
        ( ASTRep rep,
          (CanBeAliased (Op rep)),
          (OpMetrics (Op rep))
        ) =>
        Action rep
      )

instance Representation UntypedAction where
  representation (SOACSAction _) = "SOACS"
  representation (GPUAction _) = "GPU"
  representation (GPUMemAction _) = "GPUMem"
  representation (MCMemAction _) = "MCMem"
  representation (SeqMemAction _) = "SeqMem"
  representation PolyAction {} = "<any>"

newConfig :: Config
newConfig = Config newFutharkConfig (Pipeline []) ToExecutable action False
  where
    action = PolyAction printAction

changeFutharkConfig ::
  (FutharkConfig -> FutharkConfig) ->
  Config ->
  Config
changeFutharkConfig f cfg = cfg {futharkConfig = f $ futharkConfig cfg}

type FutharkOption = FunOptDescr Config

passOption :: String -> UntypedPass -> String -> [String] -> FutharkOption
passOption desc pass short long =
  Option
    short
    long
    ( NoArg $
        Right $ \cfg ->
          cfg {futharkPipeline = Pipeline $ getFutharkPipeline cfg ++ [pass]}
    )
    desc

kernelsMemProg ::
  String ->
  UntypedPassState ->
  FutharkM (Prog GPUMem.GPUMem)
kernelsMemProg _ (GPUMem prog) =
  return prog
kernelsMemProg name rep =
  externalErrorS $
    "Pass " ++ name
      ++ " expects GPUMem representation, but got "
      ++ representation rep

soacsProg :: String -> UntypedPassState -> FutharkM (Prog SOACS.SOACS)
soacsProg _ (SOACS prog) =
  return prog
soacsProg name rep =
  externalErrorS $
    "Pass " ++ name
      ++ " expects SOACS representation, but got "
      ++ representation rep

kernelsProg :: String -> UntypedPassState -> FutharkM (Prog GPU.GPU)
kernelsProg _ (GPU prog) =
  return prog
kernelsProg name rep =
  externalErrorS $
    "Pass " ++ name ++ " expects GPU representation, but got " ++ representation rep

typedPassOption ::
  Checkable torep =>
  (String -> UntypedPassState -> FutharkM (Prog fromrep)) ->
  (Prog torep -> UntypedPassState) ->
  Pass fromrep torep ->
  String ->
  FutharkOption
typedPassOption getProg putProg pass short =
  passOption (passDescription pass) (UntypedPass perform) short long
  where
    perform s config = do
      prog <- getProg (passName pass) s
      putProg <$> runPipeline (onePass pass) config prog

    long = [passLongOption pass]

soacsPassOption :: Pass SOACS.SOACS SOACS.SOACS -> String -> FutharkOption
soacsPassOption =
  typedPassOption soacsProg SOACS

kernelsPassOption ::
  Pass GPU.GPU GPU.GPU ->
  String ->
  FutharkOption
kernelsPassOption =
  typedPassOption kernelsProg GPU

kernelsMemPassOption ::
  Pass GPUMem.GPUMem GPUMem.GPUMem ->
  String ->
  FutharkOption
kernelsMemPassOption =
  typedPassOption kernelsMemProg GPUMem

simplifyOption :: String -> FutharkOption
simplifyOption short =
  passOption (passDescription pass) (UntypedPass perform) short long
  where
    perform (SOACS prog) config =
      SOACS <$> runPipeline (onePass simplifySOACS) config prog
    perform (GPU prog) config =
      GPU <$> runPipeline (onePass simplifyGPU) config prog
    perform (MC prog) config =
      MC <$> runPipeline (onePass simplifyMC) config prog
    perform (Seq prog) config =
      Seq <$> runPipeline (onePass simplifySeq) config prog
    perform (SeqMem prog) config =
      SeqMem <$> runPipeline (onePass simplifySeqMem) config prog
    perform (GPUMem prog) config =
      GPUMem <$> runPipeline (onePass simplifyGPUMem) config prog
    perform (MCMem prog) config =
      MCMem <$> runPipeline (onePass simplifyMCMem) config prog

    long = [passLongOption pass]
    pass = simplifySOACS

allocateOption :: String -> FutharkOption
allocateOption short =
  passOption (passDescription pass) (UntypedPass perform) short long
  where
    perform (GPU prog) config =
      GPUMem
        <$> runPipeline (onePass GPU.explicitAllocations) config prog
    perform (Seq prog) config =
      SeqMem
        <$> runPipeline (onePass Seq.explicitAllocations) config prog
    perform s _ =
      externalErrorS $
        "Pass '" ++ passDescription pass ++ "' cannot operate on " ++ representation s

    long = [passLongOption pass]
    pass = Seq.explicitAllocations

iplOption :: String -> FutharkOption
iplOption short =
  passOption (passDescription pass) (UntypedPass perform) short long
  where
    perform (GPU prog) config =
      GPU
        <$> runPipeline (onePass inPlaceLoweringGPU) config prog
    perform (Seq prog) config =
      Seq
        <$> runPipeline (onePass inPlaceLoweringSeq) config prog
    perform s _ =
      externalErrorS $
        "Pass '" ++ passDescription pass ++ "' cannot operate on " ++ representation s

    long = [passLongOption pass]
    pass = inPlaceLoweringSeq

cseOption :: String -> FutharkOption
cseOption short =
  passOption (passDescription pass) (UntypedPass perform) short long
  where
    perform (SOACS prog) config =
      SOACS <$> runPipeline (onePass $ performCSE True) config prog
    perform (GPU prog) config =
      GPU <$> runPipeline (onePass $ performCSE True) config prog
    perform (MC prog) config =
      MC <$> runPipeline (onePass $ performCSE True) config prog
    perform (Seq prog) config =
      Seq <$> runPipeline (onePass $ performCSE True) config prog
    perform (SeqMem prog) config =
      SeqMem <$> runPipeline (onePass $ performCSE False) config prog
    perform (GPUMem prog) config =
      GPUMem <$> runPipeline (onePass $ performCSE False) config prog
    perform (MCMem prog) config =
      MCMem <$> runPipeline (onePass $ performCSE False) config prog

    long = [passLongOption pass]
    pass = performCSE True :: Pass SOACS.SOACS SOACS.SOACS

pipelineOption ::
  (UntypedPassState -> Maybe (Prog fromrep)) ->
  String ->
  (Prog torep -> UntypedPassState) ->
  String ->
  Pipeline fromrep torep ->
  String ->
  [String] ->
  FutharkOption
pipelineOption getprog repdesc repf desc pipeline =
  passOption desc $ UntypedPass pipelinePass
  where
    pipelinePass rep config =
      case getprog rep of
        Just prog ->
          repf <$> runPipeline pipeline config prog
        Nothing ->
          externalErrorS $
            "Expected " ++ repdesc ++ " representation, but got "
              ++ representation rep

soacsPipelineOption ::
  String ->
  Pipeline SOACS.SOACS SOACS.SOACS ->
  String ->
  [String] ->
  FutharkOption
soacsPipelineOption = pipelineOption getSOACSProg "SOACS" SOACS

commandLineOptions :: [FutharkOption]
commandLineOptions =
  [ Option
      "v"
      ["verbose"]
      (OptArg (Right . changeFutharkConfig . incVerbosity) "FILE")
      "Print verbose output on standard error; wrong program to FILE.",
    Option
      []
      ["Werror"]
      (NoArg $ Right $ changeFutharkConfig $ \opts -> opts {futharkWerror = True})
      "Treat warnings as errors.",
    Option
      "w"
      []
      (NoArg $ Right $ changeFutharkConfig $ \opts -> opts {futharkWarn = False})
      "Disable all warnings.",
    Option
      "t"
      ["type-check"]
      ( NoArg $
          Right $ \opts ->
            opts {futharkPipeline = TypeCheck}
      )
      "Print on standard output the type-checked program.",
    Option
      []
      ["no-check"]
      ( NoArg $
          Right $ changeFutharkConfig $ \opts -> opts {futharkTypeCheck = False}
      )
      "Disable type-checking.",
    Option
      []
      ["pretty-print"]
      ( NoArg $
          Right $ \opts ->
            opts {futharkPipeline = PrettyPrint}
      )
      "Parse and pretty-print the AST of the given program.",
    Option
      []
      ["backend"]
      ( ReqArg
          ( \arg -> do
              action <- case arg of
                "c" -> Right $ SeqMemAction compileCAction
                "multicore" -> Right $ MCMemAction compileMulticoreAction
                "opencl" -> Right $ GPUMemAction compileOpenCLAction
                "cuda" -> Right $ GPUMemAction compileCUDAAction
                "wasm" -> Right $ SeqMemAction compileCtoWASMAction
                "wasm-multicore" -> Right $ MCMemAction compileMulticoreToWASMAction
                "python" -> Right $ SeqMemAction compilePythonAction
                "pyopencl" -> Right $ GPUMemAction compilePyOpenCLAction
                _ -> Left $ error $ "Invalid backend: " <> arg

              Right $ \opts -> opts {futharkAction = action}
          )
          "c|multicore|opencl|cuda|python|pyopencl"
      )
      "Run this compiler backend on pipeline result.",
    Option
      []
      ["compile-imperative"]
      ( NoArg $
          Right $ \opts ->
            opts {futharkAction = SeqMemAction $ \_ _ _ -> impCodeGenAction}
      )
      "Translate program into the imperative IL and write it on standard output.",
    Option
      []
      ["compile-imperative-kernels"]
      ( NoArg $
          Right $ \opts ->
            opts {futharkAction = GPUMemAction $ \_ _ _ -> kernelImpCodeGenAction}
      )
      "Translate program into the imperative IL with kernels and write it on standard output.",
    Option
      []
      ["compile-imperative-multicore"]
      ( NoArg $
          Right $ \opts ->
            opts {futharkAction = MCMemAction $ \_ _ _ -> multicoreImpCodeGenAction}
      )
      "Translate program into the imperative IL with kernels and write it on standard output.",
    Option
      "p"
      ["print"]
      (NoArg $ Right $ \opts -> opts {futharkAction = PolyAction printAction})
      "Print the resulting IR (default action).",
    Option
      []
      ["print-aliases"]
      (NoArg $ Right $ \opts -> opts {futharkAction = PolyAction printAliasesAction})
      "Print the resulting IR with aliases.",
    Option
      "m"
      ["metrics"]
      (NoArg $ Right $ \opts -> opts {futharkAction = PolyAction metricsAction})
      "Print AST metrics of the resulting internal representation on standard output.",
    Option
      []
      ["defunctorise"]
      (NoArg $ Right $ \opts -> opts {futharkPipeline = Defunctorise})
      "Partially evaluate all module constructs and print the residual program.",
    Option
      []
      ["monomorphise"]
      (NoArg $ Right $ \opts -> opts {futharkPipeline = Monomorphise})
      "Monomorphise the program.",
    Option
      []
      ["lift-lambdas"]
      (NoArg $ Right $ \opts -> opts {futharkPipeline = LiftLambdas})
      "Lambda-lift the program.",
    Option
      []
      ["defunctionalise"]
      (NoArg $ Right $ \opts -> opts {futharkPipeline = Defunctionalise})
      "Defunctionalise the program.",
    Option
      []
      ["ast"]
      (NoArg $ Right $ \opts -> opts {futharkPrintAST = True})
      "Output ASTs instead of prettyprinted programs.",
    Option
      []
      ["safe"]
      (NoArg $ Right $ changeFutharkConfig $ \opts -> opts {futharkSafe = True})
      "Ignore 'unsafe'.",
    Option
      []
      ["entry-points"]
      ( ReqArg
          ( \arg -> Right $
              changeFutharkConfig $ \opts ->
                opts
                  { futharkEntryPoints = nameFromString arg : futharkEntryPoints opts
                  }
          )
          "NAME"
      )
      "Treat this function as an additional entry point.",
    Option
      []
      ["library"]
      (NoArg $ Right $ \opts -> opts {futharkCompilerMode = ToLibrary})
      "Generate a library instead of an executable.",
    Option
      []
      ["executable"]
      (NoArg $ Right $ \opts -> opts {futharkCompilerMode = ToExecutable})
      "Generate an executable instead of a library (set by default).",
    Option
      []
      ["server"]
      (NoArg $ Right $ \opts -> opts {futharkCompilerMode = ToServer})
      "Generate a server executable.",
    typedPassOption soacsProg Seq firstOrderTransform "f",
    soacsPassOption fuseSOACs "o",
<<<<<<< HEAD
    soacsPassOption inlineFunctions [],
    soacsPassOption algebraicDifferentiation [],
=======
    soacsPassOption inlineAggressively [],
    soacsPassOption inlineConservatively [],
    soacsPassOption removeDeadFunctions [],
>>>>>>> 7493418a
    kernelsPassOption babysitKernels [],
    kernelsPassOption tileLoops [],
    kernelsPassOption unstreamGPU [],
    kernelsPassOption sinkGPU [],
    typedPassOption soacsProg GPU extractKernels [],
    typedPassOption soacsProg MC extractMulticore [],
    iplOption [],
    allocateOption "a",
    kernelsMemPassOption doubleBufferGPU [],
    kernelsMemPassOption expandAllocations [],
    kernelsMemPassOption ReuseAllocations.optimise [],
    cseOption [],
    simplifyOption "e",
    soacsPipelineOption
      "Run the default optimised pipeline"
      standardPipeline
      "s"
      ["standard"],
    pipelineOption
      getSOACSProg
      "GPU"
      GPU
      "Run the default optimised kernels pipeline"
      kernelsPipeline
      []
      ["gpu"],
    pipelineOption
      getSOACSProg
      "GPUMem"
      GPUMem
      "Run the full GPU compilation pipeline"
      gpuPipeline
      []
      ["gpu-mem"],
    pipelineOption
      getSOACSProg
      "SeqMem"
      SeqMem
      "Run the sequential CPU compilation pipeline"
      sequentialCpuPipeline
      []
      ["seq-mem"],
    pipelineOption
      getSOACSProg
      "MCMem"
      MCMem
      "Run the multicore compilation pipeline"
      multicorePipeline
      []
      ["mc-mem"]
  ]

incVerbosity :: Maybe FilePath -> FutharkConfig -> FutharkConfig
incVerbosity file cfg =
  cfg {futharkVerbose = (v, file `mplus` snd (futharkVerbose cfg))}
  where
    v = case fst $ futharkVerbose cfg of
      NotVerbose -> Verbose
      Verbose -> VeryVerbose
      VeryVerbose -> VeryVerbose

-- | Entry point.  Non-interactive, except when reading interpreter
-- input from standard input.
main :: String -> [String] -> IO ()
main = mainWithOptions newConfig commandLineOptions "options... program" compile
  where
    compile [file] config =
      Just $ do
        res <-
          runFutharkM (m file config) $
            fst $ futharkVerbose $ futharkConfig config
        case res of
          Left err -> do
            dumpError (futharkConfig config) err
            exitWith $ ExitFailure 2
          Right () -> return ()
    compile _ _ =
      Nothing
    m file config = do
      let p :: (Show a, PP.Pretty a) => [a] -> IO ()
          p =
            mapM_ putStrLn
              . intersperse ""
              . map (if futharkPrintAST config then show else pretty)

          readProgram' = readProgram (futharkEntryPoints (futharkConfig config)) file

      case futharkPipeline config of
        PrettyPrint -> liftIO $ do
          maybe_prog <- parseFuthark file <$> T.readFile file
          case maybe_prog of
            Left err -> fail $ show err
            Right prog
              | futharkPrintAST config -> print prog
              | otherwise -> putStrLn $ pretty prog
        TypeCheck -> do
          (_, imports, _) <- readProgram'
          liftIO $
            forM_ (map snd imports) $ \fm ->
              putStrLn $
                if futharkPrintAST config
                  then show $ fileProg fm
                  else pretty $ fileProg fm
        Defunctorise -> do
          (_, imports, src) <- readProgram'
          liftIO $ p $ evalState (Defunctorise.transformProg imports) src
        Monomorphise -> do
          (_, imports, src) <- readProgram'
          liftIO $
            p $
              flip evalState src $
                Defunctorise.transformProg imports
                  >>= Monomorphise.transformProg
        LiftLambdas -> do
          (_, imports, src) <- readProgram'
          liftIO $
            p $
              flip evalState src $
                Defunctorise.transformProg imports
                  >>= Monomorphise.transformProg
                  >>= LiftLambdas.transformProg
        Defunctionalise -> do
          (_, imports, src) <- readProgram'
          liftIO $
            p $
              flip evalState src $
                Defunctorise.transformProg imports
                  >>= Monomorphise.transformProg
                  >>= LiftLambdas.transformProg
                  >>= Defunctionalise.transformProg
        Pipeline {} -> do
          let (base, ext) = splitExtension file

              readCore parse construct = do
                input <- liftIO $ T.readFile file
                case parse file input of
                  Left err -> externalErrorS $ T.unpack err
                  Right prog ->
                    case checkProg $ Alias.aliasAnalysis prog of
                      Left err -> externalErrorS $ show err
                      Right () -> runPolyPasses config base $ construct prog

              handlers =
                [ ( ".fut",
                    do
                      prog <- runPipelineOnProgram (futharkConfig config) id file
                      runPolyPasses config base (SOACS prog)
                  ),
                  (".fut_soacs", readCore parseSOACS SOACS),
                  (".fut_seq", readCore parseSeq Seq),
                  (".fut_seq_mem", readCore parseSeqMem SeqMem),
                  (".fut_gpu", readCore parseGPU GPU),
                  (".fut_gpu_mem", readCore parseGPUMem GPUMem),
                  (".fut_mc", readCore parseMC MC),
                  (".fut_mc_mem", readCore parseMCMem MCMem)
                ]
          case lookup ext handlers of
            Just handler -> handler
            Nothing ->
              externalErrorS $
                unwords
                  [ "Unsupported extension",
                    show ext,
                    ". Supported extensions:",
                    unwords $ map fst handlers
                  ]

runPolyPasses :: Config -> FilePath -> UntypedPassState -> FutharkM ()
runPolyPasses config base initial_prog = do
  end_prog <-
    foldM
      (runPolyPass pipeline_config)
      initial_prog
      (getFutharkPipeline config)
  case (end_prog, futharkAction config) of
    (SOACS prog, SOACSAction action) ->
      otherAction action prog
    (GPU prog, GPUAction action) ->
      otherAction action prog
    (SeqMem prog, SeqMemAction action) ->
      backendAction prog action
    (GPUMem prog, GPUMemAction action) ->
      backendAction prog action
    (MCMem prog, MCMemAction action) ->
      backendAction prog action
    (SOACS soacs_prog, PolyAction acs) ->
      otherAction acs soacs_prog
    (GPU kernels_prog, PolyAction acs) ->
      otherAction acs kernels_prog
    (MC mc_prog, PolyAction acs) ->
      otherAction acs mc_prog
    (Seq seq_prog, PolyAction acs) ->
      otherAction acs seq_prog
    (GPUMem mem_prog, PolyAction acs) ->
      otherAction acs mem_prog
    (SeqMem mem_prog, PolyAction acs) ->
      otherAction acs mem_prog
    (MCMem mem_prog, PolyAction acs) ->
      otherAction acs mem_prog
    (_, action) ->
      externalErrorS $
        "Action expects "
          ++ representation action
          ++ " representation, but got "
          ++ representation end_prog
          ++ "."
  logMsg ("Done." :: String)
  where
    backendAction prog actionf = do
      let action = actionf (futharkConfig config) (futharkCompilerMode config) base
      otherAction action prog

    otherAction action prog = do
      logMsg $ "Running action " ++ actionName action
      actionProcedure action prog

    pipeline_config =
      PipelineConfig
        { pipelineVerbose = fst (futharkVerbose $ futharkConfig config) > NotVerbose,
          pipelineValidate = futharkTypeCheck $ futharkConfig config
        }

runPolyPass ::
  PipelineConfig ->
  UntypedPassState ->
  UntypedPass ->
  FutharkM UntypedPassState
runPolyPass pipeline_config s (UntypedPass f) =
  f s pipeline_config<|MERGE_RESOLUTION|>--- conflicted
+++ resolved
@@ -518,14 +518,10 @@
       "Generate a server executable.",
     typedPassOption soacsProg Seq firstOrderTransform "f",
     soacsPassOption fuseSOACs "o",
-<<<<<<< HEAD
-    soacsPassOption inlineFunctions [],
-    soacsPassOption algebraicDifferentiation [],
-=======
     soacsPassOption inlineAggressively [],
     soacsPassOption inlineConservatively [],
     soacsPassOption removeDeadFunctions [],
->>>>>>> 7493418a
+    soacsPassOption algebraicDifferentiation [],
     kernelsPassOption babysitKernels [],
     kernelsPassOption tileLoops [],
     kernelsPassOption unstreamGPU [],
