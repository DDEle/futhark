{-# LANGUAGE FlexibleContexts #-}
{-# LANGUAGE OverloadedStrings #-}

module Futhark.CLI.Literate (main) where

import Control.Monad.Except
import Data.Bifunctor (bimap, first, second)
import Data.Bits
import qualified Data.ByteString.Char8 as BS
import Data.Char
import Data.Functor
import Data.Int (Int64)
import Data.List (foldl', transpose)
import qualified Data.Map as M
import Data.Maybe
import qualified Data.Set as S
import qualified Data.Text as T
import qualified Data.Text.Encoding as T
import qualified Data.Text.IO as T
import qualified Data.Vector.Storable as SVec
import Data.Void
import Futhark.Script
import Futhark.Server
import Futhark.Test
import Futhark.Test.Values
import Futhark.Util (nubOrd, runProgramWithExitCode)
import Futhark.Util.Options
import Futhark.Util.Pretty (prettyText, prettyTextOneLine)
import qualified Futhark.Util.Pretty as PP
import System.Directory
  ( createDirectoryIfMissing,
    removeFile,
    removePathForcibly,
  )
import System.Environment (getExecutablePath)
import System.Exit
import System.FilePath
import System.IO
import System.IO.Temp (withSystemTempDirectory, withSystemTempFile)
import Text.Megaparsec hiding (failure, token)
import Text.Megaparsec.Char
import Text.Printf

<<<<<<< HEAD
data VideoParams = VideoParams
  { videoFPS :: Maybe Int,
    videoLoop :: Maybe Bool,
    videoAutoplay :: Maybe Bool
  }
  deriving (Show)

defaultVideoParams :: VideoParams
defaultVideoParams =
  VideoParams
    { videoFPS = Nothing,
      videoLoop = Nothing,
      videoAutoplay = Nothing
=======
data AnimParams = AnimParams
  { animFPS :: Maybe Int,
    animLoop :: Maybe Bool,
    animAutoplay :: Maybe Bool,
    animFormat :: Maybe T.Text
  }
  deriving (Show)

defaultAnimParams :: AnimParams
defaultAnimParams =
  AnimParams
    { animFPS = Nothing,
      animLoop = Nothing,
      animAutoplay = Nothing,
      animFormat = Nothing
>>>>>>> b231775b
    }

data Directive
  = DirectiveRes Exp
  | DirectiveBrief Directive
  | DirectiveCovert Directive
  | DirectiveImg Exp
  | DirectivePlot Exp (Maybe (Int, Int))
  | DirectiveGnuplot Exp T.Text
  | DirectiveVideo Exp VideoParams
  deriving (Show)

varsInDirective :: Directive -> S.Set EntryName
varsInDirective (DirectiveRes e) = varsInExp e
varsInDirective (DirectiveBrief d) = varsInDirective d
varsInDirective (DirectiveCovert d) = varsInDirective d
varsInDirective (DirectiveImg e) = varsInExp e
varsInDirective (DirectivePlot e _) = varsInExp e
varsInDirective (DirectiveGnuplot e _) = varsInExp e
varsInDirective (DirectiveVideo e _) = varsInExp e

pprDirective :: Bool -> Directive -> PP.Doc
pprDirective _ (DirectiveRes e) =
  "> " <> PP.align (PP.ppr e)
pprDirective _ (DirectiveBrief f) =
  pprDirective False f
pprDirective _ (DirectiveCovert f) =
  pprDirective False f
pprDirective _ (DirectiveImg e) =
  "> :img " <> PP.align (PP.ppr e)
pprDirective True (DirectivePlot e (Just (h, w))) =
  PP.stack
    [ "> :plot2d " <> PP.ppr e <> ";",
      "size: (" <> PP.ppr w <> "," <> PP.ppr h <> ")"
    ]
pprDirective _ (DirectivePlot e _) =
  "> :plot2d " <> PP.align (PP.ppr e)
pprDirective True (DirectiveGnuplot e script) =
  PP.stack $
    "> :gnuplot " <> PP.align (PP.ppr e) <> ";" :
    map PP.strictText (T.lines script)
pprDirective False (DirectiveGnuplot e _) =
  "> :gnuplot " <> PP.align (PP.ppr e)
pprDirective False (DirectiveVideo e _) =
  "> :video " <> PP.align (PP.ppr e)
pprDirective True (DirectiveVideo e params) =
  "> :video " <> PP.ppr e
    <> if null params' then mempty else PP.stack $ ";" : params'
  where
    params' =
      catMaybes
<<<<<<< HEAD
        [ p "fps" videoFPS PP.ppr,
          p "loop" videoLoop ppBool,
          p "autoplay" videoAutoplay ppBool
=======
        [ p "fps" animFPS PP.ppr,
          p "loop" animLoop ppBool,
          p "autoplay" animAutoplay ppBool,
          p "format" animFormat PP.strictText
>>>>>>> b231775b
        ]
    ppBool b = if b then "true" else "false"
    p s f ppr = do
      x <- f params
      Just $ s <> ": " <> ppr x

instance PP.Pretty Directive where
  ppr = pprDirective True

data Block
  = BlockCode T.Text
  | BlockComment T.Text
  | BlockDirective Directive
  deriving (Show)

varsInScripts :: [Block] -> S.Set EntryName
varsInScripts = foldMap varsInBlock
  where
    varsInBlock (BlockDirective d) = varsInDirective d
    varsInBlock BlockCode {} = mempty
    varsInBlock BlockComment {} = mempty

type Parser = Parsec Void T.Text

postlexeme :: Parser ()
postlexeme = void $ hspace *> optional (try $ eol *> "-- " *> postlexeme)

lexeme :: Parser a -> Parser a
lexeme p = p <* postlexeme

token :: T.Text -> Parser ()
token = void . try . lexeme . string

parseInt :: Parser Int
parseInt = lexeme $ read <$> some (satisfy isDigit)

restOfLine :: Parser T.Text
restOfLine = takeWhileP Nothing (/= '\n') <* eol

parseBlockComment :: Parser T.Text
parseBlockComment = T.unlines <$> some line
  where
    line = ("-- " *> restOfLine) <|> ("--" *> eol $> "")

parseTestBlock :: Parser T.Text
parseTestBlock =
  T.unlines <$> ((:) <$> header <*> remainder)
  where
    header = "-- ==" <* eol
    remainder = map ("-- " <>) . T.lines <$> parseBlockComment

parseBlockCode :: Parser T.Text
parseBlockCode = T.unlines . noblanks <$> some line
  where
    noblanks = reverse . dropWhile T.null . reverse . dropWhile T.null
    line = try (notFollowedBy "--") *> restOfLine

parsePlotParams :: Parser (Maybe (Int, Int))
parsePlotParams =
  optional $
    ";" *> hspace *> eol *> token "-- size:"
      *> token "("
      *> ((,) <$> parseInt <* token "," <*> parseInt) <* token ")"

parseVideoParams :: Parser VideoParams
parseVideoParams =
  fmap (fromMaybe defaultVideoParams) $
    optional $ ";" *> hspace *> eol *> "-- " *> parseParams defaultVideoParams
  where
    parseParams params =
      choice
        [ choice
            [pLoop params, pFPS params, pAutoplay params, pFormat params]
            >>= parseParams,
          pure params
        ]
    parseBool = token "true" $> True <|> token "false" $> False
    pLoop params = do
      token "loop:"
      b <- parseBool
      pure params {videoLoop = Just b}
    pFPS params = do
      token "fps:"
      fps <- parseInt
      pure params {videoFPS = Just fps}
    pAutoplay params = do
      token "autoplay:"
      b <- parseBool
<<<<<<< HEAD
      pure params {videoAutoplay = Just b}
=======
      pure params {animAutoplay = Just b}
    pFormat params = do
      token "format:"
      s <- lexeme $ takeWhileP Nothing (not . isSpace)
      pure params {animFormat = Just s}
>>>>>>> b231775b

parseBlock :: Parser Block
parseBlock =
  choice
    [ token "-- >" $> BlockDirective <*> parseDirective <* void eol,
      BlockCode <$> parseTestBlock,
      BlockCode <$> parseBlockCode,
      BlockComment <$> parseBlockComment
    ]
  where
    parseDirective =
      choice
        [ DirectiveRes <$> parseExp postlexeme,
          directiveName "covert" $> DirectiveCovert
            <*> parseDirective,
          directiveName "brief" $> DirectiveBrief
            <*> parseDirective,
          directiveName "img" $> DirectiveImg
            <*> parseExp postlexeme,
          directiveName "plot2d" $> DirectivePlot
            <*> parseExp postlexeme
            <*> parsePlotParams,
          directiveName "gnuplot" $> DirectiveGnuplot
            <*> parseExp postlexeme
            <*> (";" *> hspace *> eol *> parseBlockComment),
          directiveName "video" $> DirectiveVideo
            <*> parseExp postlexeme
            <*> parseVideoParams
        ]
    directiveName s = try $ token (":" <> s)

parseProg :: FilePath -> T.Text -> Either T.Text [Block]
parseProg fname s =
  either (Left . T.pack . errorBundlePretty) Right $
    parse (many parseBlock <* eof) fname s

parseProgFile :: FilePath -> IO [Block]
parseProgFile prog = do
  pres <- parseProg prog <$> T.readFile prog
  case pres of
    Left err -> do
      T.hPutStr stderr err
      exitFailure
    Right script ->
      pure script

type ScriptM = ExceptT T.Text IO

withTempFile :: (FilePath -> ScriptM a) -> ScriptM a
withTempFile f =
  join . liftIO . withSystemTempFile "futhark-literate" $ \tmpf tmpf_h -> do
    hClose tmpf_h
    either throwError pure <$> runExceptT (f tmpf)

withTempDir :: (FilePath -> ScriptM a) -> ScriptM a
withTempDir f =
  join . liftIO . withSystemTempDirectory "futhark-literate" $ \dir ->
    either throwError pure <$> runExceptT (f dir)

ppmHeader :: Int -> Int -> BS.ByteString
ppmHeader h w =
  "P6\n" <> BS.pack (show w) <> " " <> BS.pack (show h) <> "\n255\n"

rgbIntToImg ::
  (Integral a, Bits a, SVec.Storable a) =>
  Int ->
  Int ->
  SVec.Vector a ->
  BS.ByteString
rgbIntToImg h w bytes =
  ppmHeader h w <> fst (BS.unfoldrN (h * w * 3) byte 0)
  where
    getChan word chan =
      (word `shiftR` (chan * 8)) .&. 0xFF
    byte i =
      Just
        ( chr . max 0 . fromIntegral $
            getChan (bytes SVec.! (i `div` 3)) (2 - (i `mod` 3)),
          i + 1
        )

greyFloatToImg ::
  (RealFrac a, SVec.Storable a) =>
  Int ->
  Int ->
  SVec.Vector a ->
  BS.ByteString
greyFloatToImg h w bytes =
  ppmHeader h w <> fst (BS.unfoldrN (h * w * 3) byte 0)
  where
    byte i =
      Just (chr . max 0 $ round (bytes SVec.! (i `div` 3)) * 255, i + 1)

valueToPPM :: Value -> Maybe BS.ByteString
valueToPPM v@(Word32Value _ bytes)
  | [h, w] <- valueShape v =
    Just $ rgbIntToImg h w bytes
valueToPPM v@(Int32Value _ bytes)
  | [h, w] <- valueShape v =
    Just $ rgbIntToImg h w bytes
valueToPPM v@(Float32Value _ bytes)
  | [h, w] <- valueShape v =
    Just $ greyFloatToImg h w bytes
valueToPPM v@(Float64Value _ bytes)
  | [h, w] <- valueShape v =
    Just $ greyFloatToImg h w bytes
valueToPPM _ = Nothing

valueToPPMs :: Value -> Maybe [BS.ByteString]
valueToPPMs = mapM valueToPPM . valueElems

system :: FilePath -> [String] -> T.Text -> ScriptM T.Text
system prog options input = do
  res <- liftIO $ runProgramWithExitCode prog options $ T.encodeUtf8 input
  case res of
    Left err ->
      throwError $ prog' <> " failed: " <> T.pack (show err)
    Right (ExitSuccess, stdout_t, _) ->
      pure $ T.pack stdout_t
    Right (ExitFailure code', _, stderr_t) ->
      throwError $
        prog' <> " failed with exit code "
          <> T.pack (show code')
          <> " and stderr:\n"
          <> T.pack stderr_t
  where
    prog' = "'" <> T.pack prog <> "'"

ppmToPNG :: FilePath -> ScriptM FilePath
ppmToPNG ppm = do
  void $ system "convert" [ppm, png] mempty
  pure png
  where
    png = ppm `replaceExtension` "png"

formatDataForGnuplot :: [Value] -> T.Text
formatDataForGnuplot = T.unlines . map line . transpose . map valueElems
  where
    line = T.unwords . map prettyText

imgBlock :: FilePath -> T.Text
imgBlock f = "\n\n![](" <> T.pack f <> ")\n\n"

videoBlock :: VideoParams -> FilePath -> T.Text
videoBlock opts f = "\n\n![](" <> T.pack f <> ")" <> opts' <> "\n\n"
  where
    opts'
      | all T.null [loop, autoplay] =
        mempty
      | otherwise =
        "{" <> T.unwords [loop, autoplay] <> "}"
    boolOpt s prop
      | Just b <- prop opts =
        if b then s <> "=\"true\"" else s <> "=\"false\""
      | otherwise =
        mempty
    loop = boolOpt "loop" videoLoop
    autoplay = boolOpt "autoplay" videoAutoplay

plottable :: CompoundValue -> Maybe [Value]
plottable (ValueTuple vs) = do
  (vs', ns') <- unzip <$> mapM inspect vs
  guard $ length (nubOrd ns') == 1
  Just vs'
  where
    inspect (ValueAtom v)
      | [n] <- valueShape v = Just (v, n)
    inspect _ = Nothing
plottable _ = Nothing

withGnuplotData ::
  [(T.Text, T.Text)] ->
  [(T.Text, [Value])] ->
  ([T.Text] -> [T.Text] -> ScriptM a) ->
  ScriptM a
withGnuplotData sets [] cont = uncurry cont $ unzip $ reverse sets
withGnuplotData sets ((f, vs) : xys) cont =
  withTempFile $ \fname -> do
    liftIO $ T.writeFile fname $ formatDataForGnuplot vs
    withGnuplotData ((f, f <> "='" <> T.pack fname <> "'") : sets) xys cont

processDirective :: FilePath -> ScriptServer -> Int -> Directive -> ScriptM T.Text
processDirective imgdir server i (DirectiveBrief d) =
  processDirective imgdir server i d
processDirective imgdir server i (DirectiveCovert d) =
  processDirective imgdir server i d
processDirective _ server _ (DirectiveRes e) = do
  vs <- evalExpToGround server e
  pure $
    T.unlines
      [ "",
        "```",
        prettyText vs,
        "```",
        ""
      ]
--
processDirective imgdir server i (DirectiveImg e) = do
  vs <- evalExpToGround server e
  case vs of
    ValueAtom v
      | Just ppm <- valueToPPM v -> do
        let ppmfile = imgdir </> "img" <> show i <.> ".ppm"
        liftIO $ createDirectoryIfMissing True imgdir
        liftIO $ BS.writeFile ppmfile ppm
        pngfile <- ppmToPNG ppmfile
        liftIO $ removeFile ppmfile
        pure $ imgBlock pngfile
    _ ->
      throwError $
        "Cannot create image from value of type "
          <> prettyText (fmap valueType vs)
--
processDirective imgdir server i (DirectivePlot e size) = do
  v <- evalExpToGround server e
  case v of
    _
      | Just vs <- plottable2d v ->
        plotWith [(Nothing, vs)]
    ValueRecord m
      | Just m' <- traverse plottable2d m ->
        plotWith $ map (first Just) $ M.toList m'
    _ ->
      throwError $
        "Cannot plot value of type " <> prettyText (fmap valueType v)
  where
    plottable2d v = do
      [x, y] <- plottable v
      Just [x, y]

    pngfile = imgdir </> "plot" <> show i <.> ".png"

    tag (Nothing, xys) j = ("data" <> T.pack (show (j :: Int)), xys)
    tag (Just f, xys) _ = (f, xys)

    plotWith xys = withGnuplotData [] (zipWith tag xys [0 ..]) $ \fs sets -> do
      liftIO $ createDirectoryIfMissing True imgdir
      let size' = T.pack $
            case size of
              Nothing -> "500,500"
              Just (w, h) -> show w ++ "," ++ show h
          plotCmd f title =
            let title' = case title of
                  Nothing -> "notitle"
                  Just x -> "title '" <> x <> "'"
             in f <> " " <> title' <> " with lines"
          cmds = T.intercalate ", " (zipWith plotCmd fs (map fst xys))
          script =
            T.unlines
              [ "set terminal png size " <> size' <> " enhanced",
                "set output '" <> T.pack pngfile <> "'",
                "set key outside",
                T.unlines sets,
                "plot " <> cmds
              ]
      void $ system "gnuplot" [] script
      pure $ imgBlock pngfile
--
processDirective imgdir server i (DirectiveGnuplot e script) = do
  vs <- evalExpToGround server e
  case vs of
    ValueRecord m
      | Just m' <- traverse plottable m ->
        plotWith $ M.toList m'
    _ ->
      throwError $
        "Cannot plot value of type " <> prettyText (fmap valueType vs)
  where
    pngfile = imgdir </> "plot" <> show i <.> ".png"

    plotWith xys = withGnuplotData [] xys $ \_ sets -> do
      liftIO $ createDirectoryIfMissing True imgdir
      let script' =
            T.unlines
              [ "set terminal png enhanced",
                "set output '" <> T.pack pngfile <> "'",
                T.unlines sets,
                script
              ]
      void $ system "gnuplot" [] script'
      pure $ imgBlock pngfile
--
<<<<<<< HEAD
processDirective imgdir server i (DirectiveVideo e params) = do
  vs <- evalExp server e
  case vs of
    V.ValueAtom arr
      | Just ppms <- valueToPPMs arr ->
=======
processDirective imgdir server i (DirectiveAnim e params) = do
  when (format `notElem` ["webm", "gif"]) $
    throwError $ "Unknown animation format: " <> format

  v <- evalExp server e
  let nope =
        throwError $
          "Cannot animate value of type " <> prettyText (fmap scriptValueType v)
  case v of
    ValueAtom SValue {} -> do
      ValueAtom arr <- getExpValue server v
      case valueToPPMs arr of
        Nothing -> nope
        Just ppms ->
          withTempDir $ \dir -> do
            zipWithM_ (writePPMFile dir) [0 ..] ppms
            ppmsToVideo dir
    ValueTuple [stepfun, initial, num_frames]
      | ValueAtom (SFun stepfun' _ [_, _] closure) <- stepfun,
        ValueAtom (SValue _ _) <- initial,
        ValueAtom (SValue "i64" _) <- num_frames -> do
        Just (ValueAtom num_frames') <-
          mapM getValue <$> getExpValue server num_frames
>>>>>>> b231775b
        withTempDir $ \dir -> do
          let num_frames_int = fromIntegral (num_frames' :: Int64)
          renderFrames dir (stepfun', map ValueAtom closure) initial num_frames_int
          ppmsToVideo dir
    _ ->
<<<<<<< HEAD
      throwError $
        "Cannot videoate value of type " <> prettyText (fmap V.valueType vs)
  where
    framerate = fromMaybe 30 $ videoFPS params
    webmfile = imgdir </> "video" <> show i <.> ".webm"
=======
      nope

  when (animFormat params == Just "gif") $ do
    void $ system "ffmpeg" ["-i", webmfile, giffile] mempty
    liftIO $ removeFile webmfile

  pure $ videoBlock params animfile
  where
    framerate = fromMaybe 30 $ animFPS params
    format = fromMaybe "webm" $ animFormat params
    webmfile = imgdir </> "anim" <> show i <.> "webm"
    giffile = imgdir </> "anim" <> show i <.> "gif"
>>>>>>> b231775b
    ppmfile dir j = dir </> printf "frame%010d.ppm" (j :: Int)
    animfile = imgdir </> "anim" <> show i <.> T.unpack format

    renderFrames dir (stepfun, closure) initial num_frames =
      foldM_ frame initial [0 .. num_frames -1]
      where
        frame old_state j = do
          v <- evalExp server . Call stepfun . map valueToExp $ closure ++ [old_state]
          freeValue server old_state

          let nope =
                throwError $
                  "Cannot handle step function return type: "
                    <> prettyText (fmap scriptValueType v)

          case v of
            ValueTuple [arr_v@(ValueAtom SValue {}), new_state] -> do
              ValueAtom arr <- getExpValue server arr_v
              freeValue server arr_v
              case valueToPPM arr of
                Nothing -> nope
                Just ppm -> do
                  writePPMFile dir j ppm
                  pure new_state
            _ -> nope

    ppmsToVideo dir = do
      liftIO $ createDirectoryIfMissing True imgdir
      void $
        system
          "ffmpeg"
          [ "-y",
            "-r",
            show framerate,
            "-i",
            dir </> "frame%010d.ppm",
            "-c:v",
            "libvpx-vp9",
            "-pix_fmt",
            "yuv420p",
            "-b:v",
            "2M",
            webmfile
          ]
          mempty

    writePPMFile dir j ppm = do
      let fname = ppmfile dir j
      liftIO $ BS.writeFile fname ppm

-- Did this script block succeed or fail?
data Failure = Failure | Success
  deriving (Eq, Ord, Show)

data Options = Options
  { scriptBackend :: String,
    scriptFuthark :: Maybe FilePath,
    scriptExtraOptions :: [String],
    scriptCompilerOptions :: [String],
    scriptSkipCompilation :: Bool,
    scriptOutput :: Maybe FilePath,
    scriptVerbose :: Int,
    scriptStopOnError :: Bool
  }

initialOptions :: Options
initialOptions =
  Options
    { scriptBackend = "c",
      scriptFuthark = Nothing,
      scriptExtraOptions = [],
      scriptCompilerOptions = [],
      scriptSkipCompilation = False,
      scriptOutput = Nothing,
      scriptVerbose = 0,
      scriptStopOnError = False
    }

processBlock :: Options -> FilePath -> ScriptServer -> Int -> Block -> IO (Failure, T.Text)
processBlock _ _ _ _ (BlockCode code)
  | T.null code = pure (Success, "\n")
  | otherwise = pure (Success, "\n```futhark\n" <> code <> "```\n\n")
processBlock _ _ _ _ (BlockComment text) =
  pure (Success, text)
processBlock opts imgdir server i (BlockDirective directive) = do
  when (scriptVerbose opts > 0) $
    T.hPutStrLn stderr . prettyText $
      "Processing " <> PP.align (PP.ppr directive) <> "..."
  let prompt = case directive of
        DirectiveCovert _ -> mempty
        DirectiveBrief _ ->
          "```\n" <> prettyText (pprDirective False directive) <> "\n```\n"
        _ ->
          "```\n" <> prettyText (pprDirective True directive) <> "\n```\n"
  r <- runExceptT $ processDirective imgdir server i directive
  second (prompt <>) <$> case r of
    Left err -> failed err
    Right t -> pure (Success, t)
  where
    failed err = do
      let message = prettyTextOneLine directive <> " failed:\n" <> err <> "\n"
      liftIO $ T.hPutStr stderr message
      when (scriptStopOnError opts) exitFailure
      pure
        ( Failure,
          T.unlines ["**FAILED**", "```", err, "```"]
        )

processScript :: Options -> FilePath -> ScriptServer -> [Block] -> IO (Failure, T.Text)
processScript opts imgdir server script =
  bimap (foldl' min Success) mconcat . unzip
    <$> zipWithM (processBlock opts imgdir server) [0 ..] script

commandLineOptions :: [FunOptDescr Options]
commandLineOptions =
  [ Option
      []
      ["backend"]
      ( ReqArg
          (\backend -> Right $ \config -> config {scriptBackend = backend})
          "PROGRAM"
      )
      "The compiler used (defaults to 'c').",
    Option
      []
      ["futhark"]
      ( ReqArg
          (\prog -> Right $ \config -> config {scriptFuthark = Just prog})
          "PROGRAM"
      )
      "The binary used for operations (defaults to same binary as 'futhark script').",
    Option
      "p"
      ["pass-option"]
      ( ReqArg
          ( \opt ->
              Right $ \config ->
                config {scriptExtraOptions = opt : scriptExtraOptions config}
          )
          "OPT"
      )
      "Pass this option to programs being run.",
    Option
      []
      ["pass-compiler-option"]
      ( ReqArg
          ( \opt ->
              Right $ \config ->
                config {scriptCompilerOptions = opt : scriptCompilerOptions config}
          )
          "OPT"
      )
      "Pass this option to the compiler.",
    Option
      []
      ["skip-compilation"]
      (NoArg $ Right $ \config -> config {scriptSkipCompilation = True})
      "Use already compiled program.",
    Option
      "v"
      ["verbose"]
      (NoArg $ Right $ \config -> config {scriptVerbose = scriptVerbose config + 1})
      "Enable logging.  Pass multiple times for more.",
    Option
      "o"
      ["output"]
      (ReqArg (\opt -> Right $ \config -> config {scriptOutput = Just opt}) "FILE")
      "Enable logging.  Pass multiple times for more.",
    Option
      []
      ["stop-on-error"]
      (NoArg $ Right $ \config -> config {scriptStopOnError = True})
      "Stop and do not produce output file if any directive fails."
  ]

-- | Run @futhark script@.
main :: String -> [String] -> IO ()
main = mainWithOptions initialOptions commandLineOptions "program" $ \args opts ->
  case args of
    [prog] -> Just $ do
      futhark <- maybe getExecutablePath return $ scriptFuthark opts

      script <- parseProgFile prog

      unless (scriptSkipCompilation opts) $ do
        let entryOpt v = "--entry=" ++ T.unpack v
            compile_options =
              "--server" :
              map entryOpt (S.toList (varsInScripts script))
                ++ scriptCompilerOptions opts
        when (scriptVerbose opts > 0) $
          T.hPutStrLn stderr $ "Compiling " <> T.pack prog <> "..."
        cres <-
          runExceptT $
            compileProgram compile_options (FutharkExe futhark) (scriptBackend opts) prog
        case cres of
          Left err -> do
            mapM_ (T.hPutStrLn stderr) err
            exitFailure
          Right _ ->
            pure ()

      let mdfile = fromMaybe (prog `replaceExtension` "md") $ scriptOutput opts
          imgdir = dropExtension mdfile <> "-img"
          run_options = scriptExtraOptions opts

      removePathForcibly imgdir

      withScriptServer ("." </> dropExtension prog) run_options $ \server -> do
        (failure, md) <- processScript opts imgdir server script
        T.writeFile mdfile md
        when (failure == Failure) exitFailure
    _ -> Nothing<|MERGE_RESOLUTION|>--- conflicted
+++ resolved
@@ -41,21 +41,6 @@
 import Text.Megaparsec.Char
 import Text.Printf
 
-<<<<<<< HEAD
-data VideoParams = VideoParams
-  { videoFPS :: Maybe Int,
-    videoLoop :: Maybe Bool,
-    videoAutoplay :: Maybe Bool
-  }
-  deriving (Show)
-
-defaultVideoParams :: VideoParams
-defaultVideoParams =
-  VideoParams
-    { videoFPS = Nothing,
-      videoLoop = Nothing,
-      videoAutoplay = Nothing
-=======
 data AnimParams = AnimParams
   { animFPS :: Maybe Int,
     animLoop :: Maybe Bool,
@@ -71,7 +56,6 @@
       animLoop = Nothing,
       animAutoplay = Nothing,
       animFormat = Nothing
->>>>>>> b231775b
     }
 
 data Directive
@@ -81,7 +65,7 @@
   | DirectiveImg Exp
   | DirectivePlot Exp (Maybe (Int, Int))
   | DirectiveGnuplot Exp T.Text
-  | DirectiveVideo Exp VideoParams
+  | DirectiveAnim Exp AnimParams
   deriving (Show)
 
 varsInDirective :: Directive -> S.Set EntryName
@@ -91,7 +75,7 @@
 varsInDirective (DirectiveImg e) = varsInExp e
 varsInDirective (DirectivePlot e _) = varsInExp e
 varsInDirective (DirectiveGnuplot e _) = varsInExp e
-varsInDirective (DirectiveVideo e _) = varsInExp e
+varsInDirective (DirectiveAnim e _) = varsInExp e
 
 pprDirective :: Bool -> Directive -> PP.Doc
 pprDirective _ (DirectiveRes e) =
@@ -115,24 +99,18 @@
     map PP.strictText (T.lines script)
 pprDirective False (DirectiveGnuplot e _) =
   "> :gnuplot " <> PP.align (PP.ppr e)
-pprDirective False (DirectiveVideo e _) =
-  "> :video " <> PP.align (PP.ppr e)
-pprDirective True (DirectiveVideo e params) =
-  "> :video " <> PP.ppr e
+pprDirective False (DirectiveAnim e _) =
+  "> :anim " <> PP.align (PP.ppr e)
+pprDirective True (DirectiveAnim e params) =
+  "> :anim " <> PP.ppr e
     <> if null params' then mempty else PP.stack $ ";" : params'
   where
     params' =
       catMaybes
-<<<<<<< HEAD
-        [ p "fps" videoFPS PP.ppr,
-          p "loop" videoLoop ppBool,
-          p "autoplay" videoAutoplay ppBool
-=======
         [ p "fps" animFPS PP.ppr,
           p "loop" animLoop ppBool,
           p "autoplay" animAutoplay ppBool,
           p "format" animFormat PP.strictText
->>>>>>> b231775b
         ]
     ppBool b = if b then "true" else "false"
     p s f ppr = do
@@ -197,10 +175,10 @@
       *> token "("
       *> ((,) <$> parseInt <* token "," <*> parseInt) <* token ")"
 
-parseVideoParams :: Parser VideoParams
-parseVideoParams =
-  fmap (fromMaybe defaultVideoParams) $
-    optional $ ";" *> hspace *> eol *> "-- " *> parseParams defaultVideoParams
+parseAnimParams :: Parser AnimParams
+parseAnimParams =
+  fmap (fromMaybe defaultAnimParams) $
+    optional $ ";" *> hspace *> eol *> "-- " *> parseParams defaultAnimParams
   where
     parseParams params =
       choice
@@ -213,23 +191,19 @@
     pLoop params = do
       token "loop:"
       b <- parseBool
-      pure params {videoLoop = Just b}
+      pure params {animLoop = Just b}
     pFPS params = do
       token "fps:"
       fps <- parseInt
-      pure params {videoFPS = Just fps}
+      pure params {animFPS = Just fps}
     pAutoplay params = do
       token "autoplay:"
       b <- parseBool
-<<<<<<< HEAD
-      pure params {videoAutoplay = Just b}
-=======
       pure params {animAutoplay = Just b}
     pFormat params = do
       token "format:"
       s <- lexeme $ takeWhileP Nothing (not . isSpace)
       pure params {animFormat = Just s}
->>>>>>> b231775b
 
 parseBlock :: Parser Block
 parseBlock =
@@ -255,9 +229,9 @@
           directiveName "gnuplot" $> DirectiveGnuplot
             <*> parseExp postlexeme
             <*> (";" *> hspace *> eol *> parseBlockComment),
-          directiveName "video" $> DirectiveVideo
+          directiveName "anim" $> DirectiveAnim
             <*> parseExp postlexeme
-            <*> parseVideoParams
+            <*> parseAnimParams
         ]
     directiveName s = try $ token (":" <> s)
 
@@ -373,7 +347,7 @@
 imgBlock :: FilePath -> T.Text
 imgBlock f = "\n\n![](" <> T.pack f <> ")\n\n"
 
-videoBlock :: VideoParams -> FilePath -> T.Text
+videoBlock :: AnimParams -> FilePath -> T.Text
 videoBlock opts f = "\n\n![](" <> T.pack f <> ")" <> opts' <> "\n\n"
   where
     opts'
@@ -386,8 +360,8 @@
         if b then s <> "=\"true\"" else s <> "=\"false\""
       | otherwise =
         mempty
-    loop = boolOpt "loop" videoLoop
-    autoplay = boolOpt "autoplay" videoAutoplay
+    loop = boolOpt "loop" animLoop
+    autoplay = boolOpt "autoplay" animAutoplay
 
 plottable :: CompoundValue -> Maybe [Value]
 plottable (ValueTuple vs) = do
@@ -512,13 +486,6 @@
       void $ system "gnuplot" [] script'
       pure $ imgBlock pngfile
 --
-<<<<<<< HEAD
-processDirective imgdir server i (DirectiveVideo e params) = do
-  vs <- evalExp server e
-  case vs of
-    V.ValueAtom arr
-      | Just ppms <- valueToPPMs arr ->
-=======
 processDirective imgdir server i (DirectiveAnim e params) = do
   when (format `notElem` ["webm", "gif"]) $
     throwError $ "Unknown animation format: " <> format
@@ -542,19 +509,11 @@
         ValueAtom (SValue "i64" _) <- num_frames -> do
         Just (ValueAtom num_frames') <-
           mapM getValue <$> getExpValue server num_frames
->>>>>>> b231775b
         withTempDir $ \dir -> do
           let num_frames_int = fromIntegral (num_frames' :: Int64)
           renderFrames dir (stepfun', map ValueAtom closure) initial num_frames_int
           ppmsToVideo dir
     _ ->
-<<<<<<< HEAD
-      throwError $
-        "Cannot videoate value of type " <> prettyText (fmap V.valueType vs)
-  where
-    framerate = fromMaybe 30 $ videoFPS params
-    webmfile = imgdir </> "video" <> show i <.> ".webm"
-=======
       nope
 
   when (animFormat params == Just "gif") $ do
@@ -567,7 +526,6 @@
     format = fromMaybe "webm" $ animFormat params
     webmfile = imgdir </> "anim" <> show i <.> "webm"
     giffile = imgdir </> "anim" <> show i <.> "gif"
->>>>>>> b231775b
     ppmfile dir j = dir </> printf "frame%010d.ppm" (j :: Int)
     animfile = imgdir </> "anim" <> show i <.> T.unpack format
 
@@ -778,6 +736,6 @@
 
       withScriptServer ("." </> dropExtension prog) run_options $ \server -> do
         (failure, md) <- processScript opts imgdir server script
+        when (failure == Failure) exitFailure
         T.writeFile mdfile md
-        when (failure == Failure) exitFailure
     _ -> Nothing