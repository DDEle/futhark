--- conflicted
+++ resolved
@@ -897,124 +897,6 @@
     "Array element value is of type " ++ prettyTuple intupletype ++
     ", but scan function returns type " ++ prettyTuple funret ++ "."
 
-<<<<<<< HEAD
-checkSegOp :: Checkable lore =>
-              SegOp lore -> TypeM lore ()
-
-checkSegOp (SegReduce _ size _ _ descp_exp) = do
-  descp_arg <- checkArg $ Var descp_exp
-  require [Basic Int] size
-  let descp_tp = argType descp_arg
-  unless (elemType descp_tp == Int) $
-    bad $ TypeError noLoc $
-    "Array descriptor is of type " ++ pretty descp_tp ++
-    ", but should be [Int]"
-
--- SegScan is mostly identical to SegReduced. Duplicated for clarity.
-checkSegOp (SegScan _ size _ _ _ descp_exp) = do
-  descp_arg <- checkArg $ Var descp_exp
-  require [Basic Int] size
-  let descp_tp = argType descp_arg
-  unless (elemType descp_tp == Int) $
-    bad $ TypeError noLoc $
-    "Array descriptor is of type " ++ pretty descp_tp ++
-    ", but should be [Int]"
-
-checkSegOp (SegReplicate ass counts_vn data_vn mb_seg_vn) = do
-  seg_tp <- case mb_seg_vn of
-         Just vn -> liftM argType $ checkArg $ Var vn
-         Nothing -> do data_tp <- liftM argType $ checkArg $ Var data_vn
-                       return $ arrayOf (Basic Int) (arrayShape data_tp) NoUniqueness
-  mapM_ (requireI [Basic Cert]) ass
-  counts_arg <- checkArg $ Var counts_vn
-  let counts_tp = argType counts_arg
-  -- TODO: Not sure Troels is happy about this
-  unless (arrayDims counts_tp == arrayDims seg_tp) $
-    bad $ TypeError noLoc $
-    "Arrays should have same shapes " ++ pretty counts_tp ++ " , " ++
-    pretty seg_tp
-  unless (elemType counts_tp == Int && not (null (arrayDims counts_tp))) $
-    bad $ TypeError noLoc $
-    "Array is of type " ++ pretty counts_tp ++
-    ", but should be [Int] (segreplicate)"
-  unless (elemType seg_tp == Int && not (null (arrayDims seg_tp))) $
-    bad $ TypeError noLoc $
-    "Array is of type " ++ pretty seg_tp ++
-    ", but should be [Int] (segreplicate)"
-
-=======
-checkLoopOp (Stream ass size form lam arrexps _) = do
-  let accexps = getStreamAccums form
-  mapM_ (requireI [Basic Cert]) ass
-  require [Basic Int] size
-  accargs <- mapM checkArg accexps
-  arrargs <- mapM lookupType arrexps
-  _ <- checkSOACArrayArgs size arrexps
-  let chunk = head $ extLambdaParams lam
-  let asArg t = (t, mempty)
-      inttp   = Basic Int
-      lamarrs'= map (`setOuterSize` Var (paramName chunk)) arrargs
-  checkExtLambda lam $ asArg inttp :
-                       accargs ++ map asArg lamarrs'
-  let acc_len= length accexps
-  let lamrtp = take acc_len $ extLambdaReturnType lam
-  unless (staticShapes (map argType accargs) == lamrtp) $
-    bad $ TypeError noLoc "Stream with inconsistent accumulator type in lambda."
-  -- check reduce's lambda, if any
-  _ <- case form of
-        RedLike _ lam0 _ -> do
-            let acct = map argType accargs
-                outerRetType = lambdaReturnType lam0
-            checkLambda lam0 (accargs ++ accargs)
-            unless (acct == outerRetType) $
-                bad $ TypeError noLoc $ "Initial value is of type " ++ prettyTuple acct ++
-                      ", but stream's reduce lambda returns type " ++ prettyTuple outerRetType ++ "."
-        _ -> return ()
-  -- just get the dflow of lambda on the fakearg, which does not alias
-  -- arr, so we can later check that aliases of arr are not used inside lam.
-  -- let fakearg = (fromDecl $ addNames $ removeNames $ typeOf arr', mempty, srclocOf pos)
-  let fake_lamarrs' = map asArg lamarrs'
-  (_,occurs) <- collectOccurences $
-                checkExtLambda lam $ asArg inttp :
-                                     accargs ++ fake_lamarrs'
-  let usages = usageMap occurs
-  arr_aliases <- mapM lookupAliases arrexps
-  let aliased_syms = HS.toList $ HS.fromList $ concatMap HS.toList arr_aliases
-  when (any (`HM.member` usages) aliased_syms) $
-     bad $ TypeError noLoc "Stream with input array used inside lambda."
-  -- check outerdim of Lambda's streamed-in array params are NOT specified,
-  -- and that return type inner dimens are all specified but not as other
-  -- lambda parameters!
-  let lamarr_rtp = drop acc_len $ extLambdaReturnType lam
-      lamarr_ptp = map paramType $ drop (acc_len+1) $ extLambdaParams lam
-      names_lamparams = HS.fromList $ map paramName $ extLambdaParams lam
-  _ <- mapM (checkOuterDim (paramName chunk) . head .    shapeDims . arrayShape) lamarr_ptp
-  _ <- mapM (checkInnerDim names_lamparams   . tail . extShapeDims . arrayShape) lamarr_rtp
-  return ()
-    where checkOuterDim chunknm outdim = do
-            let chunk_str = textual chunknm
-            case outdim of
-                    Constant _ ->
-                      bad $ TypeError noLoc ("Stream: outer dimension of stream should NOT"++
-                                             " be specified since it is "++chunk_str++"by default.")
-                    Var idd    ->
-                      if idd == chunknm then return True
-                      else bad $ TypeError noLoc ("Stream: outer dimension of stream should NOT"++
-                                                  " be specified since it is "++chunk_str++"by default.")
-          boundDim (Free (Var idd)) = return $ Just idd
-          boundDim (Free _        ) = return Nothing
-          boundDim (Ext  _        ) =
-            bad $ TypeError noLoc $ "Stream's lambda: inner dimensions of the"++
-                                    " streamed-out arrays MUST be specified!"
-          checkInnerDim lamparnms innerdims = do
-            rtp_iner_syms <- catMaybes <$> mapM boundDim innerdims
-            case find (`HS.member` lamparnms) rtp_iner_syms of
-                Just name -> bad $ TypeError noLoc $
-                                   "Stream's lambda: " ++ textual (baseName name) ++
-                                   " cannot specify an inner result shape"
-                _ -> return True
->>>>>>> 6029b5aa
-
 checkExp :: Checkable lore =>
             Exp lore -> TypeM lore ()
 
