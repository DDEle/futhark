--- conflicted
+++ resolved
@@ -486,7 +486,6 @@
     & fmap (swap . first S.singleton)
     & foldr (uncurry $ M.insertWith (<>)) mempty
 
-<<<<<<< HEAD
 -- | Compute the cartesian product of two foldable collections, using the given
 -- combinator function.
 cartesian :: (Monoid m, Foldable t) => (a -> a -> m) -> t a -> t a -> m
@@ -494,9 +493,7 @@
   [(x, y) | x <- toList xs, y <- toList ys]
     & foldMap (uncurry f)
 
-=======
 -- | Perform fixpoint iteration.
->>>>>>> 0f5220c3
 fixPoint :: Eq a => (a -> a) -> a -> a
 fixPoint f x =
   let x' = f x
