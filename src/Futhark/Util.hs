--- conflicted
+++ resolved
@@ -528,7 +528,6 @@
   let x' = f x
    in if x' == x then x else fixPoint f x'
 
-<<<<<<< HEAD
 ifM :: Monad m => m Bool -> m a -> m a -> m a
 ifM b t f = do b' <- b; if b' then t else f
 
@@ -550,7 +549,6 @@
       if res
         then helper (x : acct, accf) xs
         else helper (acct, x : accf) xs
-=======
+
 debug :: MonadIO m => String -> m ()
-debug msg = liftIO $ debugM "futhark" msg
->>>>>>> d0e96a92
+debug msg = liftIO $ debugM "futhark" msg