-- | Non-Futhark-specific utilities.  If you find yourself writing
-- general functions on generic data structures, consider putting them
-- here.
--
-- Sometimes it is also preferable to copy a small function rather
-- than introducing a large dependency.  In this case, make sure to
-- note where you got it from (and make sure that the license is
-- compatible).
module Futhark.Util
  ( nubOrd,
    nubByOrd,
    mapAccumLM,
    maxinum,
    chunk,
    chunks,
    chunkLike,
    dropAt,
    takeLast,
    dropLast,
    mapEither,
    partitionMaybe,
    maybeNth,
    maybeHead,
<<<<<<< HEAD
    unsnoc,
=======
    lookupWithIndex,
>>>>>>> 05c98a3e
    splitFromEnd,
    splitAt3,
    focusNth,
    focusMaybe,
    hashText,
    showText,
    unixEnvironment,
    isEnvVarAtLeast,
    startupTime,
    fancyTerminal,
    hFancyTerminal,
    runProgramWithExitCode,
    directoryContents,
    fromPOSIX,
    toPOSIX,
    trim,
    pmapIO,
    interactWithFileSafely,
    convFloat,
    UserText,
    EncodedText,
    zEncodeText,
    atMostChars,
    invertMap,
    cartesian,
    traverseFold,
    fixPoint,
    concatMapM,
    topologicalSort,
  )
where

import Control.Concurrent
import Control.Exception
import Control.Monad
import Control.Monad.State
import Crypto.Hash.MD5 as MD5
import Data.Bifunctor
import Data.ByteString qualified as BS
import Data.ByteString.Base16 qualified as Base16
import Data.Char
import Data.Either
import Data.Foldable (fold, toList)
import Data.Function ((&))
import Data.IntMap qualified as IM
import Data.List (findIndex, foldl', genericDrop, genericSplitAt, sortBy)
import Data.List.NonEmpty qualified as NE
import Data.Map qualified as M
import Data.Maybe
import Data.Set qualified as S
import Data.Text qualified as T
import Data.Text.Encoding qualified as T
import Data.Text.Encoding.Error qualified as T
import Data.Time.Clock (UTCTime, getCurrentTime)
import Data.Tuple (swap)
import Numeric
import System.Directory.Tree qualified as Dir
import System.Environment
import System.Exit
import System.FilePath qualified as Native
import System.FilePath.Posix qualified as Posix
import System.IO (Handle, hIsTerminalDevice, stdout)
import System.IO.Error (isDoesNotExistError)
import System.IO.Unsafe
import System.Process.ByteString
import Text.Read (readMaybe)

-- | Like @nub@, but without the quadratic runtime.
nubOrd :: (Ord a) => [a] -> [a]
nubOrd = nubByOrd compare

-- | Like @nubBy@, but without the quadratic runtime.
nubByOrd :: (a -> a -> Ordering) -> [a] -> [a]
nubByOrd cmp = map NE.head . NE.groupBy eq . sortBy cmp
  where
    eq x y = cmp x y == EQ

-- | Like 'Data.Traversable.mapAccumL', but monadic and generalised to
-- any 'Traversable'.
mapAccumLM ::
  (Monad m, Traversable t) =>
  (acc -> x -> m (acc, y)) ->
  acc ->
  t x ->
  m (acc, t y)
mapAccumLM op initial l = do
  (l', acc) <- runStateT (traverse f l) initial
  pure (acc, l')
  where
    f x = do
      acc <- get
      (acc', y) <- lift $ op acc x
      put acc'
      pure y

-- | @chunk n a@ splits @a@ into @n@-size-chunks.  If the length of
-- @a@ is not divisible by @n@, the last chunk will have fewer than
-- @n@ elements (but it will never be empty).
chunk :: Int -> [a] -> [[a]]
chunk _ [] = []
chunk n xs =
  let (bef, aft) = splitAt n xs
   in bef : chunk n aft

-- | @chunks ns a@ splits @a@ into chunks determined by the elements
-- of @ns@.  It must hold that @sum ns == length a@, or the resulting
-- list may contain too few chunks, or not all elements of @a@.
chunks :: [Int] -> [a] -> [[a]]
chunks [] _ = []
chunks (n : ns) xs =
  let (bef, aft) = splitAt n xs
   in bef : chunks ns aft

-- | @chunkLike xss ys@ chunks the elements of @ys@ to match the
-- elements of @xss@.  The sum of the lengths of the sublists of @xss@
-- must match the length of @ys@.
chunkLike :: [[a]] -> [b] -> [[b]]
chunkLike as = chunks (map length as)

-- | Like 'maximum', but returns zero for an empty list.
maxinum :: (Num a, Ord a, Foldable f) => f a -> a
maxinum = foldl' max 0

-- | @dropAt i n@ drops @n@ elements starting at element @i@.
dropAt :: Int -> Int -> [a] -> [a]
dropAt i n xs = take i xs ++ drop (i + n) xs

-- | @takeLast n l@ takes the last @n@ elements of @l@.
takeLast :: Int -> [a] -> [a]
takeLast n = reverse . take n . reverse

-- | @dropLast n l@ drops the last @n@ elements of @l@.
dropLast :: Int -> [a] -> [a]
dropLast n = reverse . drop n . reverse

-- | A combination of 'map' and 'partitionEithers'.
mapEither :: (a -> Either b c) -> [a] -> ([b], [c])
mapEither f l = partitionEithers $ map f l

-- | A combination of 'Data.List.partition' and 'mapMaybe'
partitionMaybe :: (a -> Maybe b) -> [a] -> ([b], [a])
partitionMaybe f = helper ([], [])
  where
    helper (acc1, acc2) [] = (reverse acc1, reverse acc2)
    helper (acc1, acc2) (x : xs) =
      case f x of
        Just x' -> helper (x' : acc1, acc2) xs
        Nothing -> helper (acc1, x : acc2) xs

-- | Return the list element at the given index, if the index is valid.
maybeNth :: (Integral int) => int -> [a] -> Maybe a
maybeNth i l
  | i >= 0, v : _ <- genericDrop i l = Just v
  | otherwise = Nothing

-- | Return the first element of the list, if it exists.
maybeHead :: [a] -> Maybe a
maybeHead [] = Nothing
maybeHead (x : _) = Just x

<<<<<<< HEAD
-- | Split the last element from the list, if it exists.
unsnoc :: [a] -> Maybe ([a], a)
unsnoc [] = Nothing
unsnoc [x] = Just ([], x)
unsnoc (x : xs) = unsnoc xs >>= \(ys, y) -> Just (x : ys, y)
=======
-- | Lookup a value, returning also the index at which it appears.
lookupWithIndex :: (Eq a) => a -> [(a, b)] -> Maybe (Int, b)
lookupWithIndex needle haystack =
  lookup needle $ zip (map fst haystack) (zip [0 ..] (map snd haystack))
>>>>>>> 05c98a3e

-- | Like 'splitAt', but from the end.
splitFromEnd :: Int -> [a] -> ([a], [a])
splitFromEnd i l = splitAt (length l - i) l

-- | Like 'splitAt', but produces three lists.
splitAt3 :: Int -> Int -> [a] -> ([a], [a], [a])
splitAt3 n m l =
  let (xs, l') = splitAt n l
      (ys, zs) = splitAt m l'
   in (xs, ys, zs)

-- | Return the list element at the given index, if the index is
-- valid, along with the elements before and after.
focusNth :: (Integral int) => int -> [a] -> Maybe ([a], a, [a])
focusNth i xs
  | (bef, x : aft) <- genericSplitAt i xs = Just (bef, x, aft)
  | otherwise = Nothing

-- | Return the first list element that satisifes a predicate, along with the
-- elements before and after.
focusMaybe :: (a -> Maybe b) -> [a] -> Maybe ([a], b, [a])
focusMaybe f xs = do
  idx <- findIndex (isJust . f) xs
  (before, focus, after) <- focusNth idx xs
  res <- f focus
  pure (before, res, after)

-- | Compute a hash of a text that is stable across OS versions.
-- Returns the hash as a text as well, ready for human consumption.
hashText :: T.Text -> T.Text
hashText =
  T.decodeUtf8With T.lenientDecode . Base16.encode . MD5.hash . T.encodeUtf8

-- | Like 'show', but produces text.
showText :: (Show a) => a -> T.Text
showText = T.pack . show

{-# NOINLINE unixEnvironment #-}

-- | The Unix environment when the Futhark compiler started.
unixEnvironment :: [(String, String)]
unixEnvironment = unsafePerformIO getEnvironment

-- | True if the environment variable, viewed as an integer, has at
-- least this numeric value.  Returns False if variable is unset or
-- not numeric.
isEnvVarAtLeast :: String -> Int -> Bool
isEnvVarAtLeast s x =
  case readMaybe =<< lookup s unixEnvironment of
    Just y -> y >= x
    _ -> False

{-# NOINLINE startupTime #-}

-- | The time at which the process started - or more accurately, the
-- first time this binding was forced.
startupTime :: UTCTime
startupTime = unsafePerformIO getCurrentTime

{-# NOINLINE fancyTerminal #-}

-- | Are we running in a terminal capable of fancy commands and
-- visualisation?
fancyTerminal :: Bool
fancyTerminal = unsafePerformIO $ hFancyTerminal stdout

-- | Is this handle connected to a terminal capable of fancy commands
-- and visualisation?
hFancyTerminal :: Handle -> IO Bool
hFancyTerminal h = do
  isTTY <- hIsTerminalDevice h
  isDumb <- (Just "dumb" ==) <$> lookupEnv "TERM"
  pure $ isTTY && not isDumb

-- | Like 'readProcessWithExitCode', but also wraps exceptions when
-- the indicated binary cannot be launched, or some other exception is
-- thrown.  Also does shenanigans to handle improperly encoded outputs.
runProgramWithExitCode ::
  FilePath ->
  [String] ->
  BS.ByteString ->
  IO (Either IOException (ExitCode, String, String))
runProgramWithExitCode exe args inp =
  (Right . postprocess <$> readProcessWithExitCode exe args inp)
    `catch` \e -> pure (Left e)
  where
    decode = T.unpack . T.decodeUtf8With T.lenientDecode
    postprocess (code, out, err) =
      (code, decode out, decode err)

-- | Every non-directory file contained in a directory tree.
directoryContents :: FilePath -> IO [FilePath]
directoryContents dir = do
  _ Dir.:/ tree <- Dir.readDirectoryWith pure dir
  case Dir.failures tree of
    Dir.Failed _ err : _ -> throw err
    _ -> pure $ mapMaybe isFile $ Dir.flattenDir tree
  where
    isFile (Dir.File _ path) = Just path
    isFile _ = Nothing

-- | Turn a POSIX filepath into a filepath for the native system.
toPOSIX :: Native.FilePath -> Posix.FilePath
toPOSIX = Posix.joinPath . Native.splitDirectories

-- | Some bad operating systems do not use forward slash as
-- directory separator - this is where we convert Futhark includes
-- (which always use forward slash) to native paths.
fromPOSIX :: Posix.FilePath -> Native.FilePath
fromPOSIX = Native.joinPath . Posix.splitDirectories

-- | Remove leading and trailing whitespace from a string.  Not an
-- efficient implementation!
trim :: String -> String
trim = reverse . dropWhile isSpace . reverse . dropWhile isSpace

-- | Run various 'IO' actions concurrently, possibly with a bound on
-- the number of threads.  The list must be finite.  The ordering of
-- the result list is not deterministic - add your own sorting if
-- needed.  If any of the actions throw an exception, then that
-- exception is propagated to this function.
pmapIO :: Maybe Int -> (a -> IO b) -> [a] -> IO [b]
pmapIO concurrency f elems = do
  tasks <- newMVar elems
  results <- newEmptyMVar
  num_threads <- maybe getNumCapabilities pure concurrency
  replicateM_ num_threads $ forkIO $ worker tasks results
  replicateM (length elems) $ getResult results
  where
    worker tasks results = do
      task <- modifyMVar tasks getTask
      case task of
        Nothing -> pure ()
        Just x -> do
          y <- (Right <$> f x) `catch` (pure . Left)
          putMVar results y
          worker tasks results

    getTask [] = pure ([], Nothing)
    getTask (task : tasks) = pure (tasks, Just task)

    getResult results = do
      res <- takeMVar results
      case res of
        Left err -> throw (err :: SomeException)
        Right v -> pure v

-- | Do some operation on a file, returning 'Nothing' if the file does
-- not exist, and 'Left' if some other error occurs.
interactWithFileSafely :: IO a -> IO (Maybe (Either String a))
interactWithFileSafely m =
  (Just . Right <$> m) `catch` couldNotRead
  where
    couldNotRead e
      | isDoesNotExistError e =
          pure Nothing
      | otherwise =
          pure $ Just $ Left $ show e

-- | Convert between different floating-point types, preserving
-- infinities and NaNs.
convFloat :: (RealFloat from, RealFloat to) => from -> to
convFloat v
  | isInfinite v, v > 0 = 1 / 0
  | isInfinite v, v < 0 = -1 / 0
  | isNaN v = 0 / 0
  | otherwise = fromRational $ toRational v

-- Z-encoding from https://ghc.haskell.org/trac/ghc/wiki/Commentary/Compiler/SymbolNames
--
-- Slightly simplified as we do not need it to deal with tuples and
-- the like.
--
-- (c) The University of Glasgow, 1997-2006

-- | As the user typed it.
type UserString = String

-- | Encoded form.
type EncodedString = String

-- | As 'zEncodeText', but for strings.
zEncodeString :: UserString -> EncodedString
zEncodeString "" = ""
zEncodeString (c : cs) = encodeDigitChar c ++ concatMap encodeChar cs

-- | As the user typed it.
type UserText = T.Text

-- | Encoded form.
type EncodedText = T.Text

-- | Z-encode a text using a slightly simplified variant of GHC
-- Z-encoding.  The encoded string is a valid identifier in most
-- programming languages.
zEncodeText :: UserText -> EncodedText
zEncodeText = T.pack . zEncodeString . T.unpack

unencodedChar :: Char -> Bool -- True for chars that don't need encoding
unencodedChar 'Z' = False
unencodedChar 'z' = False
unencodedChar '_' = True
unencodedChar c =
  isAsciiLower c
    || isAsciiUpper c
    || isDigit c

-- If a digit is at the start of a symbol then we need to encode it.
-- Otherwise names like 9pH-0.1 give linker errors.
encodeDigitChar :: Char -> EncodedString
encodeDigitChar c
  | isDigit c = encodeAsUnicodeCharar c
  | otherwise = encodeChar c

encodeChar :: Char -> EncodedString
encodeChar c | unencodedChar c = [c] -- Common case first

-- Constructors
encodeChar '(' = "ZL" -- Needed for things like (,), and (->)
encodeChar ')' = "ZR" -- For symmetry with (
encodeChar '[' = "ZM"
encodeChar ']' = "ZN"
encodeChar ':' = "ZC"
encodeChar 'Z' = "ZZ"
-- Variables
encodeChar 'z' = "zz"
encodeChar '&' = "za"
encodeChar '|' = "zb"
encodeChar '^' = "zc"
encodeChar '$' = "zd"
encodeChar '=' = "ze"
encodeChar '>' = "zg"
encodeChar '#' = "zh"
encodeChar '.' = "zi"
encodeChar '<' = "zl"
encodeChar '-' = "zm"
encodeChar '!' = "zn"
encodeChar '+' = "zp"
encodeChar '\'' = "zq"
encodeChar '\\' = "zr"
encodeChar '/' = "zs"
encodeChar '*' = "zt"
encodeChar '_' = "zu"
encodeChar '%' = "zv"
encodeChar c = encodeAsUnicodeCharar c

encodeAsUnicodeCharar :: Char -> EncodedString
encodeAsUnicodeCharar c =
  'z'
    : if maybe False isDigit $ maybeHead hex_str
      then hex_str
      else '0' : hex_str
  where
    hex_str = showHex (ord c) "U"

-- | Truncate to at most this many characters, making the last three
-- characters "..." if truncation is necessary.
atMostChars :: Int -> T.Text -> T.Text
atMostChars n s
  | T.length s > n = T.take (n - 3) s <> "..."
  | otherwise = s

-- | Invert a map, handling duplicate values (now keys) by
-- constructing a set of corresponding values.
invertMap :: (Ord v, Ord k) => M.Map k v -> M.Map v (S.Set k)
invertMap m =
  foldr
    (uncurry (M.insertWith (<>)) . swap . first S.singleton)
    mempty
    (M.toList m)

-- | Compute the cartesian product of two foldable collections, using the given
-- combinator function.
cartesian :: (Monoid m, Foldable t) => (a -> a -> m) -> t a -> t a -> m
cartesian f xs ys =
  [(x, y) | x <- toList xs, y <- toList ys]
    & foldMap (uncurry f)

-- | Applicatively fold a traversable.
traverseFold :: (Monoid m, Traversable t, Applicative f) => (a -> f m) -> t a -> f m
traverseFold f = fmap fold . traverse f

-- | Perform fixpoint iteration.
fixPoint :: (Eq a) => (a -> a) -> a -> a
fixPoint f x =
  let x' = f x
   in if x' == x then x else fixPoint f x'

-- | Like 'concatMap', but monoidal and monadic.
concatMapM :: (Monad m, Monoid b) => (a -> m b) -> [a] -> m b
concatMapM f xs = mconcat <$> mapM f xs

-- | Topological sorting of an array with an adjancency function, if
-- there is a cycle, it causes an error. @dep a b@ means @a -> b@,
-- and the returned array guarantee that for i < j:
--
-- @not ( dep (ret !! j) (ret !! i) )@.
topologicalSort :: (a -> a -> Bool) -> [a] -> [a]
topologicalSort dep nodes =
  fst $ execState (mapM_ (sorting . snd) nodes_idx) (mempty, mempty)
  where
    nodes_idx = zip nodes [0 ..]
    depends_of a (b, i) =
      if a `dep` b
        then Just i
        else Nothing

    -- Using an IntMap Bool
    -- when reading a lookup:
    -- \* Nothing : never explored
    -- \* Just True : being explored
    -- \* Just False : explored
    sorting i = do
      status <- gets $ IM.lookup i . snd
      when (status == Just True) $ error "topological sorting has encountered a cycle"
      unless (status == Just False) $ do
        let node = nodes !! i
        modify $ second $ IM.insert i True
        mapM_ sorting $ mapMaybe (depends_of node) nodes_idx
        modify $ bimap (node :) (IM.insert i False)<|MERGE_RESOLUTION|>--- conflicted
+++ resolved
@@ -21,11 +21,8 @@
     partitionMaybe,
     maybeNth,
     maybeHead,
-<<<<<<< HEAD
     unsnoc,
-=======
     lookupWithIndex,
->>>>>>> 05c98a3e
     splitFromEnd,
     splitAt3,
     focusNth,
@@ -186,18 +183,16 @@
 maybeHead [] = Nothing
 maybeHead (x : _) = Just x
 
-<<<<<<< HEAD
 -- | Split the last element from the list, if it exists.
 unsnoc :: [a] -> Maybe ([a], a)
 unsnoc [] = Nothing
 unsnoc [x] = Just ([], x)
 unsnoc (x : xs) = unsnoc xs >>= \(ys, y) -> Just (x : ys, y)
-=======
+
 -- | Lookup a value, returning also the index at which it appears.
 lookupWithIndex :: (Eq a) => a -> [(a, b)] -> Maybe (Int, b)
 lookupWithIndex needle haystack =
   lookup needle $ zip (map fst haystack) (zip [0 ..] (map snd haystack))
->>>>>>> 05c98a3e
 
 -- | Like 'splitAt', but from the end.
 splitFromEnd :: Int -> [a] -> ([a], [a])
