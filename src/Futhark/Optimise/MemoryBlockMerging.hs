{-# LANGUAGE ConstraintKinds #-}
{-# LANGUAGE FlexibleContexts #-}
{-# LANGUAGE TypeFamilies #-}

-- | This module implements an optimization that tries to statically reuse
-- kernel-level allocations. The goal is to lower the static memory usage, which
-- might allow more programs to run using intra-group parallelism.
module Futhark.Optimise.MemoryBlockMerging (optimise) where

import Control.Exception
import Control.Monad.State.Strict
import Data.Function ((&))
import Data.Map (Map, (!))
import qualified Data.Map as M
import Data.Set (Set)
import qualified Data.Set as S
import qualified Futhark.Analysis.Interference as Interference
import Futhark.Builder.Class
import Futhark.Construct
import Futhark.IR.GPUMem
import qualified Futhark.Optimise.MemoryBlockMerging.GreedyColoring as GreedyColoring
import Futhark.Pass (Pass (..), PassM)
import qualified Futhark.Pass as Pass
import Futhark.Util (invertMap)

-- | A mapping from allocation names to their size and space.
type Allocs = Map VName (SubExp, Space)

getAllocsStm :: Stm GPUMem -> Allocs
getAllocsStm (Let (Pat [PatElem name _]) _ (Op (Alloc se sp))) =
  M.singleton name (se, sp)
getAllocsStm (Let _ _ (Op (Alloc _ _))) = error "impossible"
getAllocsStm (Let _ _ (If _ then_body else_body _)) =
  foldMap getAllocsStm (bodyStms then_body)
    <> foldMap getAllocsStm (bodyStms else_body)
getAllocsStm (Let _ _ (DoLoop _ _ body)) =
  foldMap getAllocsStm (bodyStms body)
getAllocsStm _ = mempty

getAllocsSegOp :: SegOp lvl GPUMem -> Allocs
getAllocsSegOp (SegMap _ _ _ body) =
  foldMap getAllocsStm (kernelBodyStms body)
getAllocsSegOp (SegRed _ _ _ _ body) =
  foldMap getAllocsStm (kernelBodyStms body)
getAllocsSegOp (SegScan _ _ _ _ body) =
  foldMap getAllocsStm (kernelBodyStms body)
getAllocsSegOp (SegHist _ _ _ _ body) =
  foldMap getAllocsStm (kernelBodyStms body)

setAllocsStm :: Map VName SubExp -> Stm GPUMem -> Stm GPUMem
setAllocsStm m stm@(Let (Pat [PatElem name _]) _ (Op (Alloc _ _)))
  | Just s <- M.lookup name m =
    stm {stmExp = BasicOp $ SubExp s}
setAllocsStm _ stm@(Let _ _ (Op (Alloc _ _))) = stm
setAllocsStm m stm@(Let _ _ (Op (Inner (SegOp segop)))) =
  stm {stmExp = Op $ Inner $ SegOp $ setAllocsSegOp m segop}
setAllocsStm m stm@(Let _ _ (If cse then_body else_body dec)) =
  stm
    { stmExp =
        If
          cse
          (then_body {bodyStms = setAllocsStm m <$> bodyStms then_body})
          (else_body {bodyStms = setAllocsStm m <$> bodyStms else_body})
          dec
    }
setAllocsStm m stm@(Let _ _ (DoLoop merge form body)) =
  stm
    { stmExp =
        DoLoop merge form (body {bodyStms = setAllocsStm m <$> bodyStms body})
    }
setAllocsStm _ stm = stm

setAllocsSegOp ::
  Map VName SubExp ->
  SegOp lvl GPUMem ->
  SegOp lvl GPUMem
setAllocsSegOp m (SegMap lvl sp tps body) =
  SegMap lvl sp tps $
    body {kernelBodyStms = setAllocsStm m <$> kernelBodyStms body}
setAllocsSegOp m (SegRed lvl sp segbinops tps body) =
  SegRed lvl sp segbinops tps $
    body {kernelBodyStms = setAllocsStm m <$> kernelBodyStms body}
setAllocsSegOp m (SegScan lvl sp segbinops tps body) =
  SegScan lvl sp segbinops tps $
    body {kernelBodyStms = setAllocsStm m <$> kernelBodyStms body}
setAllocsSegOp m (SegHist lvl sp segbinops tps body) =
  SegHist lvl sp segbinops tps $
    body {kernelBodyStms = setAllocsStm m <$> kernelBodyStms body}

maxSubExp :: MonadBuilder m => Set SubExp -> m SubExp
maxSubExp = helper . S.toList
  where
    helper (s1 : s2 : sexps) = do
      z <- letSubExp "maxSubHelper" $ BasicOp $ BinOp (UMax Int64) s1 s2
      helper (z : sexps)
    helper [s] =
      return s
    helper [] = error "impossible"

isKernelInvariant :: Scope GPUMem -> (SubExp, space) -> Bool
isKernelInvariant scope (Var vname, _) = vname `M.member` scope
isKernelInvariant _ _ = True

onKernelBodyStms ::
  MonadBuilder m =>
  SegOp lvl GPUMem ->
  (Stms GPUMem -> m (Stms GPUMem)) ->
  m (SegOp lvl GPUMem)
onKernelBodyStms (SegMap lvl space ts body) f = do
  stms <- f $ kernelBodyStms body
  return $ SegMap lvl space ts $ body {kernelBodyStms = stms}
onKernelBodyStms (SegRed lvl space binops ts body) f = do
  stms <- f $ kernelBodyStms body
  return $ SegRed lvl space binops ts $ body {kernelBodyStms = stms}
onKernelBodyStms (SegScan lvl space binops ts body) f = do
  stms <- f $ kernelBodyStms body
  return $ SegScan lvl space binops ts $ body {kernelBodyStms = stms}
onKernelBodyStms (SegHist lvl space binops ts body) f = do
  stms <- f $ kernelBodyStms body
  return $ SegHist lvl space binops ts $ body {kernelBodyStms = stms}

-- | This is the actual optimiser. Given an interference graph and a @SegOp@,
-- replace allocations and references to memory blocks inside with a (hopefully)
-- reduced number of allocations.
optimiseKernel ::
  (MonadBuilder m, Rep m ~ GPUMem) =>
  Interference.Graph VName ->
  SegOp lvl GPUMem ->
  m (SegOp lvl GPUMem)
optimiseKernel graph segop0 = do
  segop <- onKernelBodyStms segop0 $ onKernels $ optimiseKernel graph
  scope_here <- askScope
  let allocs = M.filter (isKernelInvariant scope_here) $ getAllocsSegOp segop
      (colorspaces, coloring) =
        GreedyColoring.colorGraph
          (fmap snd allocs)
          graph
  (maxes, maxstms) <-
    invertMap coloring
      & M.elems
      & mapM (maxSubExp . S.map (fst . (allocs !)))
      & collectStms
  (colors, stms) <-
    assert (length maxes == M.size colorspaces) maxes
      & zip [0 ..]
      & mapM (\(i, x) -> letSubExp "color" $ Op $ Alloc x $ colorspaces ! i)
      & collectStms
  let segop' = setAllocsSegOp (fmap (colors !!) coloring) segop
  return $ case segop' of
    SegMap lvl sp tps body ->
      SegMap lvl sp tps $
        body {kernelBodyStms = maxstms <> stms <> kernelBodyStms body}
    SegRed lvl sp binops tps body ->
      SegRed lvl sp binops tps $
        body {kernelBodyStms = maxstms <> stms <> kernelBodyStms body}
    SegScan lvl sp binops tps body ->
      SegScan lvl sp binops tps $
        body {kernelBodyStms = maxstms <> stms <> kernelBodyStms body}
    SegHist lvl sp binops tps body ->
      SegHist lvl sp binops tps $
        body {kernelBodyStms = maxstms <> stms <> kernelBodyStms body}

-- | Helper function that modifies kernels found inside some statements.
onKernels ::
  LocalScope GPUMem m =>
  (SegOp SegLevel GPUMem -> m (SegOp SegLevel GPUMem)) ->
  Stms GPUMem ->
  m (Stms GPUMem)
onKernels f stms = inScopeOf stms $ mapM helper stms
  where
    helper stm@Let {stmExp = Op (Inner (SegOp segop))} = do
      exp' <- f segop
      return $ stm {stmExp = Op $ Inner $ SegOp exp'}
    helper stm@Let {stmExp = If c then_body else_body dec} = do
      then_body_stms <- f `onKernels` bodyStms then_body
      else_body_stms <- f `onKernels` bodyStms else_body
      return $
        stm
          { stmExp =
              If
                c
                (then_body {bodyStms = then_body_stms})
                (else_body {bodyStms = else_body_stms})
                dec
          }
    helper stm@Let {stmExp = DoLoop merge form body} = do
      body_stms <- f `onKernels` bodyStms body
      return $ stm {stmExp = DoLoop merge form (body {bodyStms = body_stms})}
    helper stm = return stm

-- | Perform the reuse-allocations optimization.
optimise :: Pass GPUMem GPUMem
optimise =
  Pass "reuse allocations" "reuse allocations" $ \prog ->
<<<<<<< HEAD
    let (lumap, _) = LastUse.analyseGPUMem prog
        graph =
          foldMap
            ( \f ->
                runReader
                  ( Interference.analyseGPU lumap $
                      bodyStms $ funDefBody f
                  )
                  $ scopeOf f
            )
            $ progFuns prog
=======
    let graph = Interference.analyseProgGPU prog
>>>>>>> da2f2e3f
     in Pass.intraproceduralTransformation (onStms graph) prog
  where
    onStms ::
      Interference.Graph VName ->
      Scope GPUMem ->
      Stms GPUMem ->
      PassM (Stms GPUMem)
    onStms graph scope stms = do
      let m = localScope scope $ optimiseKernel graph `onKernels` stms
      fmap fst $ modifyNameSource $ runState (runBuilderT m mempty)<|MERGE_RESOLUTION|>--- conflicted
+++ resolved
@@ -192,21 +192,7 @@
 optimise :: Pass GPUMem GPUMem
 optimise =
   Pass "reuse allocations" "reuse allocations" $ \prog ->
-<<<<<<< HEAD
-    let (lumap, _) = LastUse.analyseGPUMem prog
-        graph =
-          foldMap
-            ( \f ->
-                runReader
-                  ( Interference.analyseGPU lumap $
-                      bodyStms $ funDefBody f
-                  )
-                  $ scopeOf f
-            )
-            $ progFuns prog
-=======
     let graph = Interference.analyseProgGPU prog
->>>>>>> da2f2e3f
      in Pass.intraproceduralTransformation (onStms graph) prog
   where
     onStms ::
