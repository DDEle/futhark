{-# LANGUAGE FlexibleContexts #-}
{-# LANGUAGE TypeFamilies #-}

-- | Perform a restricted form of block+register tiling corresponding to
--   the following pattern:
--     * a redomap is quasi-perfectly nested inside a kernel with at
--       least two parallel dimension (the perfectly nested restriction
--       is relaxed a bit to allow for SGEMM);
--     * all streamed arrays of redomap are one dimensional;
--     * all streamed arrays are variant to exacly one of the two
--       innermost parallel dimensions, and conversely for each of
--       the two innermost parallel dimensions, there is at least
--       one streamed array variant to it;
--     * the stream's result is a tuple of scalar values, which are
--       also the "thread-in-space" return of the kernel.
--     * We have further restrictions that in principle can be relaxed:
--          the redomap has exactly two array input
--          the redomap produces one scalar result
--          the kernel produces one scalar result
module Futhark.Optimise.BlkRegTiling (mmBlkRegTiling, doRegTiling3D) where

import Control.Monad.Reader
import qualified Data.List as L
import Data.List.NonEmpty (NonEmpty (..))
import qualified Data.Map.Strict as M
import Data.Maybe
import qualified Data.Sequence as Seq
import Futhark.IR.GPU
import qualified Futhark.IR.Mem.IxFun as IxFun
import Futhark.MonadFreshNames
import Futhark.Optimise.TileLoops.Shared
import Futhark.Tools
import Futhark.Transform.Rename
import Futhark.Transform.Substitute

se0 :: SubExp
se0 = intConst Int64 0

se1 :: SubExp
se1 = intConst Int64 1

se2 :: SubExp
se2 = intConst Int64 2

se4 :: SubExp
se4 = intConst Int64 4

se8 :: SubExp
se8 = intConst Int64 8

scratch :: MonadBuilder m => String -> PrimType -> [SubExp] -> m VName
scratch se_name t shape = letExp se_name $ BasicOp $ Scratch t shape

-- | Main helper function for Register-and-Block Tiling
kkLoopBody ::
  Env ->
  ( (SubExp, SubExp, SubExp, SubExp, SubExp, SubExp, SubExp, SubExp),
    SegLevel,
    [Int],
    (VName, SubExp, VName, SubExp, SubExp),
    (SubExp, SubExp),
    (VName, VName),
    (Stm GPU, VName, PrimType, Stm GPU, VName, PrimType),
    (Lambda GPU, Lambda GPU)
  ) ->
  VName ->
  (VName, VName, VName) ->
  Bool ->
  Builder GPU [VName]
kkLoopBody
  env
  ( (rx, ry, tx, ty, tk, tk_div_tx, _tk_div_ty, tx_rx),
    segthd_lvl,
    var_dims,
    (gtid_x, width_B, gtid_y, height_A, common_dim),
    (a_loc_sz, b_loc_sz),
    (iii, jjj),
    (load_A, inp_A, pt_A, load_B, inp_B, pt_B),
    (map_lam, red_lam)
    )
  kk0
  (thd_res_merge, a_loc_init', b_loc_init')
  epilogue = do
    let (map_t1, map_t2) = (pt_A, pt_B)
    kk <- letExp "kk" =<< toExp (le64 kk0 * pe64 tk)
    -- copy A to local memory
    (a_loc, aCopyLoc2Reg) <-
      copyGlb2ShMem kk (gtid_y, iii, map_t1, height_A, inp_A, load_A, a_loc_sz, a_loc_init')

    -- copy B from global to shared memory
    (b_loc, bCopyLoc2Reg) <-
      copyGlb2ShMem kk (gtid_x, jjj, map_t2, width_B, inp_B, load_B, b_loc_sz, b_loc_init')

    -- inner loop updating this thread's accumulator (loop k in mmm_kernels).
    thd_acc <- forLoop tk [thd_res_merge] $ \k [acc_merge] ->
      resultBodyM =<< letTupExp' "foo"
        =<< eIf
          ( toExp $
              if epilogue
                then le64 kk + le64 k .<. pe64 common_dim
                else true -- if in prologue, always compute redomap.
          )
          ( do
              reg_mem <- segMap2D "reg_mem" segthd_lvl ResultPrivate (ty, tx) $
                \(ltid_y, ltid_x) -> do
                  -- copy A from local memory to registers
                  asss <- aCopyLoc2Reg k ltid_y
                  -- copy B from local memory to registers
                  bsss <- bCopyLoc2Reg k ltid_x
<<<<<<< HEAD
                  return $ varsRes [asss, bsss]
=======
                  pure $ varsRes [asss, bsss]
>>>>>>> 5b0c955e
              let [asss, bsss] = reg_mem
              mkRedomapOneTileBody acc_merge asss bsss True
          )
          (resultBodyM [Var acc_merge])
<<<<<<< HEAD
    return [thd_acc, a_loc, b_loc]
    where
      mk_ik is_coal (thd_y, thd_x) (i0, k0)
        | is_coal = do
          -- not-transposed case (i.e., already coalesced)
          let (t_par, t_seq) = (tx, tk)
          k <- letExp "k" =<< toExp (le64 thd_x + le64 k0 * pe64 t_par)
          i <- letExp "i" =<< toExp (le64 thd_y + le64 i0 * pe64 t_par)
          -- we have padded to minimize bank conflicts,
          -- hence the length of inner dim is (t_seq + 1)
          let e = le64 k + le64 i * (pe64 t_seq + pe64 se1)
          return (i, k, e)
=======
    pure [thd_acc, a_loc, b_loc]
    where
      mk_ik is_coal (thd_y, thd_x) (i0, k0)
        | is_coal = do
            -- not-transposed case (i.e., already coalesced)
            let (t_par, t_seq) = (tx, tk)
            k <- letExp "k" =<< toExp (le64 thd_x + le64 k0 * pe64 t_par)
            i <- letExp "i" =<< toExp (le64 thd_y + le64 i0 * pe64 t_par)
            -- we have padded to minimize bank conflicts,
            -- hence the length of inner dim is (t_seq + 1)
            let e = le64 k + le64 i * (pe64 t_seq + pe64 se1)
            pure (i, k, e)
>>>>>>> 5b0c955e
      mk_ik _ (thd_y, thd_x) (i0, k0) = do
        -- matrix is transposed case (i.e., uncoalesced):
        let (t_par, tr_par) = (tx, tx_rx)
        k <- letExp "k" =<< toExp (le64 thd_y + le64 k0 * pe64 t_par)
        i <- letExp "i" =<< toExp (le64 thd_x + le64 i0 * pe64 t_par)
        -- we have padded to minimize bank conflicts,
        -- hence the length of inner dim is (tr_par + 1)
        let e = le64 i + le64 k * (pe64 tr_par + pe64 se1)
<<<<<<< HEAD
        return (i, k, e)
=======
        pure (i, k, e)
>>>>>>> 5b0c955e
      isInnerCoal :: Env -> VName -> Stm GPU -> Bool
      isInnerCoal (_, ixfn_env) slc_X (Let pat _ (BasicOp (Index x _)))
        | [slc_X'] <- patNames pat,
          slc_X == slc_X',
          Nothing <- M.lookup x ixfn_env =
<<<<<<< HEAD
          True -- if not in the table, we assume not-transposed!
=======
            True -- if not in the table, we assume not-transposed!
>>>>>>> 5b0c955e
      isInnerCoal (_, ixfn_env) slc_X (Let pat _ (BasicOp (Index x _)))
        | [slc_X'] <- patNames pat,
          slc_X == slc_X',
          Just ixf_fn <- M.lookup x ixfn_env,
          (IxFun.IxFun (lmad :| []) _ _) <- ixf_fn =
<<<<<<< HEAD
          let lmad_dims = IxFun.lmadDims lmad
              q = length lmad_dims
              last_perm = IxFun.ldPerm $ last lmad_dims
              stride = IxFun.ldStride $ last lmad_dims
              res = last_perm == q -1 && (stride == pe64 (intConst Int64 1))
           in res
=======
            let lmad_dims = IxFun.lmadDims lmad
                q = length lmad_dims
                last_perm = IxFun.ldPerm $ last lmad_dims
                stride = IxFun.ldStride $ last lmad_dims
                res = last_perm == q - 1 && (stride == pe64 (intConst Int64 1))
             in res
>>>>>>> 5b0c955e
      isInnerCoal _ _ _ = error "TileLoops/Shared.hs: not an error, but I would like to know why!"
      --
      mkRedomapOneTileBody acc_merge asss bsss fits_ij = do
        -- the actual redomap.
        redomap_res <- segMap2D "redomap_res" segthd_lvl ResultPrivate (ty, tx) $
          \(ltid_y, ltid_x) -> do
            as <- index "as" asss [ltid_y, ltid_x]
            bs <- index "bs" bsss [ltid_y, ltid_x]
            css_init <- index "css_init" acc_merge [ltid_y, ltid_x]

            css <- forLoop ry [css_init] $ \i [css_merge] -> do
              css <- forLoop rx [css_merge] $ \j [css_merge'] ->
                resultBodyM =<< letTupExp' "foo"
                  =<< eIf
                    ( toExp $
                        if fits_ij
                          then true
                          else -- this condition is never needed because
                          -- if i and j are out of range than css[i,j]
                          -- is garbage anyways and should not be written.
                          -- so fits_ij should be always true!!!

                            le64 iii + le64 i + pe64 ry * le64 ltid_y
                              .<. pe64 height_A
                                .&&. le64 jjj + le64 j + pe64 rx * le64 ltid_x
                              .<. pe64 width_B
                    )
                    ( do
                        a <- index "a" as [i]
                        b <- index "b" bs [j]
                        c <- index "c" css_merge' [i, j]

                        map_lam' <- renameLambda map_lam
                        red_lam' <- renameLambda red_lam

                        -- the inputs to map are supposed to be permutted with the
                        -- inverted permutation, so as to reach the original position;
                        -- it just so happens that the inverse of [a,b] is [b,a]
                        let map_inp_reg = if var_dims == [0, 1] then [a, b] else [b, a]

                        map_res <- eLambda map_lam' (map (eSubExp . Var) map_inp_reg)
                        ~[red_res] <- eLambda red_lam' (map eSubExp $ Var c : map resSubExp map_res)
                        css <- update "css" css_merge' [i, j] (resSubExp red_res)

                        resultBodyM [Var css]
                    )
                    (resultBodyM [Var css_merge'])
              resultBodyM [Var css]
<<<<<<< HEAD
            return [varRes css]
=======
            pure [varRes css]
>>>>>>> 5b0c955e
        resultBodyM $ map Var redomap_res
      --
      copyGlb2ShMem ::
        VName ->
        (VName, VName, PrimType, SubExp, VName, Stm GPU, SubExp, VName) ->
        Builder GPU (VName, VName -> VName -> Builder GPU VName)
      copyGlb2ShMem kk (gtid, ii, ptp_X_el, parlen_X, inp_X, load_X, loc_sz_X, x_loc_init') = do
        let (t_par, r_par, tseq_div_tpar) = (tx, rx, tk_div_tx)
            is_inner_coal = isInnerCoal env inp_X load_X
            str_A = baseString inp_X
        x_loc <-
          segScatter2D (str_A ++ "_glb2loc") loc_sz_X x_loc_init' segthd_lvl [r_par, tseq_div_tpar] (t_par, t_par) $
            scatterFun is_inner_coal

<<<<<<< HEAD
        return (x_loc, copyLoc2Reg is_inner_coal str_A x_loc)
=======
        pure (x_loc, copyLoc2Reg is_inner_coal str_A x_loc)
>>>>>>> 5b0c955e
        where
          copyLoc2Reg ::
            Bool ->
            String ->
            VName ->
            VName ->
            VName ->
            Builder GPU VName
          copyLoc2Reg is_inner_coal str_A x_loc k ltid_yx = do
            let (r_par, t_seq, tr_par) = (rx, tk, tx_rx)
            xsss_init <- scratch (str_A ++ "_init_regs") ptp_X_el [r_par]
            forLoop r_par [xsss_init] $ \ij [xsss_merge] -> do
              x_loc_ind <-
                letExp (str_A ++ "_loc_ind")
                  =<< toExp
                    ( if is_inner_coal
                        then le64 k + (le64 ltid_yx * pe64 r_par + le64 ij) * (pe64 t_seq + pe64 se1)
                        else le64 ij + le64 ltid_yx * pe64 r_par + le64 k * (pe64 tr_par + pe64 se1)
                    )
              xsss <-
                update (str_A ++ "_regs") xsss_merge [ij] . Var
                  =<< index (str_A ++ "_loc_elem") x_loc [x_loc_ind]
              resultBodyM [Var xsss]
          --
          scatterFun ::
            Bool ->
            [VName] ->
            (VName, VName) ->
            Builder GPU (SubExp, SubExp)
          scatterFun is_inner_coal [i0, k0] (thd_y, thd_x) = do
            let str_A = baseString inp_X
                t_seq = tk
            (i, k, epx_loc_fi) <- mk_ik is_inner_coal (thd_y, thd_x) (i0, k0)
            letBindNames [gtid] =<< toExp (le64 ii + le64 i)
            a_seqdim_idx <- letExp (str_A ++ "_seqdim_idx") =<< toExp (le64 kk + le64 k)

            a_elem <-
              letSubExp (str_A ++ "_elem")
                =<< eIf
                  ( toExp $
                      le64 gtid .<. pe64 parlen_X
                        .&&. if epilogue
                          then le64 a_seqdim_idx .<. pe64 common_dim
                          else true
                  )
                  ( do
                      addStm load_X
                      res <- index "A_elem" inp_X [a_seqdim_idx]
                      resultBodyM [Var res]
                  )
                  (eBody [eBlank $ Prim ptp_X_el])

            a_loc_ind <-
              letSubExp (str_A ++ "_loc_ind")
                =<< eIf
                  (toExp $ le64 k .<. pe64 t_seq)
                  (eBody [toExp epx_loc_fi])
                  (eBody [eSubExp $ intConst Int64 (-1)])
<<<<<<< HEAD
            return (a_elem, a_loc_ind)
=======
            pure (a_elem, a_loc_ind)
>>>>>>> 5b0c955e
          scatterFun _ _ _ = do
            error "Function scatterFun in Shared.hs: 2nd arg should be an array with 2 elements!"

-- ToDo: we need tx == ty (named t_par), and rx == ry (named r_par)
--       in order to handle all the cases without transpositions.
--       additionally, of course, we need that tk is a multiple of t_par.
mmBlkRegTiling :: Env -> Stm GPU -> TileM (Maybe (Stms GPU, Stm GPU))
mmBlkRegTiling env stm = do
  res <- mmBlkRegTilingAcc env stm
  case res of
    Nothing -> mmBlkRegTilingNrm env stm
<<<<<<< HEAD
    _ -> return res
=======
    _ -> pure res
>>>>>>> 5b0c955e

mmBlkRegTilingAcc :: Env -> Stm GPU -> TileM (Maybe (Stms GPU, Stm GPU))
mmBlkRegTilingAcc env (Let pat aux (Op (SegOp (SegMap SegThread {} seg_space ts old_kbody))))
  | KernelBody () kstms [Returns ResultMaySimplify cs (Var res_nm)] <- old_kbody,
    cs == mempty,
    -- check kernel has one result of primitive type
    [res_tp] <- ts,
<<<<<<< HEAD
    isAccType res_tp,
=======
    isAcc res_tp,
>>>>>>> 5b0c955e
    -- we get the global-thread id for the two inner dimensions,
    --   as we are probably going to use it in code generation
    (gtid_x, width_B) : (gtid_y, height_A) : rem_outer_dims_rev <-
      reverse $ unSegSpace seg_space,
    rem_outer_dims <- reverse rem_outer_dims_rev,
    Just
      ( code2',
        (load_A, inp_A, map_t1, load_B, inp_B, map_t2),
        common_dim,
        var_dims,
        (map_lam, red_lam, red_ne, redomap_orig_res, red_t)
        ) <-
      matchesBlkRegTile seg_space kstms,
    checkAccumulatesRedomapRes res_nm code2' redomap_orig_res = do
<<<<<<< HEAD
    -- Here we start the implementation --
    ---- in this binder: host code and outer seggroup (ie. the new kernel) ----
    (new_kernel, host_stms) <- runBuilder $ do
      -- host code
      (rx, ry, tx, ty, tk, tk_div_tx, tk_div_ty, tx_rx, ty_ry, a_loc_sz, b_loc_sz) <-
        mkTileMemSizes height_A width_B common_dim

      rk <- letSubExp "rk" $ BasicOp $ SubExp $ intConst Int64 8 -- 16 and 8 seem good values
      tk_rk <- letSubExp "tk_rk" =<< toExp (pe64 tk * pe64 rk)

      gridDim_t <- letSubExp "gridDim_t" =<< ceilDiv common_dim tk_rk
      gridDim_y <- letSubExp "gridDim_y" =<< ceilDiv height_A ty_ry
      gridDim_x <- letSubExp "gridDim_x" =<< ceilDiv width_B tx_rx

      let gridxyt_pexp = pe64 gridDim_y * pe64 gridDim_x * pe64 gridDim_t
          grid_pexp =
            foldl (\x d -> pe64 d * x) gridxyt_pexp $
              map snd rem_outer_dims_rev

      (grid_size, group_size, segthd_lvl) <- mkNewSegthdLvl tx ty grid_pexp
      (gid_x, gid_y, gid_flat) <- mkGidsXYF
      gid_t <- newVName "gid_t"

      ---- in this binder: outer seggroup ----
      (ret_seggroup, stms_seggroup) <- runBuilder $ do
        iii <- letExp "iii" =<< toExp (le64 gid_y * pe64 ty_ry)
        jjj <- letExp "jjj" =<< toExp (le64 gid_x * pe64 tx_rx)
        ttt <- letExp "ttt" =<< toExp (le64 gid_t * pe64 tk_rk)

        -- initialize register mem with neutral elements and create shmem
        (cssss, a_loc_init, b_loc_init) <-
          initRegShmem
            (rx, tx, ry, ty, a_loc_sz, b_loc_sz)
            (map_t1, map_t2, red_t)
            segthd_lvl
            red_ne

        -- build prologue.
        elems_on_t <- letSubExp "elems_on_t" =<< toExp (pe64 common_dim - le64 ttt)
        tiles_on_t <- letSubExp "tiles_on_t" $ BasicOp $ BinOp (SQuot Int64 Unsafe) elems_on_t tk
        full_tiles <- letExp "full_tiles" $ BasicOp $ BinOp (SMin Int64) rk tiles_on_t

        let ct_arg =
              ( (rx, ry, tx, ty, tk, tk_div_tx, tk_div_ty, tx_rx),
                segthd_lvl,
                var_dims,
                (gtid_x, width_B, gtid_y, height_A, common_dim),
                (a_loc_sz, b_loc_sz),
                (iii, jjj),
                (load_A, inp_A, map_t1, load_B, inp_B, map_t2),
                (map_lam, red_lam)
              )

        prologue_res_list <-
          forLoop' (Var full_tiles) [cssss, a_loc_init, b_loc_init] $
            \kk0 [thd_res_merge, a_loc_merge, b_loc_merge] -> do
              off_t <- letExp "off_t" =<< toExp (pe64 rk * le64 gid_t + le64 kk0)
              process_full_tiles <-
                kkLoopBody env ct_arg off_t (thd_res_merge, a_loc_merge, b_loc_merge) False

              resultBodyM $ map Var process_full_tiles

        let prologue_res : a_loc_reuse : b_loc_reuse : _ = prologue_res_list

        redomap_res_lst <-
          letTupExp "redomap_res_if"
            =<< eIf
              ( toExp $
                  le64 full_tiles .==. pe64 rk
                    .||. pe64 common_dim .==. (pe64 tk * le64 full_tiles + le64 ttt)
              )
              (resultBodyM $ map Var prologue_res_list)
              ( do
                  off_t <- letExp "off_t" =<< toExp (pe64 rk * le64 gid_t + le64 full_tiles)
                  process_sprs_tile <-
                    kkLoopBody env ct_arg off_t (prologue_res, a_loc_reuse, b_loc_reuse) True

                  resultBodyM $ map Var process_sprs_tile
              )
        let redomap_res : _ = redomap_res_lst

        -- support for non-empty code2'
        --  segmap (ltid_y < ty, ltid_x < tx) {
        --    for i < ry do
        --      for j < rx do
        --        res = if (iii+ltid_y*ry+i < height_A && jjj+ltid_x*rx+j < width_B)
        --              then code2' else dummy
        --        final_res[i,j] = res
        mkEpilogueAccRes
          segthd_lvl
          (redomap_orig_res, redomap_res)
          (res_nm, res_tp)
          (ty, tx, ry, rx)
          (iii, jjj)
          (gtid_y, gtid_x)
          (height_A, width_B, rem_outer_dims)
          code2'

      let level' = SegGroup (Count grid_size) (Count group_size) SegNoVirt
          space' = SegSpace gid_flat (rem_outer_dims ++ [(gid_t, gridDim_t), (gid_y, gridDim_y), (gid_x, gridDim_x)])
          kbody' = KernelBody () stms_seggroup ret_seggroup
      return $ Let pat aux $ Op $ SegOp $ SegMap level' space' ts kbody'
    return $ Just (host_stms, new_kernel)
  where
    isAccType Acc {} = True
    isAccType _ = False
=======
      -- Here we start the implementation --
      ---- in this binder: host code and outer seggroup (ie. the new kernel) ----
      (new_kernel, host_stms) <- runBuilder $ do
        -- host code
        (rx, ry, tx, ty, tk, tk_div_tx, tk_div_ty, tx_rx, ty_ry, a_loc_sz, b_loc_sz) <-
          mkTileMemSizes height_A width_B common_dim

        rk <- letSubExp "rk" $ BasicOp $ SubExp $ intConst Int64 8 -- 16 and 8 seem good values
        tk_rk <- letSubExp "tk_rk" =<< toExp (pe64 tk * pe64 rk)

        gridDim_t <- letSubExp "gridDim_t" =<< ceilDiv common_dim tk_rk
        gridDim_y <- letSubExp "gridDim_y" =<< ceilDiv height_A ty_ry
        gridDim_x <- letSubExp "gridDim_x" =<< ceilDiv width_B tx_rx

        let gridxyt_pexp = pe64 gridDim_y * pe64 gridDim_x * pe64 gridDim_t
            grid_pexp =
              foldl (\x d -> pe64 d * x) gridxyt_pexp $
                map snd rem_outer_dims_rev

        (grid_size, group_size, segthd_lvl) <- mkNewSegthdLvl tx ty grid_pexp
        (gid_x, gid_y, gid_flat) <- mkGidsXYF
        gid_t <- newVName "gid_t"

        ---- in this binder: outer seggroup ----
        (ret_seggroup, stms_seggroup) <- runBuilder $ do
          iii <- letExp "iii" =<< toExp (le64 gid_y * pe64 ty_ry)
          jjj <- letExp "jjj" =<< toExp (le64 gid_x * pe64 tx_rx)
          ttt <- letExp "ttt" =<< toExp (le64 gid_t * pe64 tk_rk)

          -- initialize register mem with neutral elements and create shmem
          (cssss, a_loc_init, b_loc_init) <-
            initRegShmem
              (rx, tx, ry, ty, a_loc_sz, b_loc_sz)
              (map_t1, map_t2, red_t)
              segthd_lvl
              red_ne

          -- build prologue.
          elems_on_t <- letSubExp "elems_on_t" =<< toExp (pe64 common_dim - le64 ttt)
          tiles_on_t <- letSubExp "tiles_on_t" $ BasicOp $ BinOp (SQuot Int64 Unsafe) elems_on_t tk
          full_tiles <- letExp "full_tiles" $ BasicOp $ BinOp (SMin Int64) rk tiles_on_t

          let ct_arg =
                ( (rx, ry, tx, ty, tk, tk_div_tx, tk_div_ty, tx_rx),
                  segthd_lvl,
                  var_dims,
                  (gtid_x, width_B, gtid_y, height_A, common_dim),
                  (a_loc_sz, b_loc_sz),
                  (iii, jjj),
                  (load_A, inp_A, map_t1, load_B, inp_B, map_t2),
                  (map_lam, red_lam)
                )

          prologue_res_list <-
            forLoop' (Var full_tiles) [cssss, a_loc_init, b_loc_init] $
              \kk0 [thd_res_merge, a_loc_merge, b_loc_merge] -> do
                off_t <- letExp "off_t" =<< toExp (pe64 rk * le64 gid_t + le64 kk0)
                process_full_tiles <-
                  kkLoopBody env ct_arg off_t (thd_res_merge, a_loc_merge, b_loc_merge) False

                resultBodyM $ map Var process_full_tiles

          let prologue_res : a_loc_reuse : b_loc_reuse : _ = prologue_res_list

          redomap_res_lst <-
            letTupExp "redomap_res_if"
              =<< eIf
                ( toExp $
                    le64 full_tiles .==. pe64 rk
                      .||. pe64 common_dim .==. (pe64 tk * le64 full_tiles + le64 ttt)
                )
                (resultBodyM $ map Var prologue_res_list)
                ( do
                    off_t <- letExp "off_t" =<< toExp (pe64 rk * le64 gid_t + le64 full_tiles)
                    process_sprs_tile <-
                      kkLoopBody env ct_arg off_t (prologue_res, a_loc_reuse, b_loc_reuse) True

                    resultBodyM $ map Var process_sprs_tile
                )
          let redomap_res : _ = redomap_res_lst

          -- support for non-empty code2'
          --  segmap (ltid_y < ty, ltid_x < tx) {
          --    for i < ry do
          --      for j < rx do
          --        res = if (iii+ltid_y*ry+i < height_A && jjj+ltid_x*rx+j < width_B)
          --              then code2' else dummy
          --        final_res[i,j] = res
          mkEpilogueAccRes
            segthd_lvl
            (redomap_orig_res, redomap_res)
            (res_nm, res_tp)
            (ty, tx, ry, rx)
            (iii, jjj)
            (gtid_y, gtid_x)
            (height_A, width_B, rem_outer_dims)
            code2'

        let level' = SegGroup (Count grid_size) (Count group_size) SegNoVirt
            space' = SegSpace gid_flat (rem_outer_dims ++ [(gid_t, gridDim_t), (gid_y, gridDim_y), (gid_x, gridDim_x)])
            kbody' = KernelBody () stms_seggroup ret_seggroup
        pure $ Let pat aux $ Op $ SegOp $ SegMap level' space' ts kbody'
      pure $ Just (host_stms, new_kernel)
  where
>>>>>>> 5b0c955e
    sameAccType acc_sglton (Acc sglton _ _ _) =
      acc_sglton == sglton
    sameAccType _ _ = False
    getAccumFV (Acc singleton _shp [_eltp] _) = do
<<<<<<< HEAD
      let fvs = namesToList $ freeIn old_kbody --code
=======
      let fvs = namesToList $ freeIn old_kbody -- code
>>>>>>> 5b0c955e
      tps <- localScope (scopeOfSegSpace seg_space) $ do
        mapM lookupType fvs
      let (acc_0s, _) = unzip $ filter (sameAccType singleton . snd) $ zip fvs tps
      case acc_0s of
<<<<<<< HEAD
        [acc_0] -> return acc_0
=======
        [acc_0] -> pure acc_0
>>>>>>> 5b0c955e
        _ -> error "Impossible case reached when treating accumulators!"
    getAccumFV tp = error ("Should be an accumulator type at this point, given: " ++ pretty tp)
    --
    -- checks that the redomap result is used directly as the accumulated value,
    -- in which case it is safe to parallelize the innermost dimension (of tile tk)
    checkAccumulatesRedomapRes res_nm acc_code redomap_orig_res = do
      foldl getAccumStm False $ reverse $ stmsToList acc_code
      where
        getAccumStm True _ = True
        getAccumStm False (Let (Pat [pat_el]) _aux (BasicOp (UpdateAcc _acc_nm _ind vals)))
          | [v] <- vals,
            patElemName pat_el == res_nm =
<<<<<<< HEAD
            v == Var redomap_orig_res
=======
              v == Var redomap_orig_res
>>>>>>> 5b0c955e
        getAccumStm False _ = False
    --
    -- epilogue for accumulator result type
    mkEpilogueAccRes
      segthd_lvl
      (redomap_orig_res, redomap_res)
      (res_nm, res_tp)
      (ty, tx, ry, rx)
      (iii, jjj)
      (gtid_y, gtid_x)
      (height_A, width_B, _rem_outer_dims)
      code2' = do
        rss_init <- getAccumFV res_tp
        rssss_list <- segMap2D "rssss" segthd_lvl ResultMaySimplify (ty, tx) $ \(ltid_y, ltid_x) -> do
          (css, ii, jj) <- getThdRedomapRes (rx, ry) (ltid_x, ltid_y) (iii, jjj, redomap_res)
          rss <- forLoop ry [rss_init] $ \i [rss_merge] -> do
            rss' <- forLoop rx [rss_merge] $ \j [rss_merge'] -> do
              prereqAddCode2 (gtid_x, gtid_y) (ii, i, jj, j) (css, redomap_orig_res)
              let code2_subs = substituteNames (M.singleton rss_init rss_merge') code2'

              res_el <-
                letSubExp "res_elem"
                  =<< eIf
                    ( toExp $
                        le64 gtid_y .<. pe64 height_A
                          .&&. le64 gtid_x .<. pe64 width_B
                    )
                    ( do
                        addStms code2_subs
                        resultBodyM [Var res_nm]
                    )
                    (resultBodyM [Var rss_merge'])
              resultBodyM [res_el]
            resultBodyM [Var rss']
<<<<<<< HEAD
          return [varRes rss]
        let epilogue_res_acc : _ = rssss_list
        return [Returns ResultMaySimplify (Certs []) $ Var epilogue_res_acc]
mmBlkRegTilingAcc _ _ = return Nothing
=======
          pure [varRes rss]
        let epilogue_res_acc : _ = rssss_list
        pure [Returns ResultMaySimplify (Certs []) $ Var epilogue_res_acc]
mmBlkRegTilingAcc _ _ = pure Nothing
>>>>>>> 5b0c955e

--------------------------
--------------------------

mmBlkRegTilingNrm :: Env -> Stm GPU -> TileM (Maybe (Stms GPU, Stm GPU))
mmBlkRegTilingNrm env (Let pat aux (Op (SegOp (SegMap SegThread {} seg_space ts old_kbody))))
  | KernelBody () kstms [Returns ResultMaySimplify cs (Var res_nm)] <- old_kbody,
    cs == mempty,
    -- check kernel has one result of primitive type
    [res_tp] <- ts,
    primType res_tp,
    -- we get the global-thread id for the two inner dimensions,
    --   as we are probably going to use it in code generation
    (gtid_x, width_B) : (gtid_y, height_A) : rem_outer_dims_rev <-
      reverse $ unSegSpace seg_space,
    rem_outer_dims <- reverse rem_outer_dims_rev,
    Just
      ( code2',
        (load_A, inp_A, map_t1, load_B, inp_B, map_t2),
        common_dim,
        var_dims,
        (map_lam, red_lam, red_ne, redomap_orig_res, red_t)
        ) <-
      matchesBlkRegTile seg_space kstms = do
<<<<<<< HEAD
    -- Here we start the implementation
    ---- in this binder: host code and outer seggroup (ie. the new kernel) ----
    (new_kernel, host_stms) <- runBuilder $ do
      -- host code
      (rx, ry, tx, ty, tk, tk_div_tx, tk_div_ty, tx_rx, ty_ry, a_loc_sz, b_loc_sz) <-
        mkTileMemSizes height_A width_B common_dim

      gridDim_x <- letSubExp "gridDim_x" =<< ceilDiv width_B tx_rx
      gridDim_y <- letSubExp "gridDim_y" =<< ceilDiv height_A ty_ry
      let gridxy_pexp = pe64 gridDim_y * pe64 gridDim_x
      let grid_pexp =
            foldl (\x d -> pe64 d * x) gridxy_pexp $
              map snd rem_outer_dims_rev
      (grid_size, group_size, segthd_lvl) <- mkNewSegthdLvl tx ty grid_pexp

      (gid_x, gid_y, gid_flat) <- mkGidsXYF

      ---- in this binder: outer seggroup ----
      (ret_seggroup, stms_seggroup) <- runBuilder $ do
        iii <- letExp "iii" =<< toExp (le64 gid_y * pe64 ty_ry)
        jjj <- letExp "jjj" =<< toExp (le64 gid_x * pe64 tx_rx)

        -- initialize register mem with neutral elements and create shmem
        (cssss, a_loc_init, b_loc_init) <-
          initRegShmem
            (rx, tx, ry, ty, a_loc_sz, b_loc_sz)
            (map_t1, map_t2, red_t)
            segthd_lvl
            red_ne

        -- build prologue.
        full_tiles <-
          letExp "full_tiles" $
            BasicOp $ BinOp (SQuot Int64 Unsafe) common_dim tk

        let ct_arg =
              ( (rx, ry, tx, ty, tk, tk_div_tx, tk_div_ty, tx_rx),
                segthd_lvl,
                var_dims,
                (gtid_x, width_B, gtid_y, height_A, common_dim),
                (a_loc_sz, b_loc_sz),
                (iii, jjj),
                (load_A, inp_A, map_t1, load_B, inp_B, map_t2),
                (map_lam, red_lam)
              )

        prologue_res_list <-
          forLoop' (Var full_tiles) [cssss, a_loc_init, b_loc_init] $
            \kk0 [thd_res_merge, a_loc_merge, b_loc_merge] -> do
              process_full_tiles <-
                kkLoopBody env ct_arg kk0 (thd_res_merge, a_loc_merge, b_loc_merge) False

              resultBodyM $ map Var process_full_tiles

        let prologue_res : a_loc_reuse : b_loc_reuse : _ = prologue_res_list

        -- build epilogue.
        epilogue_res_list <- kkLoopBody env ct_arg full_tiles (prologue_res, a_loc_reuse, b_loc_reuse) True

        let redomap_res : _ = epilogue_res_list

        -- support for non-empty code2'
        --  segmap (ltid_y < ty, ltid_x < tx) {
        --    for i < ry do
        --      for j < rx do
        --        res = if (iii+ltid_y*ry+i < height_A && jjj+ltid_x*rx+j < width_B)
        --              then code2' else dummy
        --        final_res[i,j] = res
        mkEpiloguePrimRes
          segthd_lvl
          (redomap_orig_res, redomap_res)
          (res_nm, res_tp)
          (ty, tx, ry, rx)
          (iii, jjj)
          (gtid_y, gtid_x)
          (height_A, width_B, rem_outer_dims)
          code2'

      let level' = SegGroup (Count grid_size) (Count group_size) SegNoVirt
          space' = SegSpace gid_flat (rem_outer_dims ++ [(gid_y, gridDim_y), (gid_x, gridDim_x)])
          kbody' = KernelBody () stms_seggroup ret_seggroup
      return $ Let pat aux $ Op $ SegOp $ SegMap level' space' ts kbody'
    return $ Just (host_stms, new_kernel)
=======
      -- Here we start the implementation
      ---- in this binder: host code and outer seggroup (ie. the new kernel) ----
      (new_kernel, host_stms) <- runBuilder $ do
        -- host code
        (rx, ry, tx, ty, tk, tk_div_tx, tk_div_ty, tx_rx, ty_ry, a_loc_sz, b_loc_sz) <-
          mkTileMemSizes height_A width_B common_dim

        gridDim_x <- letSubExp "gridDim_x" =<< ceilDiv width_B tx_rx
        gridDim_y <- letSubExp "gridDim_y" =<< ceilDiv height_A ty_ry
        let gridxy_pexp = pe64 gridDim_y * pe64 gridDim_x
        let grid_pexp =
              foldl (\x d -> pe64 d * x) gridxy_pexp $
                map snd rem_outer_dims_rev
        (grid_size, group_size, segthd_lvl) <- mkNewSegthdLvl tx ty grid_pexp

        (gid_x, gid_y, gid_flat) <- mkGidsXYF

        ---- in this binder: outer seggroup ----
        (ret_seggroup, stms_seggroup) <- runBuilder $ do
          iii <- letExp "iii" =<< toExp (le64 gid_y * pe64 ty_ry)
          jjj <- letExp "jjj" =<< toExp (le64 gid_x * pe64 tx_rx)

          -- initialize register mem with neutral elements and create shmem
          (cssss, a_loc_init, b_loc_init) <-
            initRegShmem
              (rx, tx, ry, ty, a_loc_sz, b_loc_sz)
              (map_t1, map_t2, red_t)
              segthd_lvl
              red_ne

          -- build prologue.
          full_tiles <-
            letExp "full_tiles" $
              BasicOp $ BinOp (SQuot Int64 Unsafe) common_dim tk

          let ct_arg =
                ( (rx, ry, tx, ty, tk, tk_div_tx, tk_div_ty, tx_rx),
                  segthd_lvl,
                  var_dims,
                  (gtid_x, width_B, gtid_y, height_A, common_dim),
                  (a_loc_sz, b_loc_sz),
                  (iii, jjj),
                  (load_A, inp_A, map_t1, load_B, inp_B, map_t2),
                  (map_lam, red_lam)
                )

          prologue_res_list <-
            forLoop' (Var full_tiles) [cssss, a_loc_init, b_loc_init] $
              \kk0 [thd_res_merge, a_loc_merge, b_loc_merge] -> do
                process_full_tiles <-
                  kkLoopBody env ct_arg kk0 (thd_res_merge, a_loc_merge, b_loc_merge) False

                resultBodyM $ map Var process_full_tiles

          let prologue_res : a_loc_reuse : b_loc_reuse : _ = prologue_res_list

          -- build epilogue.
          epilogue_res_list <- kkLoopBody env ct_arg full_tiles (prologue_res, a_loc_reuse, b_loc_reuse) True

          let redomap_res : _ = epilogue_res_list

          -- support for non-empty code2'
          --  segmap (ltid_y < ty, ltid_x < tx) {
          --    for i < ry do
          --      for j < rx do
          --        res = if (iii+ltid_y*ry+i < height_A && jjj+ltid_x*rx+j < width_B)
          --              then code2' else dummy
          --        final_res[i,j] = res
          mkEpiloguePrimRes
            segthd_lvl
            (redomap_orig_res, redomap_res)
            (res_nm, res_tp)
            (ty, tx, ry, rx)
            (iii, jjj)
            (gtid_y, gtid_x)
            (height_A, width_B, rem_outer_dims)
            code2'

        let level' = SegGroup (Count grid_size) (Count group_size) SegNoVirt
            space' = SegSpace gid_flat (rem_outer_dims ++ [(gid_y, gridDim_y), (gid_x, gridDim_x)])
            kbody' = KernelBody () stms_seggroup ret_seggroup
        pure $ Let pat aux $ Op $ SegOp $ SegMap level' space' ts kbody'
      pure $ Just (host_stms, new_kernel)
>>>>>>> 5b0c955e
  where
    mkEpiloguePrimRes
      segthd_lvl
      (redomap_orig_res, redomap_res)
      (res_nm, res_tp)
      (ty, tx, ry, rx)
      (iii, jjj)
      (gtid_y, gtid_x)
      (height_A, width_B, rem_outer_dims)
      code2' = do
        epilogue_res <-
          if redomap_orig_res == res_nm
<<<<<<< HEAD
            then return redomap_res -- epilogue_res_list
=======
            then pure redomap_res -- epilogue_res_list
>>>>>>> 5b0c955e
            else do
              rssss_list <- segMap2D "rssss" segthd_lvl ResultPrivate (ty, tx) $ \(ltid_y, ltid_x) -> do
                rss_init <- scratch "rss_init" (elemType res_tp) [ry, rx]
                (css, ii, jj) <- getThdRedomapRes (rx, ry) (ltid_x, ltid_y) (iii, jjj, redomap_res)
                rss <- forLoop ry [rss_init] $ \i [rss_merge] -> do
                  rss' <- forLoop rx [rss_merge] $ \j [rss_merge'] -> do
                    prereqAddCode2 (gtid_x, gtid_y) (ii, i, jj, j) (css, redomap_orig_res)

                    res_el <-
                      letSubExp "res_elem"
                        =<< eIf
                          ( toExp $
                              le64 gtid_y .<. pe64 height_A
                                .&&. le64 gtid_x .<. pe64 width_B
                          )
                          ( do
                              addStms code2'
                              resultBodyM [Var res_nm]
                          )
                          (eBody [eBlank res_tp])
                    rss'' <- update "rss" rss_merge' [i, j] res_el
                    resultBodyM [Var rss'']
                  resultBodyM [Var rss']
                pure [varRes rss]
              let rssss : _ = rssss_list
              pure rssss

        let regtile_ret_dims =
              map (\(_, sz) -> (sz, se1, se1)) rem_outer_dims
                ++ [(height_A, ty, ry), (width_B, tx, rx)]

        -- Add dummy dimensions to tile to reflect the outer dimensions.
        epilogue_res' <-
          if null rem_outer_dims
            then pure epilogue_res
            else do
              epilogue_t <- lookupType epilogue_res
              let (block_dims, rest_dims) = splitAt 2 $ arrayDims epilogue_t
                  ones = map (const $ intConst Int64 1) rem_outer_dims
                  new_shape = concat [ones, block_dims, ones, rest_dims]
              letExp "res_reshaped" $ BasicOp $ Reshape (map DimNew new_shape) epilogue_res
<<<<<<< HEAD
        return [RegTileReturns mempty regtile_ret_dims epilogue_res']
mmBlkRegTilingNrm _ _ = return Nothing
=======
        pure [RegTileReturns mempty regtile_ret_dims epilogue_res']
mmBlkRegTilingNrm _ _ = pure Nothing
>>>>>>> 5b0c955e

-- pattern match the properties of the code that we look to
-- tile: a redomap whose two input arrays are each invariant
-- to one of the last two (innermost) parallel dimensions.
matchesBlkRegTile ::
  SegSpace ->
  Stms GPU ->
  Maybe
    ( Stms GPU,
      (Stm GPU, VName, PrimType, Stm GPU, VName, PrimType),
      SubExp,
      [Int],
      (Lambda GPU, Lambda GPU, SubExp, VName, PrimType)
    )
matchesBlkRegTile seg_space kstms
  | -- build the variance table, that records, for
    -- each variable name, the variables it depends on
    initial_variance <- M.map mempty $ scopeOfSegSpace seg_space,
    variance <- varianceInStms initial_variance kstms,
    -- check that the code fits the pattern having:
    -- some `code1`, followed by one Screma SOAC, followed by some `code2`
    (code1, Just screma_stmt, code2) <- matchCodeStreamCode kstms,
    Let pat_redomap _ (Op _) <- screma_stmt,
    -- checks that the Screma SOAC is actually a redomap and normalizes it
    Just (common_dim, arrs, (_, red_lam, red_nes, map_lam)) <- isTileableRedomap screma_stmt,
    -- check that exactly two 1D arrays are streamed thorugh redomap,
    -- and the result of redomap is one scalar
    -- !!!I need to rearrange this whole thing!!! including inp_A and inp_B
    length arrs == 2,
    [red_ne] <- red_nes,
    [map_t1t, map_t2t] <- map paramDec $ lambdaParams map_lam,
    [red_t1, _] <- map paramDec $ lambdaParams red_lam,
    primType map_t1t && primType map_t2t && primType red_t1,
    map_t1_0 <- elemType map_t1t,
    map_t2_0 <- elemType map_t2t,
    -- checks that the input arrays to redomap are variant to
    -- exactly one of the two innermost dimensions of the kernel
    Just var_dims <- isInvarTo1of2InnerDims mempty seg_space variance arrs,
    -- get the variables on which the first result of redomap depends on
    [redomap_orig_res] <- patNames pat_redomap,
    Just res_red_var <- M.lookup redomap_orig_res variance, -- variance of the reduce result

    -- we furthermore check that code1 is only formed by
    -- 1. statements that slice some globally-declared arrays
    --    to produce the input for the redomap, and
    -- 2. potentially some statements on which the redomap
    --    is independent; these are recorded in `code2''`
    Just (code2'', tab_inv_stm) <-
      foldl
        (processIndirections (namesFromList arrs) res_red_var)
        (Just (Seq.empty, M.empty))
        code1,
    -- identify load_A, load_B
    tmp_stms <- mapMaybe (`M.lookup` tab_inv_stm) arrs,
    length tmp_stms == length arrs =
<<<<<<< HEAD
    let zip_AB = zip3 tmp_stms arrs [map_t1_0, map_t2_0]
        [(load_A, inp_A, map_t1), (load_B, inp_B, map_t2)] =
          if var_dims == [0, 1]
            then zip_AB
            else reverse zip_AB
        code2' = code2'' <> code2
     in Just
          ( code2',
            (load_A, inp_A, map_t1, load_B, inp_B, map_t2),
            common_dim,
            var_dims,
            (map_lam, red_lam, red_ne, redomap_orig_res, elemType red_t1)
          )
=======
      let zip_AB = zip3 tmp_stms arrs [map_t1_0, map_t2_0]
          [(load_A, inp_A, map_t1), (load_B, inp_B, map_t2)] =
            if var_dims == [0, 1]
              then zip_AB
              else reverse zip_AB
          code2' = code2'' <> code2
       in Just
            ( code2',
              (load_A, inp_A, map_t1, load_B, inp_B, map_t2),
              common_dim,
              var_dims,
              (map_lam, red_lam, red_ne, redomap_orig_res, elemType red_t1)
            )
>>>>>>> 5b0c955e
matchesBlkRegTile _ _ = Nothing

-- ceiled division expression
ceilDiv :: MonadBuilder m => SubExp -> SubExp -> m (Exp (Rep m))
ceilDiv x y = pure $ BasicOp $ BinOp (SDivUp Int64 Unsafe) x y

mkTileMemSizes ::
  SubExp ->
  SubExp ->
  SubExp ->
  Builder
    GPU
    ( SubExp,
      SubExp,
      SubExp,
      SubExp,
      SubExp,
      SubExp,
      SubExp,
      SubExp,
      SubExp,
      SubExp,
      SubExp
    )
mkTileMemSizes height_A width_B common_dim = do
  tk_name <- nameFromString . pretty <$> newVName "Tk"
  tx_name <- nameFromString . pretty <$> newVName "Tx"
  ty_name <- nameFromString . pretty <$> newVName "Ty"
  rx_name <- nameFromString . pretty <$> newVName "Rx"
  ry_name <- nameFromString . pretty <$> newVName "Ry"

  (ty, ry) <- getParTiles ("Ty", "Ry") (ty_name, ry_name) height_A
  (tx, rx) <- getParTiles ("Tx", "Rx") (tx_name, rx_name) width_B
  tk <- getSeqTile "Tk" tk_name common_dim ty tx

  tk_div_tx <- letSubExp "tk_div_tx" =<< ceilDiv tk tx
  tk_div_ty <- letSubExp "tk_div_ty" =<< ceilDiv tk ty

  tx_rx <- letSubExp "TxRx" =<< toExp (pe64 tx * pe64 rx)
  ty_ry <- letSubExp "TyRy" =<< toExp (pe64 ty * pe64 ry)

  let pad_term = sMax64 (pe64 tk) (pe64 ty * pe64 ry)
  -- if A not transposed, its shmem should be [ty*ry][tk]
  -- we pad to [ty*ry][tk+1] size to minimize bank conflicts
  a_loc_sz <-
    letSubExp "a_loc_sz"
      =<< toExp (pe64 ty * pe64 ry * pe64 tk + pad_term)
  -- if B is transposed, its shmem should be [tk][tx*rx]
  -- we pad as above, by assuming tx*rx == ty*ry >= tk
  -- ToDo: we can decrease the size by checking at this
  --       point whether A and B are transposed (or not).
  b_loc_sz <-
    letSubExp "b_loc_sz"
      =<< toExp (pe64 tx * pe64 rx * pe64 tk + pad_term) -- (pe64 tk * pe64 tx * pe64 rx)
<<<<<<< HEAD
  return (rx, ry, tx, ty, tk, tk_div_tx, tk_div_ty, tx_rx, ty_ry, a_loc_sz, b_loc_sz)
=======
  pure (rx, ry, tx, ty, tk, tk_div_tx, tk_div_ty, tx_rx, ty_ry, a_loc_sz, b_loc_sz)
>>>>>>> 5b0c955e

mkNewSegthdLvl ::
  SubExp ->
  SubExp ->
  TPrimExp Int64 VName ->
  Builder GPU (SubExp, SubExp, SegLevel)
mkNewSegthdLvl tx ty grid_pexp = do
  grid_size <- letSubExp "grid_size" =<< toExp grid_pexp
  group_size <- letSubExp "group_size" =<< toExp (pe64 ty * pe64 tx)
  let segthd_lvl = SegThread (Count grid_size) (Count group_size) (SegNoVirtFull (SegSeqDims []))
<<<<<<< HEAD
  return (grid_size, group_size, segthd_lvl)
=======
  pure (grid_size, group_size, segthd_lvl)
>>>>>>> 5b0c955e

mkGidsXYF :: Builder GPU (VName, VName, VName)
mkGidsXYF = do
  gid_y <- newVName "gid_y"
  gid_x <- newVName "gid_x"
  gid_flat <- newVName "gid_flat"
<<<<<<< HEAD
  return (gid_x, gid_y, gid_flat)
=======
  pure (gid_x, gid_y, gid_flat)
>>>>>>> 5b0c955e

initRegShmem ::
  (SubExp, SubExp, SubExp, SubExp, SubExp, SubExp) ->
  (PrimType, PrimType, PrimType) ->
  SegLevel ->
  SubExp ->
  Builder GPU (VName, VName, VName)
initRegShmem
  (rx, tx, ry, ty, a_loc_sz, b_loc_sz)
  (map_t1, map_t2, red_t)
  segthd_lvl
  red_ne = do
    -- initialize register mem with neutral elements.
    cssss_list <- segMap2D "cssss" segthd_lvl ResultPrivate (ty, tx) $ \_ -> do
      css_init <- scratch "css_init" red_t [ry, rx]
      css <- forLoop ry [css_init] $ \i [css_merge] -> do
        css' <- forLoop rx [css_merge] $ \j [css_merge'] -> do
          css'' <- update "css" css_merge' [i, j] red_ne
          resultBodyM [Var css'']
        resultBodyM [Var css']
<<<<<<< HEAD
      return [varRes css]
=======
      pure [varRes css]
>>>>>>> 5b0c955e
    let [cssss] = cssss_list
    -- scratch shared memory
    a_loc_init <- scratch "A_loc" map_t1 [a_loc_sz]
    b_loc_init <- scratch "B_loc" map_t2 [b_loc_sz]
<<<<<<< HEAD
    return (cssss, a_loc_init, b_loc_init)
=======
    pure (cssss, a_loc_init, b_loc_init)
>>>>>>> 5b0c955e

getThdRedomapRes ::
  (SubExp, SubExp) ->
  (VName, VName) ->
  (VName, VName, VName) ->
  Builder GPU (VName, VName, VName)
getThdRedomapRes (rx, ry) (ltid_x, ltid_y) (iii, jjj, redomap_res) = do
  css <- index "redomap_thd" redomap_res [ltid_y, ltid_x]
  ii <- letExp "ii" =<< toExp (le64 iii + le64 ltid_y * pe64 ry)
  jj <- letExp "jj" =<< toExp (le64 jjj + le64 ltid_x * pe64 rx)
<<<<<<< HEAD
  return (css, ii, jj)
=======
  pure (css, ii, jj)
>>>>>>> 5b0c955e

prereqAddCode2 ::
  (VName, VName) ->
  (VName, VName, VName, VName) ->
  (VName, VName) ->
  Builder GPU ()
prereqAddCode2 (gtid_x, gtid_y) (ii, i, jj, j) (css, redomap_orig_res) = do
  c <- index "redomap_elm" css [i, j]
  cpy_stm <- mkLetNamesM [redomap_orig_res] $ BasicOp $ SubExp $ Var c
  addStm cpy_stm
  letBindNames [gtid_y] =<< toExp (le64 ii + le64 i)
  letBindNames [gtid_x] =<< toExp (le64 jj + le64 j)

-- | Tries to identify the following pattern:
--   code followed by some Screma followed by more code.
matchCodeStreamCode ::
  Stms GPU ->
  (Stms GPU, Maybe (Stm GPU), Stms GPU)
matchCodeStreamCode kstms =
  let (code1, screma, code2) =
        foldl
          ( \acc stmt ->
              case (acc, stmt) of
                ((cd1, Nothing, cd2), Let _ _ (Op (OtherOp Screma {}))) ->
                  (cd1, Just stmt, cd2)
                ((cd1, Nothing, cd2), _) ->
                  (cd1 ++ [stmt], Nothing, cd2)
                ((cd1, Just strm, cd2), _) ->
                  (cd1, Just strm, cd2 ++ [stmt])
          )
          ([], Nothing, [])
          (stmsToList kstms)
   in (stmsFromList code1, screma, stmsFromList code2)

-- | Checks that all streamed arrays are variant to exacly one of
--   the two innermost parallel dimensions, and conversely, for
--   each of the two innermost parallel dimensions, there is at
--   least one streamed array variant to it. The result is the
--   number of the only variant parallel dimension for each array.
isInvarTo1of2InnerDims ::
  Names ->
  SegSpace ->
  VarianceTable ->
  [VName] ->
  Maybe [Int]
isInvarTo1of2InnerDims branch_variant kspace variance arrs =
  let inner_perm0 = map varToOnly1of2InnerDims arrs
      inner_perm = catMaybes inner_perm0
      ok1 = elem 0 inner_perm && elem 1 inner_perm
      ok2 = length inner_perm0 == length inner_perm
   in if ok1 && ok2 then Just inner_perm else Nothing
  where
    varToOnly1of2InnerDims :: VName -> Maybe Int
    varToOnly1of2InnerDims arr = do
      (j, _) : (i, _) : _ <- Just $ reverse $ unSegSpace kspace
      let variant_to = M.findWithDefault mempty arr variance
          branch_invariant =
            not $ nameIn j branch_variant || nameIn i branch_variant
      if not branch_invariant
        then Nothing -- if i or j in branch_variant; return nothing
        else
          if nameIn i variant_to && not (nameIn j variant_to)
            then Just 0
            else
              if nameIn j variant_to && not (nameIn i variant_to)
                then Just 1
                else Nothing

processIndirections ::
  Names -> -- input arrays to redomap
  Names -> -- variables on which the result of redomap depends on.
  Maybe (Stms GPU, M.Map VName (Stm GPU)) ->
  Stm GPU ->
  Maybe (Stms GPU, M.Map VName (Stm GPU))
processIndirections arrs _ acc stm@(Let patt _ (BasicOp (Index _ _)))
  | Just (ss, tab) <- acc,
    [p] <- patElems patt,
    p_nm <- patElemName p,
    nameIn p_nm arrs =
      Just (ss, M.insert p_nm stm tab)
processIndirections _ res_red_var acc stm'@(Let patt _ _)
  | Just (ss, tab) <- acc,
    ps <- patElems patt,
    all (\p -> not (nameIn (patElemName p) res_red_var)) ps =
      Just (ss Seq.|> stm', tab)
  | otherwise = Nothing

getParTiles :: (String, String) -> (Name, Name) -> SubExp -> Builder GPU (SubExp, SubExp)
getParTiles (t_str, r_str) (t_name, r_name) len_dim =
  case len_dim of
    Constant (IntValue (Int64Value 8)) ->
      pure (se8, se1)
    Constant (IntValue (Int64Value 16)) ->
      pure (se8, se2)
    Constant (IntValue (Int64Value 32)) ->
      pure (se8, se4)
    _ -> do
      t <- letSubExp t_str $ Op $ SizeOp $ GetSize t_name SizeTile
      r <- letSubExp r_str $ Op $ SizeOp $ GetSize r_name SizeRegTile
      pure (t, r)

getSeqTile :: String -> Name -> SubExp -> SubExp -> SubExp -> Builder GPU SubExp
getSeqTile tk_str tk_name len_dim ty tx =
  case (tx, ty) of
    (Constant (IntValue (Int64Value v_x)), Constant (IntValue (Int64Value v_y))) ->
      letSubExp tk_str . BasicOp . SubExp . constant $
        case len_dim of
          Constant (IntValue (Int64Value v_d)) -> min v_d $ min v_x v_y
          _ -> min v_x v_y
    _ ->
      letSubExp tk_str $ Op $ SizeOp $ GetSize tk_name SizeTile

----------------------------------------------------------------------------------------------
--- 3D Tiling (RegTiling for the outermost dimension & Block tiling for the innermost two) ---
----------------------------------------------------------------------------------------------

maxRegTile :: Int64
maxRegTile = 30

mkRegTileSe :: Int64 -> SubExp
mkRegTileSe = constant

variantToDim :: VarianceTable -> VName -> VName -> Bool
variantToDim variance gid_outer nm =
  gid_outer == nm || nameIn gid_outer (M.findWithDefault mempty nm variance)

-- | Checks that all streamed arrays are variant to exacly one of
--   the two innermost parallel dimensions, and conversely, for
--   each of the two innermost parallel dimensions, there is at
--   least one streamed array variant to it. The result is the
--   number of the only variant parallel dimension for each array.
isInvarTo2of3InnerDims ::
  Names ->
  SegSpace ->
  VarianceTable ->
  [VName] ->
  Maybe [Int]
isInvarTo2of3InnerDims branch_variant kspace variance arrs =
  let inner_perm0 = map varToOnly1of3InnerDims arrs
      inner_perm = catMaybes inner_perm0
      ok1 = elem 0 inner_perm && elem 1 inner_perm && elem 2 inner_perm
      ok2 = length inner_perm0 == length inner_perm
   in if ok1 && ok2 then Just inner_perm else Nothing
  where
    varToOnly1of3InnerDims :: VName -> Maybe Int
    varToOnly1of3InnerDims arr = do
      (k, _) : (j, _) : (i, _) : _ <- Just $ reverse $ unSegSpace kspace
      let variant_to = M.findWithDefault mempty arr variance
          branch_invariant =
            not $
              nameIn k branch_variant
                || nameIn j branch_variant
                || nameIn i branch_variant
      if not branch_invariant
        then Nothing -- if i or j or k in branch_variant; return nothing
        else
          if nameIn i variant_to && not (nameIn j variant_to || nameIn k variant_to)
            then Just 0
            else
              if nameIn j variant_to && not (nameIn i variant_to || nameIn k variant_to)
                then Just 1
                else
                  if nameIn k variant_to && not (nameIn i variant_to || nameIn j variant_to)
                    then Just 2
                    else Nothing

-- | Expects a kernel statement as argument.
--   CONDITIONS for 3D tiling optimization to fire are:
--     1. a) The kernel body can be broken into
--              scalar-code-1 ++ [Redomap stmt] ++ scalar-code-2.
--        b) The kernels has a per-thread result, and obviously
--              the result is variant to the 3rd dimension
--              (counted from innermost to outermost)
--     2. For the Redomap:
--          a) the streamed arrays are one dimensional
--          b) each of the array arguments of Redomap are variant
--              to exactly one of the three innermost-parallel dimension
--              of the kernel. This condition can be relaxed by interchanging
--              kernel dimensions whenever possible.
--     3. For scalar-code-1:
--          a) each of the statements is a slice that produces one of the
--             streamed arrays
--
-- mmBlkRegTiling :: Stm GPU -> TileM (Maybe (Stms GPU, Stm GPU))
-- mmBlkRegTiling (Let pat aux (Op (SegOp (SegMap SegThread{} seg_space ts old_kbody))))
doRegTiling3D :: Stm GPU -> TileM (Maybe (Stms GPU, Stm GPU))
doRegTiling3D (Let pat aux (Op (SegOp old_kernel)))
  | SegMap SegThread {} space kertp (KernelBody () kstms kres) <- old_kernel,
    -- build the variance table, that records, for
    -- each variable name, the variables it depends on
    initial_variance <- M.map mempty $ scopeOfSegSpace space,
    variance <- varianceInStms initial_variance kstms,
    -- we get the global-thread id for the two inner dimensions,
    --   as we are probably going to use it in code generation
    (gtid_x, d_Kx) : (gtid_y, d_Ky) : (gtid_z, d_M) : rem_outer_dims_rev <- reverse $ unSegSpace space,
    rem_outer_dims <- reverse rem_outer_dims_rev,
    -- check that the code fits the pattern having:
    -- some `code1`, followed by one Screma SOAC, followed by some `code2`
    (code1, Just screma_stmt, code2) <- matchCodeStreamCode kstms,
    Let pat_redomap _ (Op _) <- screma_stmt,
    -- checks that the Screma SOAC is actually a redomap and normalize it
    Just (common_dim, inp_soac_arrs, (_, red_lam, red_nes, map_lam)) <- isTileableRedomap screma_stmt,
    not (null red_nes),
    -- assuming we have a budget of maxRegTile registers, we distribute
    -- that budget across the result of redomap and the kernel result
    num_res <- max (length red_nes) (length kres),
    reg_tile <- maxRegTile `quot` fromIntegral num_res,
    reg_tile_se <- mkRegTileSe reg_tile,
    -- check that the element-type of the map and reduce are scalars:
    all (primType . paramDec) $ lambdaParams map_lam,
    red_res_tps <- map paramDec $ take (length red_nes) $ lambdaParams red_lam,
    all primType red_res_tps,
    -- checks that the input arrays to redomap are variant to
    -- exactly one of the two innermost dimensions of the kernel
    Just _ <- isInvarTo2of3InnerDims mempty space variance inp_soac_arrs,
    -- get the free variables on which the result of redomap depends on
    redomap_orig_res <- patElems pat_redomap,
    res_red_var <- -- variance of the reduce result
      mconcat $ mapMaybe ((`M.lookup` variance) . patElemName) redomap_orig_res,
    mempty /= res_red_var,
    -- we furthermore check that code1 is only formed by
    -- 1. statements that slice some globally-declared arrays
    --    to produce the input for the redomap, and
    -- 2. potentially some statements on which the redomap
    --    is independent; these are recorded in `code2''`
    Just (code2'', arr_tab0) <-
      foldl
        (processIndirections (namesFromList inp_soac_arrs) res_red_var)
        (Just (Seq.empty, M.empty))
        code1,
    -- check that code1 contains exacly one slice for each of the input array to redomap
    tmp_stms <- mapMaybe (`M.lookup` arr_tab0) inp_soac_arrs,
    length tmp_stms == length inp_soac_arrs,
    -- code1' <- stmsFromList $ stmsToList code1 \\ stmsToList code2'',
    code2' <- code2'' <> code2,
    -- we assume the kernel results are variant to the thrid-outer parallel dimension
    -- (for sanity sake, they should be)
    ker_res_nms <- mapMaybe getResNm kres,
    length ker_res_nms == length kres,
    all primType kertp,
    all (variantToDim variance gtid_z) ker_res_nms = do
<<<<<<< HEAD
    -- HERE STARTS THE IMPLEMENTATION:
    (new_kernel, host_stms) <- runBuilder $ do
      -- host code
      -- process the z-variant arrays that need transposition;
      -- these "manifest" statements should come before the kernel
      (tab_inn, tab_out) <-
        foldM
          (insertTranspose variance (gtid_z, d_M))
          (M.empty, M.empty)
          $ M.toList arr_tab0

      tx_name <- nameFromString . pretty <$> newVName "Tx"
      ty_name <- nameFromString . pretty <$> newVName "Ty"

      tx0 <- letSubExp "Tx" $ Op $ SizeOp $ GetSize tx_name SizeTile
      ty0 <- letSubExp "Ty" $ Op $ SizeOp $ GetSize ty_name SizeTile
      ty <- limitTile "Ty" ty0 d_Ky
      tx <- limitTile "Tx" tx0 d_Kx
      let rz = reg_tile_se

      gridDim_x <- letSubExp "gridDim_x" =<< ceilDiv d_Kx tx
      gridDim_y <- letSubExp "gridDim_y" =<< ceilDiv d_Ky ty
      gridDim_z <- letSubExp "gridDim_z" =<< ceilDiv d_M rz
      let gridxyz_pexp = pe64 gridDim_z * pe64 gridDim_y * pe64 gridDim_x
      let grid_pexp = product $ gridxyz_pexp : map (pe64 . snd) rem_outer_dims_rev
      grid_size <- letSubExp "grid_size_tile3d" =<< toExp grid_pexp
      group_size <- letSubExp "group_size_tile3d" =<< toExp (pe64 ty * pe64 tx)
      let segthd_lvl = SegThread (Count grid_size) (Count group_size) (SegNoVirtFull (SegSeqDims []))

      count_shmem <- letSubExp "count_shmem" =<< ceilDiv rz group_size

      gid_x <- newVName "gid_x"
      gid_y <- newVName "gid_y"
      gid_z <- newVName "gid_z"
      gid_flat <- newVName "gid_flat"

      ---- in this binder: outer seggroup ----
      (ret_seggroup, stms_seggroup) <- runBuilder $ do
        ii <- letExp "ii" =<< toExp (le64 gid_z * pe64 rz)
        jj1 <- letExp "jj1" =<< toExp (le64 gid_y * pe64 ty)
        jj2 <- letExp "jj2" =<< toExp (le64 gid_x * pe64 tx)

        -- initialize the register arrays corresponding to the result of redomap;
        reg_arr_nms <- segMap2D "res" segthd_lvl ResultPrivate (ty, tx) $ \_ ->
          forM (zip red_nes red_res_tps) $ \(red_ne, red_t) -> do
            css_init <- scratch "res_init" (elemType red_t) [rz]
            css <- forLoop rz [css_init] $ \i [css_merge] -> do
              css' <- update "css" css_merge [i] red_ne
              resultBodyM [Var css']
            return $ varRes css

        -- scratch the shared-memory arrays corresponding to the arrays that are
        --   input to the redomap and are invariant to the outermost parallel dimension.
        loc_arr_nms <- forM (M.toList tab_out) $ \(nm, (ptp, _)) ->
          scratch (baseString nm ++ "_loc") ptp [rz]

        prologue_res_list <-
          forLoop' common_dim (reg_arr_nms ++ loc_arr_nms) $
            \q var_nms -> do
              let reg_arr_merge_nms = take (length red_nes) var_nms
              let loc_arr_merge_nms = drop (length red_nes) var_nms

              -- collective copy from global to shared memory
              loc_arr_nms' <-
                forLoop' count_shmem loc_arr_merge_nms $ \tt loc_arr_merge2_nms -> do
                  loc_arr_merge2_nms' <-
                    forM (zip loc_arr_merge2_nms (M.toList tab_out)) $ \(loc_Y_nm, (glb_Y_nm, (ptp_Y, load_Y))) -> do
                      ltid_flat <- newVName "ltid_flat"
                      ltid <- newVName "ltid"
                      let segspace = SegSpace ltid_flat [(ltid, group_size)]
                      ((res_v, res_i), stms) <- runBuilder $ do
                        offs <- letExp "offs" =<< toExp (pe64 group_size * le64 tt)
                        loc_ind <- letExp "loc_ind" =<< toExp (le64 ltid + le64 offs)
                        letBindNames [gtid_z] =<< toExp (le64 ii + le64 loc_ind)
                        let glb_ind = gtid_z
                        y_elm <-
                          letSubExp "y_elem"
                            =<< eIf
                              (toExp $ le64 glb_ind .<. pe64 d_M)
                              ( do
                                  addStm load_Y
                                  res <- index "Y_elem" glb_Y_nm [q]
                                  resultBodyM [Var res]
                              )
                              (eBody [eBlank $ Prim ptp_Y])
                        y_ind <-
                          letSubExp "y_loc_ind"
                            =<< eIf
                              (toExp $ le64 loc_ind .<. pe64 rz)
                              (toExp loc_ind >>= letTupExp' "loc_fi" >>= resultBodyM)
                              (eBody [pure $ BasicOp $ SubExp $ intConst Int64 (-1)])
                        --y_tp  <- subExpType y_elm
                        return (y_elm, y_ind)

                      let ret = WriteReturns mempty (Shape [rz]) loc_Y_nm [(Slice [DimFix res_i], res_v)]
                      let body = KernelBody () stms [ret]

                      res_nms <-
                        letTupExp "Y_glb2loc" <=< renameExp $
                          Op $ SegOp $ SegMap segthd_lvl segspace [Prim ptp_Y] body
                      let res_nm : _ = res_nms
                      return res_nm
                  resultBodyM $ map Var loc_arr_merge2_nms'

              redomap_res <-
                segMap2D "redomap_res" segthd_lvl ResultPrivate (ty, tx) $
                  \(ltid_y, ltid_x) -> do
                    letBindNames [gtid_y] =<< toExp (le64 jj1 + le64 ltid_y)
                    letBindNames [gtid_x] =<< toExp (le64 jj2 + le64 ltid_x)
                    reg_arr_merge_nms_slc <- forM reg_arr_merge_nms $ \reg_arr_nm ->
                      index "res_reg_slc" reg_arr_nm [ltid_y, ltid_x]
                    fmap subExpsRes . letTupExp' "redomap_guarded"
=======
      -- HERE STARTS THE IMPLEMENTATION:
      (new_kernel, host_stms) <- runBuilder $ do
        -- host code
        -- process the z-variant arrays that need transposition;
        -- these "manifest" statements should come before the kernel
        (tab_inn, tab_out) <-
          foldM
            (insertTranspose variance (gtid_z, d_M))
            (M.empty, M.empty)
            $ M.toList arr_tab0

        tx_name <- nameFromString . pretty <$> newVName "Tx"
        ty_name <- nameFromString . pretty <$> newVName "Ty"

        tx0 <- letSubExp "Tx" $ Op $ SizeOp $ GetSize tx_name SizeTile
        ty0 <- letSubExp "Ty" $ Op $ SizeOp $ GetSize ty_name SizeTile
        ty <- limitTile "Ty" ty0 d_Ky
        tx <- limitTile "Tx" tx0 d_Kx
        let rz = reg_tile_se

        gridDim_x <- letSubExp "gridDim_x" =<< ceilDiv d_Kx tx
        gridDim_y <- letSubExp "gridDim_y" =<< ceilDiv d_Ky ty
        gridDim_z <- letSubExp "gridDim_z" =<< ceilDiv d_M rz
        let gridxyz_pexp = pe64 gridDim_z * pe64 gridDim_y * pe64 gridDim_x
        let grid_pexp = product $ gridxyz_pexp : map (pe64 . snd) rem_outer_dims_rev
        grid_size <- letSubExp "grid_size_tile3d" =<< toExp grid_pexp
        group_size <- letSubExp "group_size_tile3d" =<< toExp (pe64 ty * pe64 tx)
        let segthd_lvl = SegThread (Count grid_size) (Count group_size) (SegNoVirtFull (SegSeqDims []))

        count_shmem <- letSubExp "count_shmem" =<< ceilDiv rz group_size

        gid_x <- newVName "gid_x"
        gid_y <- newVName "gid_y"
        gid_z <- newVName "gid_z"
        gid_flat <- newVName "gid_flat"

        ---- in this binder: outer seggroup ----
        (ret_seggroup, stms_seggroup) <- runBuilder $ do
          ii <- letExp "ii" =<< toExp (le64 gid_z * pe64 rz)
          jj1 <- letExp "jj1" =<< toExp (le64 gid_y * pe64 ty)
          jj2 <- letExp "jj2" =<< toExp (le64 gid_x * pe64 tx)

          -- initialize the register arrays corresponding to the result of redomap;
          reg_arr_nms <- segMap2D "res" segthd_lvl ResultPrivate (ty, tx) $ \_ ->
            forM (zip red_nes red_res_tps) $ \(red_ne, red_t) -> do
              css_init <- scratch "res_init" (elemType red_t) [rz]
              css <- forLoop rz [css_init] $ \i [css_merge] -> do
                css' <- update "css" css_merge [i] red_ne
                resultBodyM [Var css']
              pure $ varRes css

          -- scratch the shared-memory arrays corresponding to the arrays that are
          --   input to the redomap and are invariant to the outermost parallel dimension.
          loc_arr_nms <- forM (M.toList tab_out) $ \(nm, (ptp, _)) ->
            scratch (baseString nm ++ "_loc") ptp [rz]

          prologue_res_list <-
            forLoop' common_dim (reg_arr_nms ++ loc_arr_nms) $
              \q var_nms -> do
                let reg_arr_merge_nms = take (length red_nes) var_nms
                let loc_arr_merge_nms = drop (length red_nes) var_nms

                -- collective copy from global to shared memory
                loc_arr_nms' <-
                  forLoop' count_shmem loc_arr_merge_nms $ \tt loc_arr_merge2_nms -> do
                    loc_arr_merge2_nms' <-
                      forM (zip loc_arr_merge2_nms (M.toList tab_out)) $ \(loc_Y_nm, (glb_Y_nm, (ptp_Y, load_Y))) -> do
                        ltid_flat <- newVName "ltid_flat"
                        ltid <- newVName "ltid"
                        let segspace = SegSpace ltid_flat [(ltid, group_size)]
                        ((res_v, res_i), stms) <- runBuilder $ do
                          offs <- letExp "offs" =<< toExp (pe64 group_size * le64 tt)
                          loc_ind <- letExp "loc_ind" =<< toExp (le64 ltid + le64 offs)
                          letBindNames [gtid_z] =<< toExp (le64 ii + le64 loc_ind)
                          let glb_ind = gtid_z
                          y_elm <-
                            letSubExp "y_elem"
                              =<< eIf
                                (toExp $ le64 glb_ind .<. pe64 d_M)
                                ( do
                                    addStm load_Y
                                    res <- index "Y_elem" glb_Y_nm [q]
                                    resultBodyM [Var res]
                                )
                                (eBody [eBlank $ Prim ptp_Y])
                          y_ind <-
                            letSubExp "y_loc_ind"
                              =<< eIf
                                (toExp $ le64 loc_ind .<. pe64 rz)
                                (toExp loc_ind >>= letTupExp' "loc_fi" >>= resultBodyM)
                                (eBody [pure $ BasicOp $ SubExp $ intConst Int64 (-1)])
                          -- y_tp  <- subExpType y_elm
                          pure (y_elm, y_ind)

                        let ret = WriteReturns mempty (Shape [rz]) loc_Y_nm [(Slice [DimFix res_i], res_v)]
                        let body = KernelBody () stms [ret]

                        res_nms <-
                          letTupExp "Y_glb2loc" <=< renameExp $
                            Op $ SegOp $ SegMap segthd_lvl segspace [Prim ptp_Y] body
                        let res_nm : _ = res_nms
                        pure res_nm
                    resultBodyM $ map Var loc_arr_merge2_nms'

                redomap_res <-
                  segMap2D "redomap_res" segthd_lvl ResultPrivate (ty, tx) $
                    \(ltid_y, ltid_x) -> do
                      letBindNames [gtid_y] =<< toExp (le64 jj1 + le64 ltid_y)
                      letBindNames [gtid_x] =<< toExp (le64 jj2 + le64 ltid_x)
                      reg_arr_merge_nms_slc <- forM reg_arr_merge_nms $ \reg_arr_nm ->
                        index "res_reg_slc" reg_arr_nm [ltid_y, ltid_x]
                      fmap subExpsRes . letTupExp' "redomap_guarded"
                        =<< eIf
                          (toExp $ le64 gtid_y .<. pe64 d_Ky .&&. le64 gtid_x .<. pe64 d_Kx)
                          ( do
                              inp_scals_invar_outer <-
                                forM (M.toList tab_inn) $ \(inp_arr_nm, load_stm) -> do
                                  addStm load_stm
                                  index (baseString inp_arr_nm) inp_arr_nm [q]
                              -- build the loop of count R whose body is semantically the redomap code
                              reg_arr_merge_nms' <-
                                forLoop' rz reg_arr_merge_nms_slc $ \i reg_arr_mm_nms -> do
                                  letBindNames [gtid_z] =<< toExp (le64 ii + le64 i)
                                  resultBodyM =<< letTupExp' "redomap_lam"
                                    =<< eIf
                                      (toExp $ le64 gtid_z .<. pe64 d_M)
                                      ( do
                                          -- read from shared memory
                                          ys <- forM loc_arr_nms' $ \loc_arr_nm ->
                                            index "inp_reg_var2z" loc_arr_nm [i]
                                          cs <- forM reg_arr_mm_nms $ \reg_arr_nm ->
                                            index "res_reg_var2z" reg_arr_nm [i]
                                          -- here we need to put in order the scalar inputs to map:
                                          let tab_scals =
                                                M.fromList $
                                                  zip (map fst $ M.toList tab_out) ys
                                                    ++ zip (map fst $ M.toList tab_inn) inp_scals_invar_outer
                                          map_inp_scals <- forM inp_soac_arrs $ \arr_nm ->
                                            case M.lookup arr_nm tab_scals of
                                              Nothing -> error "Impossible case reached in tiling3D\n"
                                              Just nm -> pure nm
                                          map_lam' <- renameLambda map_lam
                                          red_lam' <- renameLambda red_lam
                                          map_res_scals <- eLambda map_lam' (map (eSubExp . Var) map_inp_scals)
                                          red_res <- eLambda red_lam' (map eSubExp (map Var cs ++ map resSubExp map_res_scals))
                                          css <- forM (zip reg_arr_mm_nms red_res) $ \(reg_arr_nm, c) ->
                                            update (baseString reg_arr_nm) reg_arr_nm [i] (resSubExp c)
                                          resultBodyM $ map Var css
                                      )
                                      (resultBodyM $ map Var reg_arr_mm_nms)
                              resultBodyM $ map Var reg_arr_merge_nms'
                          )
                          (resultBodyM $ map Var reg_arr_merge_nms_slc)
                resultBodyM $ map Var $ redomap_res ++ loc_arr_nms'

          -- support for non-empty code2'
          --  segmap (ltid_y < ty, ltid_x < tx) {
          --    for i < rz do
          --        res = if (ii+i < d_M && jj1+ltid_y < d_Ky && jj2 + ltid_x < d_Kx)
          --              then code2' else dummy
          --        final_res[i] = res
          let redomap_res = take (length red_nes) prologue_res_list
          epilogue_res <-
            if length redomap_orig_res == length ker_res_nms
              && ker_res_nms == map patElemName redomap_orig_res
              then segMap3D "rssss" segthd_lvl ResultPrivate (se1, ty, tx) $ \(_ltid_z, ltid_y, ltid_x) ->
                forM (zip kertp redomap_res) $ \(res_tp, res) -> do
                  rss_init <- scratch "rss_init" (elemType res_tp) [rz, se1, se1]
                  fmap varRes $
                    forLoop rz [rss_init] $ \i [rss] -> do
                      let slice = Slice [DimFix $ Var i, DimFix se0, DimFix se0]
                      thread_res <- index "thread_res" res [ltid_y, ltid_x, i]
                      rss' <- letSubExp "rss" $ BasicOp $ Update Unsafe rss slice $ Var thread_res
                      resultBodyM [rss']
              else segMap3D "rssss" segthd_lvl ResultPrivate (se1, ty, tx) $ \(_ltid_z, ltid_y, ltid_x) -> do
                letBindNames [gtid_y] =<< toExp (le64 jj1 + le64 ltid_y)
                letBindNames [gtid_x] =<< toExp (le64 jj2 + le64 ltid_x)
                rss_init <- forM kertp $ \res_tp ->
                  scratch "rss_init" (elemType res_tp) [rz, se1, se1]
                rss <- forLoop' rz rss_init $ \i rss_merge -> do
                  letBindNames [gtid_z] =<< toExp (le64 ii + le64 i)
                  forM_ (zip redomap_orig_res redomap_res) $ \(o_res, n_res) -> do
                    c <- index "redomap_thd" n_res [ltid_y, ltid_x, i]
                    letBindNames [patElemName o_res] =<< toExp (le64 c)
                    pure c
                  res_els <-
                    letTupExp' "res_elem"
>>>>>>> 5b0c955e
                      =<< eIf
                        ( toExp $
                            le64 gtid_y .<. pe64 d_Ky
                              .&&. le64 gtid_x .<. pe64 d_Kx
                              .&&. le64 gtid_z .<. pe64 d_M
                        )
                        ( do
<<<<<<< HEAD
                            inp_scals_invar_outer <-
                              forM (M.toList tab_inn) $ \(inp_arr_nm, load_stm) -> do
                                addStm load_stm
                                index (baseString inp_arr_nm) inp_arr_nm [q]
                            -- build the loop of count R whose body is semantically the redomap code
                            reg_arr_merge_nms' <-
                              forLoop' rz reg_arr_merge_nms_slc $ \i reg_arr_mm_nms -> do
                                letBindNames [gtid_z] =<< toExp (le64 ii + le64 i)
                                resultBodyM =<< letTupExp' "redomap_lam"
                                  =<< eIf
                                    (toExp $ le64 gtid_z .<. pe64 d_M)
                                    ( do
                                        -- read from shared memory
                                        ys <- forM loc_arr_nms' $ \loc_arr_nm ->
                                          index "inp_reg_var2z" loc_arr_nm [i]
                                        cs <- forM reg_arr_mm_nms $ \reg_arr_nm ->
                                          index "res_reg_var2z" reg_arr_nm [i]
                                        -- here we need to put in order the scalar inputs to map:
                                        let tab_scals =
                                              M.fromList $
                                                zip (map fst $ M.toList tab_out) ys
                                                  ++ zip (map fst $ M.toList tab_inn) inp_scals_invar_outer
                                        map_inp_scals <- forM inp_soac_arrs $ \arr_nm ->
                                          case M.lookup arr_nm tab_scals of
                                            Nothing -> error "Impossible case reached in tiling3D\n"
                                            Just nm -> return nm
                                        map_lam' <- renameLambda map_lam
                                        red_lam' <- renameLambda red_lam
                                        map_res_scals <- eLambda map_lam' (map (eSubExp . Var) map_inp_scals)
                                        red_res <- eLambda red_lam' (map eSubExp (map Var cs ++ map resSubExp map_res_scals))
                                        css <- forM (zip reg_arr_mm_nms red_res) $ \(reg_arr_nm, c) ->
                                          update (baseString reg_arr_nm) reg_arr_nm [i] (resSubExp c)
                                        resultBodyM $ map Var css
                                    )
                                    (resultBodyM $ map Var reg_arr_mm_nms)
                            resultBodyM $ map Var reg_arr_merge_nms'
                        )
                        (resultBodyM $ map Var reg_arr_merge_nms_slc)
              resultBodyM $ map Var $ redomap_res ++ loc_arr_nms'

        -- support for non-empty code2'
        --  segmap (ltid_y < ty, ltid_x < tx) {
        --    for i < rz do
        --        res = if (ii+i < d_M && jj1+ltid_y < d_Ky && jj2 + ltid_x < d_Kx)
        --              then code2' else dummy
        --        final_res[i] = res
        let redomap_res = take (length red_nes) prologue_res_list
        epilogue_res <-
          if length redomap_orig_res == length ker_res_nms
            && ker_res_nms == map patElemName redomap_orig_res
            then segMap3D "rssss" segthd_lvl ResultPrivate (se1, ty, tx) $ \(_ltid_z, ltid_y, ltid_x) ->
              forM (zip kertp redomap_res) $ \(res_tp, res) -> do
                rss_init <- scratch "rss_init" (elemType res_tp) [rz, se1, se1]
                fmap varRes $
                  forLoop rz [rss_init] $ \i [rss] -> do
=======
                            addStms code2'
                            resultBodyM $ map Var ker_res_nms
                        )
                        (eBody $ map eBlank kertp)
                  rss' <- forM (zip res_els rss_merge) $ \(res_el, rs_merge) -> do
>>>>>>> 5b0c955e
                    let slice = Slice [DimFix $ Var i, DimFix se0, DimFix se0]
                    letSubExp "rss" $ BasicOp $ Update Unsafe rs_merge slice res_el
                  resultBodyM rss'
                pure $ varsRes rss

          ----------------------------------------------------------------
          -- Finally, reshape the result arrays for the RegTileReturn  ---
          ----------------------------------------------------------------
          let regtile_ret_dims =
                map (\(_, sz) -> (sz, se1, se1)) rem_outer_dims
                  ++ [(d_M, se1, rz), (d_Ky, ty, se1), (d_Kx, tx, se1)]

          epilogue_res' <- forM epilogue_res $ \res ->
            if null rem_outer_dims
              then pure res
              else do
                -- Add dummy dimensions to tile to reflect the outer dimensions
                res_tp' <- lookupType res
                let (block_dims, rest_dims) = splitAt 2 $ arrayDims res_tp'
                    ones = map (const se1) rem_outer_dims
                    new_shape = concat [ones, block_dims, ones, rest_dims]
                letExp "res_reshaped" $ BasicOp $ Reshape (map DimNew new_shape) res

          pure $ map (RegTileReturns mempty regtile_ret_dims) epilogue_res'
        -- END (ret_seggroup, stms_seggroup) <- runBuilder $ do
        let level' = SegGroup (Count grid_size) (Count group_size) SegNoVirt
            space' = SegSpace gid_flat (rem_outer_dims ++ [(gid_z, gridDim_z), (gid_y, gridDim_y), (gid_x, gridDim_x)])
            kbody' = KernelBody () stms_seggroup ret_seggroup

        pure $ Let pat aux $ Op $ SegOp $ SegMap level' space' kertp kbody'
      -- END (new_kernel, host_stms) <- runBuilder $ do
      pure $ Just (host_stms, new_kernel)
  where
    getResNm (Returns ResultMaySimplify _ (Var res_nm)) = Just res_nm
    getResNm _ = Nothing

    limitTile :: String -> SubExp -> SubExp -> Builder GPU SubExp
    limitTile t_str t d_K = letSubExp t_str $ BasicOp $ BinOp (SMin Int64) t d_K
    insertTranspose ::
      VarianceTable ->
      (VName, SubExp) ->
      (M.Map VName (Stm GPU), M.Map VName (PrimType, Stm GPU)) ->
      (VName, Stm GPU) ->
      Builder GPU (M.Map VName (Stm GPU), M.Map VName (PrimType, Stm GPU))
    insertTranspose variance (gidz, _) (tab_inn, tab_out) (p_nm, stm@(Let patt yy (BasicOp (Index arr_nm slc))))
      | [p] <- patElems patt,
        ptp <- elemType $ patElemType p,
        p_nm == patElemName p =
          case L.findIndices (variantSliceDim variance gidz) (unSlice slc) of
            [] -> pure (M.insert p_nm stm tab_inn, tab_out)
            i : _ -> do
              arr_tp <- lookupType arr_nm
              let perm = [i + 1 .. arrayRank arr_tp - 1] ++ [0 .. i]
              let arr_tr_str = baseString arr_nm ++ "_transp"
              arr_tr_nm <- letExp arr_tr_str $ BasicOp $ Manifest perm arr_nm
              let e_ind' = BasicOp $ Index arr_tr_nm slc
              let stm' = Let patt yy e_ind'
              pure (tab_inn, M.insert p_nm (ptp, stm') tab_out)
    insertTranspose _ _ _ _ = error "\nUnreachable case reached in insertTranspose case, doRegTiling3D\n"

    variantSliceDim :: VarianceTable -> VName -> DimIndex SubExp -> Bool
    variantSliceDim variance gidz (DimFix (Var vnm)) = variantToDim variance gidz vnm
    variantSliceDim _ _ _ = False
doRegTiling3D _ = pure Nothing<|MERGE_RESOLUTION|>--- conflicted
+++ resolved
@@ -107,29 +107,11 @@
                   asss <- aCopyLoc2Reg k ltid_y
                   -- copy B from local memory to registers
                   bsss <- bCopyLoc2Reg k ltid_x
-<<<<<<< HEAD
-                  return $ varsRes [asss, bsss]
-=======
                   pure $ varsRes [asss, bsss]
->>>>>>> 5b0c955e
               let [asss, bsss] = reg_mem
               mkRedomapOneTileBody acc_merge asss bsss True
           )
           (resultBodyM [Var acc_merge])
-<<<<<<< HEAD
-    return [thd_acc, a_loc, b_loc]
-    where
-      mk_ik is_coal (thd_y, thd_x) (i0, k0)
-        | is_coal = do
-          -- not-transposed case (i.e., already coalesced)
-          let (t_par, t_seq) = (tx, tk)
-          k <- letExp "k" =<< toExp (le64 thd_x + le64 k0 * pe64 t_par)
-          i <- letExp "i" =<< toExp (le64 thd_y + le64 i0 * pe64 t_par)
-          -- we have padded to minimize bank conflicts,
-          -- hence the length of inner dim is (t_seq + 1)
-          let e = le64 k + le64 i * (pe64 t_seq + pe64 se1)
-          return (i, k, e)
-=======
     pure [thd_acc, a_loc, b_loc]
     where
       mk_ik is_coal (thd_y, thd_x) (i0, k0)
@@ -142,7 +124,6 @@
             -- hence the length of inner dim is (t_seq + 1)
             let e = le64 k + le64 i * (pe64 t_seq + pe64 se1)
             pure (i, k, e)
->>>>>>> 5b0c955e
       mk_ik _ (thd_y, thd_x) (i0, k0) = do
         -- matrix is transposed case (i.e., uncoalesced):
         let (t_par, tr_par) = (tx, tx_rx)
@@ -151,41 +132,24 @@
         -- we have padded to minimize bank conflicts,
         -- hence the length of inner dim is (tr_par + 1)
         let e = le64 i + le64 k * (pe64 tr_par + pe64 se1)
-<<<<<<< HEAD
-        return (i, k, e)
-=======
         pure (i, k, e)
->>>>>>> 5b0c955e
       isInnerCoal :: Env -> VName -> Stm GPU -> Bool
       isInnerCoal (_, ixfn_env) slc_X (Let pat _ (BasicOp (Index x _)))
         | [slc_X'] <- patNames pat,
           slc_X == slc_X',
           Nothing <- M.lookup x ixfn_env =
-<<<<<<< HEAD
-          True -- if not in the table, we assume not-transposed!
-=======
             True -- if not in the table, we assume not-transposed!
->>>>>>> 5b0c955e
       isInnerCoal (_, ixfn_env) slc_X (Let pat _ (BasicOp (Index x _)))
         | [slc_X'] <- patNames pat,
           slc_X == slc_X',
           Just ixf_fn <- M.lookup x ixfn_env,
           (IxFun.IxFun (lmad :| []) _ _) <- ixf_fn =
-<<<<<<< HEAD
-          let lmad_dims = IxFun.lmadDims lmad
-              q = length lmad_dims
-              last_perm = IxFun.ldPerm $ last lmad_dims
-              stride = IxFun.ldStride $ last lmad_dims
-              res = last_perm == q -1 && (stride == pe64 (intConst Int64 1))
-           in res
-=======
             let lmad_dims = IxFun.lmadDims lmad
                 q = length lmad_dims
                 last_perm = IxFun.ldPerm $ last lmad_dims
                 stride = IxFun.ldStride $ last lmad_dims
                 res = last_perm == q - 1 && (stride == pe64 (intConst Int64 1))
              in res
->>>>>>> 5b0c955e
       isInnerCoal _ _ _ = error "TileLoops/Shared.hs: not an error, but I would like to know why!"
       --
       mkRedomapOneTileBody acc_merge asss bsss fits_ij = do
@@ -234,11 +198,7 @@
                     )
                     (resultBodyM [Var css_merge'])
               resultBodyM [Var css]
-<<<<<<< HEAD
-            return [varRes css]
-=======
             pure [varRes css]
->>>>>>> 5b0c955e
         resultBodyM $ map Var redomap_res
       --
       copyGlb2ShMem ::
@@ -253,11 +213,7 @@
           segScatter2D (str_A ++ "_glb2loc") loc_sz_X x_loc_init' segthd_lvl [r_par, tseq_div_tpar] (t_par, t_par) $
             scatterFun is_inner_coal
 
-<<<<<<< HEAD
-        return (x_loc, copyLoc2Reg is_inner_coal str_A x_loc)
-=======
         pure (x_loc, copyLoc2Reg is_inner_coal str_A x_loc)
->>>>>>> 5b0c955e
         where
           copyLoc2Reg ::
             Bool ->
@@ -316,11 +272,7 @@
                   (toExp $ le64 k .<. pe64 t_seq)
                   (eBody [toExp epx_loc_fi])
                   (eBody [eSubExp $ intConst Int64 (-1)])
-<<<<<<< HEAD
-            return (a_elem, a_loc_ind)
-=======
             pure (a_elem, a_loc_ind)
->>>>>>> 5b0c955e
           scatterFun _ _ _ = do
             error "Function scatterFun in Shared.hs: 2nd arg should be an array with 2 elements!"
 
@@ -332,11 +284,7 @@
   res <- mmBlkRegTilingAcc env stm
   case res of
     Nothing -> mmBlkRegTilingNrm env stm
-<<<<<<< HEAD
-    _ -> return res
-=======
     _ -> pure res
->>>>>>> 5b0c955e
 
 mmBlkRegTilingAcc :: Env -> Stm GPU -> TileM (Maybe (Stms GPU, Stm GPU))
 mmBlkRegTilingAcc env (Let pat aux (Op (SegOp (SegMap SegThread {} seg_space ts old_kbody))))
@@ -344,11 +292,7 @@
     cs == mempty,
     -- check kernel has one result of primitive type
     [res_tp] <- ts,
-<<<<<<< HEAD
-    isAccType res_tp,
-=======
     isAcc res_tp,
->>>>>>> 5b0c955e
     -- we get the global-thread id for the two inner dimensions,
     --   as we are probably going to use it in code generation
     (gtid_x, width_B) : (gtid_y, height_A) : rem_outer_dims_rev <-
@@ -363,114 +307,6 @@
         ) <-
       matchesBlkRegTile seg_space kstms,
     checkAccumulatesRedomapRes res_nm code2' redomap_orig_res = do
-<<<<<<< HEAD
-    -- Here we start the implementation --
-    ---- in this binder: host code and outer seggroup (ie. the new kernel) ----
-    (new_kernel, host_stms) <- runBuilder $ do
-      -- host code
-      (rx, ry, tx, ty, tk, tk_div_tx, tk_div_ty, tx_rx, ty_ry, a_loc_sz, b_loc_sz) <-
-        mkTileMemSizes height_A width_B common_dim
-
-      rk <- letSubExp "rk" $ BasicOp $ SubExp $ intConst Int64 8 -- 16 and 8 seem good values
-      tk_rk <- letSubExp "tk_rk" =<< toExp (pe64 tk * pe64 rk)
-
-      gridDim_t <- letSubExp "gridDim_t" =<< ceilDiv common_dim tk_rk
-      gridDim_y <- letSubExp "gridDim_y" =<< ceilDiv height_A ty_ry
-      gridDim_x <- letSubExp "gridDim_x" =<< ceilDiv width_B tx_rx
-
-      let gridxyt_pexp = pe64 gridDim_y * pe64 gridDim_x * pe64 gridDim_t
-          grid_pexp =
-            foldl (\x d -> pe64 d * x) gridxyt_pexp $
-              map snd rem_outer_dims_rev
-
-      (grid_size, group_size, segthd_lvl) <- mkNewSegthdLvl tx ty grid_pexp
-      (gid_x, gid_y, gid_flat) <- mkGidsXYF
-      gid_t <- newVName "gid_t"
-
-      ---- in this binder: outer seggroup ----
-      (ret_seggroup, stms_seggroup) <- runBuilder $ do
-        iii <- letExp "iii" =<< toExp (le64 gid_y * pe64 ty_ry)
-        jjj <- letExp "jjj" =<< toExp (le64 gid_x * pe64 tx_rx)
-        ttt <- letExp "ttt" =<< toExp (le64 gid_t * pe64 tk_rk)
-
-        -- initialize register mem with neutral elements and create shmem
-        (cssss, a_loc_init, b_loc_init) <-
-          initRegShmem
-            (rx, tx, ry, ty, a_loc_sz, b_loc_sz)
-            (map_t1, map_t2, red_t)
-            segthd_lvl
-            red_ne
-
-        -- build prologue.
-        elems_on_t <- letSubExp "elems_on_t" =<< toExp (pe64 common_dim - le64 ttt)
-        tiles_on_t <- letSubExp "tiles_on_t" $ BasicOp $ BinOp (SQuot Int64 Unsafe) elems_on_t tk
-        full_tiles <- letExp "full_tiles" $ BasicOp $ BinOp (SMin Int64) rk tiles_on_t
-
-        let ct_arg =
-              ( (rx, ry, tx, ty, tk, tk_div_tx, tk_div_ty, tx_rx),
-                segthd_lvl,
-                var_dims,
-                (gtid_x, width_B, gtid_y, height_A, common_dim),
-                (a_loc_sz, b_loc_sz),
-                (iii, jjj),
-                (load_A, inp_A, map_t1, load_B, inp_B, map_t2),
-                (map_lam, red_lam)
-              )
-
-        prologue_res_list <-
-          forLoop' (Var full_tiles) [cssss, a_loc_init, b_loc_init] $
-            \kk0 [thd_res_merge, a_loc_merge, b_loc_merge] -> do
-              off_t <- letExp "off_t" =<< toExp (pe64 rk * le64 gid_t + le64 kk0)
-              process_full_tiles <-
-                kkLoopBody env ct_arg off_t (thd_res_merge, a_loc_merge, b_loc_merge) False
-
-              resultBodyM $ map Var process_full_tiles
-
-        let prologue_res : a_loc_reuse : b_loc_reuse : _ = prologue_res_list
-
-        redomap_res_lst <-
-          letTupExp "redomap_res_if"
-            =<< eIf
-              ( toExp $
-                  le64 full_tiles .==. pe64 rk
-                    .||. pe64 common_dim .==. (pe64 tk * le64 full_tiles + le64 ttt)
-              )
-              (resultBodyM $ map Var prologue_res_list)
-              ( do
-                  off_t <- letExp "off_t" =<< toExp (pe64 rk * le64 gid_t + le64 full_tiles)
-                  process_sprs_tile <-
-                    kkLoopBody env ct_arg off_t (prologue_res, a_loc_reuse, b_loc_reuse) True
-
-                  resultBodyM $ map Var process_sprs_tile
-              )
-        let redomap_res : _ = redomap_res_lst
-
-        -- support for non-empty code2'
-        --  segmap (ltid_y < ty, ltid_x < tx) {
-        --    for i < ry do
-        --      for j < rx do
-        --        res = if (iii+ltid_y*ry+i < height_A && jjj+ltid_x*rx+j < width_B)
-        --              then code2' else dummy
-        --        final_res[i,j] = res
-        mkEpilogueAccRes
-          segthd_lvl
-          (redomap_orig_res, redomap_res)
-          (res_nm, res_tp)
-          (ty, tx, ry, rx)
-          (iii, jjj)
-          (gtid_y, gtid_x)
-          (height_A, width_B, rem_outer_dims)
-          code2'
-
-      let level' = SegGroup (Count grid_size) (Count group_size) SegNoVirt
-          space' = SegSpace gid_flat (rem_outer_dims ++ [(gid_t, gridDim_t), (gid_y, gridDim_y), (gid_x, gridDim_x)])
-          kbody' = KernelBody () stms_seggroup ret_seggroup
-      return $ Let pat aux $ Op $ SegOp $ SegMap level' space' ts kbody'
-    return $ Just (host_stms, new_kernel)
-  where
-    isAccType Acc {} = True
-    isAccType _ = False
-=======
       -- Here we start the implementation --
       ---- in this binder: host code and outer seggroup (ie. the new kernel) ----
       (new_kernel, host_stms) <- runBuilder $ do
@@ -575,25 +411,16 @@
         pure $ Let pat aux $ Op $ SegOp $ SegMap level' space' ts kbody'
       pure $ Just (host_stms, new_kernel)
   where
->>>>>>> 5b0c955e
     sameAccType acc_sglton (Acc sglton _ _ _) =
       acc_sglton == sglton
     sameAccType _ _ = False
     getAccumFV (Acc singleton _shp [_eltp] _) = do
-<<<<<<< HEAD
-      let fvs = namesToList $ freeIn old_kbody --code
-=======
       let fvs = namesToList $ freeIn old_kbody -- code
->>>>>>> 5b0c955e
       tps <- localScope (scopeOfSegSpace seg_space) $ do
         mapM lookupType fvs
       let (acc_0s, _) = unzip $ filter (sameAccType singleton . snd) $ zip fvs tps
       case acc_0s of
-<<<<<<< HEAD
-        [acc_0] -> return acc_0
-=======
         [acc_0] -> pure acc_0
->>>>>>> 5b0c955e
         _ -> error "Impossible case reached when treating accumulators!"
     getAccumFV tp = error ("Should be an accumulator type at this point, given: " ++ pretty tp)
     --
@@ -606,11 +433,7 @@
         getAccumStm False (Let (Pat [pat_el]) _aux (BasicOp (UpdateAcc _acc_nm _ind vals)))
           | [v] <- vals,
             patElemName pat_el == res_nm =
-<<<<<<< HEAD
-            v == Var redomap_orig_res
-=======
               v == Var redomap_orig_res
->>>>>>> 5b0c955e
         getAccumStm False _ = False
     --
     -- epilogue for accumulator result type
@@ -645,17 +468,10 @@
                     (resultBodyM [Var rss_merge'])
               resultBodyM [res_el]
             resultBodyM [Var rss']
-<<<<<<< HEAD
-          return [varRes rss]
-        let epilogue_res_acc : _ = rssss_list
-        return [Returns ResultMaySimplify (Certs []) $ Var epilogue_res_acc]
-mmBlkRegTilingAcc _ _ = return Nothing
-=======
           pure [varRes rss]
         let epilogue_res_acc : _ = rssss_list
         pure [Returns ResultMaySimplify (Certs []) $ Var epilogue_res_acc]
 mmBlkRegTilingAcc _ _ = pure Nothing
->>>>>>> 5b0c955e
 
 --------------------------
 --------------------------
@@ -680,91 +496,6 @@
         (map_lam, red_lam, red_ne, redomap_orig_res, red_t)
         ) <-
       matchesBlkRegTile seg_space kstms = do
-<<<<<<< HEAD
-    -- Here we start the implementation
-    ---- in this binder: host code and outer seggroup (ie. the new kernel) ----
-    (new_kernel, host_stms) <- runBuilder $ do
-      -- host code
-      (rx, ry, tx, ty, tk, tk_div_tx, tk_div_ty, tx_rx, ty_ry, a_loc_sz, b_loc_sz) <-
-        mkTileMemSizes height_A width_B common_dim
-
-      gridDim_x <- letSubExp "gridDim_x" =<< ceilDiv width_B tx_rx
-      gridDim_y <- letSubExp "gridDim_y" =<< ceilDiv height_A ty_ry
-      let gridxy_pexp = pe64 gridDim_y * pe64 gridDim_x
-      let grid_pexp =
-            foldl (\x d -> pe64 d * x) gridxy_pexp $
-              map snd rem_outer_dims_rev
-      (grid_size, group_size, segthd_lvl) <- mkNewSegthdLvl tx ty grid_pexp
-
-      (gid_x, gid_y, gid_flat) <- mkGidsXYF
-
-      ---- in this binder: outer seggroup ----
-      (ret_seggroup, stms_seggroup) <- runBuilder $ do
-        iii <- letExp "iii" =<< toExp (le64 gid_y * pe64 ty_ry)
-        jjj <- letExp "jjj" =<< toExp (le64 gid_x * pe64 tx_rx)
-
-        -- initialize register mem with neutral elements and create shmem
-        (cssss, a_loc_init, b_loc_init) <-
-          initRegShmem
-            (rx, tx, ry, ty, a_loc_sz, b_loc_sz)
-            (map_t1, map_t2, red_t)
-            segthd_lvl
-            red_ne
-
-        -- build prologue.
-        full_tiles <-
-          letExp "full_tiles" $
-            BasicOp $ BinOp (SQuot Int64 Unsafe) common_dim tk
-
-        let ct_arg =
-              ( (rx, ry, tx, ty, tk, tk_div_tx, tk_div_ty, tx_rx),
-                segthd_lvl,
-                var_dims,
-                (gtid_x, width_B, gtid_y, height_A, common_dim),
-                (a_loc_sz, b_loc_sz),
-                (iii, jjj),
-                (load_A, inp_A, map_t1, load_B, inp_B, map_t2),
-                (map_lam, red_lam)
-              )
-
-        prologue_res_list <-
-          forLoop' (Var full_tiles) [cssss, a_loc_init, b_loc_init] $
-            \kk0 [thd_res_merge, a_loc_merge, b_loc_merge] -> do
-              process_full_tiles <-
-                kkLoopBody env ct_arg kk0 (thd_res_merge, a_loc_merge, b_loc_merge) False
-
-              resultBodyM $ map Var process_full_tiles
-
-        let prologue_res : a_loc_reuse : b_loc_reuse : _ = prologue_res_list
-
-        -- build epilogue.
-        epilogue_res_list <- kkLoopBody env ct_arg full_tiles (prologue_res, a_loc_reuse, b_loc_reuse) True
-
-        let redomap_res : _ = epilogue_res_list
-
-        -- support for non-empty code2'
-        --  segmap (ltid_y < ty, ltid_x < tx) {
-        --    for i < ry do
-        --      for j < rx do
-        --        res = if (iii+ltid_y*ry+i < height_A && jjj+ltid_x*rx+j < width_B)
-        --              then code2' else dummy
-        --        final_res[i,j] = res
-        mkEpiloguePrimRes
-          segthd_lvl
-          (redomap_orig_res, redomap_res)
-          (res_nm, res_tp)
-          (ty, tx, ry, rx)
-          (iii, jjj)
-          (gtid_y, gtid_x)
-          (height_A, width_B, rem_outer_dims)
-          code2'
-
-      let level' = SegGroup (Count grid_size) (Count group_size) SegNoVirt
-          space' = SegSpace gid_flat (rem_outer_dims ++ [(gid_y, gridDim_y), (gid_x, gridDim_x)])
-          kbody' = KernelBody () stms_seggroup ret_seggroup
-      return $ Let pat aux $ Op $ SegOp $ SegMap level' space' ts kbody'
-    return $ Just (host_stms, new_kernel)
-=======
       -- Here we start the implementation
       ---- in this binder: host code and outer seggroup (ie. the new kernel) ----
       (new_kernel, host_stms) <- runBuilder $ do
@@ -848,7 +579,6 @@
             kbody' = KernelBody () stms_seggroup ret_seggroup
         pure $ Let pat aux $ Op $ SegOp $ SegMap level' space' ts kbody'
       pure $ Just (host_stms, new_kernel)
->>>>>>> 5b0c955e
   where
     mkEpiloguePrimRes
       segthd_lvl
@@ -861,11 +591,7 @@
       code2' = do
         epilogue_res <-
           if redomap_orig_res == res_nm
-<<<<<<< HEAD
-            then return redomap_res -- epilogue_res_list
-=======
             then pure redomap_res -- epilogue_res_list
->>>>>>> 5b0c955e
             else do
               rssss_list <- segMap2D "rssss" segthd_lvl ResultPrivate (ty, tx) $ \(ltid_y, ltid_x) -> do
                 rss_init <- scratch "rss_init" (elemType res_tp) [ry, rx]
@@ -907,13 +633,8 @@
                   ones = map (const $ intConst Int64 1) rem_outer_dims
                   new_shape = concat [ones, block_dims, ones, rest_dims]
               letExp "res_reshaped" $ BasicOp $ Reshape (map DimNew new_shape) epilogue_res
-<<<<<<< HEAD
-        return [RegTileReturns mempty regtile_ret_dims epilogue_res']
-mmBlkRegTilingNrm _ _ = return Nothing
-=======
         pure [RegTileReturns mempty regtile_ret_dims epilogue_res']
 mmBlkRegTilingNrm _ _ = pure Nothing
->>>>>>> 5b0c955e
 
 -- pattern match the properties of the code that we look to
 -- tile: a redomap whose two input arrays are each invariant
@@ -969,21 +690,6 @@
     -- identify load_A, load_B
     tmp_stms <- mapMaybe (`M.lookup` tab_inv_stm) arrs,
     length tmp_stms == length arrs =
-<<<<<<< HEAD
-    let zip_AB = zip3 tmp_stms arrs [map_t1_0, map_t2_0]
-        [(load_A, inp_A, map_t1), (load_B, inp_B, map_t2)] =
-          if var_dims == [0, 1]
-            then zip_AB
-            else reverse zip_AB
-        code2' = code2'' <> code2
-     in Just
-          ( code2',
-            (load_A, inp_A, map_t1, load_B, inp_B, map_t2),
-            common_dim,
-            var_dims,
-            (map_lam, red_lam, red_ne, redomap_orig_res, elemType red_t1)
-          )
-=======
       let zip_AB = zip3 tmp_stms arrs [map_t1_0, map_t2_0]
           [(load_A, inp_A, map_t1), (load_B, inp_B, map_t2)] =
             if var_dims == [0, 1]
@@ -997,7 +703,6 @@
               var_dims,
               (map_lam, red_lam, red_ne, redomap_orig_res, elemType red_t1)
             )
->>>>>>> 5b0c955e
 matchesBlkRegTile _ _ = Nothing
 
 -- ceiled division expression
@@ -1052,11 +757,7 @@
   b_loc_sz <-
     letSubExp "b_loc_sz"
       =<< toExp (pe64 tx * pe64 rx * pe64 tk + pad_term) -- (pe64 tk * pe64 tx * pe64 rx)
-<<<<<<< HEAD
-  return (rx, ry, tx, ty, tk, tk_div_tx, tk_div_ty, tx_rx, ty_ry, a_loc_sz, b_loc_sz)
-=======
   pure (rx, ry, tx, ty, tk, tk_div_tx, tk_div_ty, tx_rx, ty_ry, a_loc_sz, b_loc_sz)
->>>>>>> 5b0c955e
 
 mkNewSegthdLvl ::
   SubExp ->
@@ -1067,22 +768,14 @@
   grid_size <- letSubExp "grid_size" =<< toExp grid_pexp
   group_size <- letSubExp "group_size" =<< toExp (pe64 ty * pe64 tx)
   let segthd_lvl = SegThread (Count grid_size) (Count group_size) (SegNoVirtFull (SegSeqDims []))
-<<<<<<< HEAD
-  return (grid_size, group_size, segthd_lvl)
-=======
   pure (grid_size, group_size, segthd_lvl)
->>>>>>> 5b0c955e
 
 mkGidsXYF :: Builder GPU (VName, VName, VName)
 mkGidsXYF = do
   gid_y <- newVName "gid_y"
   gid_x <- newVName "gid_x"
   gid_flat <- newVName "gid_flat"
-<<<<<<< HEAD
-  return (gid_x, gid_y, gid_flat)
-=======
   pure (gid_x, gid_y, gid_flat)
->>>>>>> 5b0c955e
 
 initRegShmem ::
   (SubExp, SubExp, SubExp, SubExp, SubExp, SubExp) ->
@@ -1103,20 +796,12 @@
           css'' <- update "css" css_merge' [i, j] red_ne
           resultBodyM [Var css'']
         resultBodyM [Var css']
-<<<<<<< HEAD
-      return [varRes css]
-=======
       pure [varRes css]
->>>>>>> 5b0c955e
     let [cssss] = cssss_list
     -- scratch shared memory
     a_loc_init <- scratch "A_loc" map_t1 [a_loc_sz]
     b_loc_init <- scratch "B_loc" map_t2 [b_loc_sz]
-<<<<<<< HEAD
-    return (cssss, a_loc_init, b_loc_init)
-=======
     pure (cssss, a_loc_init, b_loc_init)
->>>>>>> 5b0c955e
 
 getThdRedomapRes ::
   (SubExp, SubExp) ->
@@ -1127,11 +812,7 @@
   css <- index "redomap_thd" redomap_res [ltid_y, ltid_x]
   ii <- letExp "ii" =<< toExp (le64 iii + le64 ltid_y * pe64 ry)
   jj <- letExp "jj" =<< toExp (le64 jjj + le64 ltid_x * pe64 rx)
-<<<<<<< HEAD
-  return (css, ii, jj)
-=======
   pure (css, ii, jj)
->>>>>>> 5b0c955e
 
 prereqAddCode2 ::
   (VName, VName) ->
@@ -1373,120 +1054,6 @@
     length ker_res_nms == length kres,
     all primType kertp,
     all (variantToDim variance gtid_z) ker_res_nms = do
-<<<<<<< HEAD
-    -- HERE STARTS THE IMPLEMENTATION:
-    (new_kernel, host_stms) <- runBuilder $ do
-      -- host code
-      -- process the z-variant arrays that need transposition;
-      -- these "manifest" statements should come before the kernel
-      (tab_inn, tab_out) <-
-        foldM
-          (insertTranspose variance (gtid_z, d_M))
-          (M.empty, M.empty)
-          $ M.toList arr_tab0
-
-      tx_name <- nameFromString . pretty <$> newVName "Tx"
-      ty_name <- nameFromString . pretty <$> newVName "Ty"
-
-      tx0 <- letSubExp "Tx" $ Op $ SizeOp $ GetSize tx_name SizeTile
-      ty0 <- letSubExp "Ty" $ Op $ SizeOp $ GetSize ty_name SizeTile
-      ty <- limitTile "Ty" ty0 d_Ky
-      tx <- limitTile "Tx" tx0 d_Kx
-      let rz = reg_tile_se
-
-      gridDim_x <- letSubExp "gridDim_x" =<< ceilDiv d_Kx tx
-      gridDim_y <- letSubExp "gridDim_y" =<< ceilDiv d_Ky ty
-      gridDim_z <- letSubExp "gridDim_z" =<< ceilDiv d_M rz
-      let gridxyz_pexp = pe64 gridDim_z * pe64 gridDim_y * pe64 gridDim_x
-      let grid_pexp = product $ gridxyz_pexp : map (pe64 . snd) rem_outer_dims_rev
-      grid_size <- letSubExp "grid_size_tile3d" =<< toExp grid_pexp
-      group_size <- letSubExp "group_size_tile3d" =<< toExp (pe64 ty * pe64 tx)
-      let segthd_lvl = SegThread (Count grid_size) (Count group_size) (SegNoVirtFull (SegSeqDims []))
-
-      count_shmem <- letSubExp "count_shmem" =<< ceilDiv rz group_size
-
-      gid_x <- newVName "gid_x"
-      gid_y <- newVName "gid_y"
-      gid_z <- newVName "gid_z"
-      gid_flat <- newVName "gid_flat"
-
-      ---- in this binder: outer seggroup ----
-      (ret_seggroup, stms_seggroup) <- runBuilder $ do
-        ii <- letExp "ii" =<< toExp (le64 gid_z * pe64 rz)
-        jj1 <- letExp "jj1" =<< toExp (le64 gid_y * pe64 ty)
-        jj2 <- letExp "jj2" =<< toExp (le64 gid_x * pe64 tx)
-
-        -- initialize the register arrays corresponding to the result of redomap;
-        reg_arr_nms <- segMap2D "res" segthd_lvl ResultPrivate (ty, tx) $ \_ ->
-          forM (zip red_nes red_res_tps) $ \(red_ne, red_t) -> do
-            css_init <- scratch "res_init" (elemType red_t) [rz]
-            css <- forLoop rz [css_init] $ \i [css_merge] -> do
-              css' <- update "css" css_merge [i] red_ne
-              resultBodyM [Var css']
-            return $ varRes css
-
-        -- scratch the shared-memory arrays corresponding to the arrays that are
-        --   input to the redomap and are invariant to the outermost parallel dimension.
-        loc_arr_nms <- forM (M.toList tab_out) $ \(nm, (ptp, _)) ->
-          scratch (baseString nm ++ "_loc") ptp [rz]
-
-        prologue_res_list <-
-          forLoop' common_dim (reg_arr_nms ++ loc_arr_nms) $
-            \q var_nms -> do
-              let reg_arr_merge_nms = take (length red_nes) var_nms
-              let loc_arr_merge_nms = drop (length red_nes) var_nms
-
-              -- collective copy from global to shared memory
-              loc_arr_nms' <-
-                forLoop' count_shmem loc_arr_merge_nms $ \tt loc_arr_merge2_nms -> do
-                  loc_arr_merge2_nms' <-
-                    forM (zip loc_arr_merge2_nms (M.toList tab_out)) $ \(loc_Y_nm, (glb_Y_nm, (ptp_Y, load_Y))) -> do
-                      ltid_flat <- newVName "ltid_flat"
-                      ltid <- newVName "ltid"
-                      let segspace = SegSpace ltid_flat [(ltid, group_size)]
-                      ((res_v, res_i), stms) <- runBuilder $ do
-                        offs <- letExp "offs" =<< toExp (pe64 group_size * le64 tt)
-                        loc_ind <- letExp "loc_ind" =<< toExp (le64 ltid + le64 offs)
-                        letBindNames [gtid_z] =<< toExp (le64 ii + le64 loc_ind)
-                        let glb_ind = gtid_z
-                        y_elm <-
-                          letSubExp "y_elem"
-                            =<< eIf
-                              (toExp $ le64 glb_ind .<. pe64 d_M)
-                              ( do
-                                  addStm load_Y
-                                  res <- index "Y_elem" glb_Y_nm [q]
-                                  resultBodyM [Var res]
-                              )
-                              (eBody [eBlank $ Prim ptp_Y])
-                        y_ind <-
-                          letSubExp "y_loc_ind"
-                            =<< eIf
-                              (toExp $ le64 loc_ind .<. pe64 rz)
-                              (toExp loc_ind >>= letTupExp' "loc_fi" >>= resultBodyM)
-                              (eBody [pure $ BasicOp $ SubExp $ intConst Int64 (-1)])
-                        --y_tp  <- subExpType y_elm
-                        return (y_elm, y_ind)
-
-                      let ret = WriteReturns mempty (Shape [rz]) loc_Y_nm [(Slice [DimFix res_i], res_v)]
-                      let body = KernelBody () stms [ret]
-
-                      res_nms <-
-                        letTupExp "Y_glb2loc" <=< renameExp $
-                          Op $ SegOp $ SegMap segthd_lvl segspace [Prim ptp_Y] body
-                      let res_nm : _ = res_nms
-                      return res_nm
-                  resultBodyM $ map Var loc_arr_merge2_nms'
-
-              redomap_res <-
-                segMap2D "redomap_res" segthd_lvl ResultPrivate (ty, tx) $
-                  \(ltid_y, ltid_x) -> do
-                    letBindNames [gtid_y] =<< toExp (le64 jj1 + le64 ltid_y)
-                    letBindNames [gtid_x] =<< toExp (le64 jj2 + le64 ltid_x)
-                    reg_arr_merge_nms_slc <- forM reg_arr_merge_nms $ \reg_arr_nm ->
-                      index "res_reg_slc" reg_arr_nm [ltid_y, ltid_x]
-                    fmap subExpsRes . letTupExp' "redomap_guarded"
-=======
       -- HERE STARTS THE IMPLEMENTATION:
       (new_kernel, host_stms) <- runBuilder $ do
         -- host code
@@ -1674,7 +1241,6 @@
                     pure c
                   res_els <-
                     letTupExp' "res_elem"
->>>>>>> 5b0c955e
                       =<< eIf
                         ( toExp $
                             le64 gtid_y .<. pe64 d_Ky
@@ -1682,69 +1248,11 @@
                               .&&. le64 gtid_z .<. pe64 d_M
                         )
                         ( do
-<<<<<<< HEAD
-                            inp_scals_invar_outer <-
-                              forM (M.toList tab_inn) $ \(inp_arr_nm, load_stm) -> do
-                                addStm load_stm
-                                index (baseString inp_arr_nm) inp_arr_nm [q]
-                            -- build the loop of count R whose body is semantically the redomap code
-                            reg_arr_merge_nms' <-
-                              forLoop' rz reg_arr_merge_nms_slc $ \i reg_arr_mm_nms -> do
-                                letBindNames [gtid_z] =<< toExp (le64 ii + le64 i)
-                                resultBodyM =<< letTupExp' "redomap_lam"
-                                  =<< eIf
-                                    (toExp $ le64 gtid_z .<. pe64 d_M)
-                                    ( do
-                                        -- read from shared memory
-                                        ys <- forM loc_arr_nms' $ \loc_arr_nm ->
-                                          index "inp_reg_var2z" loc_arr_nm [i]
-                                        cs <- forM reg_arr_mm_nms $ \reg_arr_nm ->
-                                          index "res_reg_var2z" reg_arr_nm [i]
-                                        -- here we need to put in order the scalar inputs to map:
-                                        let tab_scals =
-                                              M.fromList $
-                                                zip (map fst $ M.toList tab_out) ys
-                                                  ++ zip (map fst $ M.toList tab_inn) inp_scals_invar_outer
-                                        map_inp_scals <- forM inp_soac_arrs $ \arr_nm ->
-                                          case M.lookup arr_nm tab_scals of
-                                            Nothing -> error "Impossible case reached in tiling3D\n"
-                                            Just nm -> return nm
-                                        map_lam' <- renameLambda map_lam
-                                        red_lam' <- renameLambda red_lam
-                                        map_res_scals <- eLambda map_lam' (map (eSubExp . Var) map_inp_scals)
-                                        red_res <- eLambda red_lam' (map eSubExp (map Var cs ++ map resSubExp map_res_scals))
-                                        css <- forM (zip reg_arr_mm_nms red_res) $ \(reg_arr_nm, c) ->
-                                          update (baseString reg_arr_nm) reg_arr_nm [i] (resSubExp c)
-                                        resultBodyM $ map Var css
-                                    )
-                                    (resultBodyM $ map Var reg_arr_mm_nms)
-                            resultBodyM $ map Var reg_arr_merge_nms'
-                        )
-                        (resultBodyM $ map Var reg_arr_merge_nms_slc)
-              resultBodyM $ map Var $ redomap_res ++ loc_arr_nms'
-
-        -- support for non-empty code2'
-        --  segmap (ltid_y < ty, ltid_x < tx) {
-        --    for i < rz do
-        --        res = if (ii+i < d_M && jj1+ltid_y < d_Ky && jj2 + ltid_x < d_Kx)
-        --              then code2' else dummy
-        --        final_res[i] = res
-        let redomap_res = take (length red_nes) prologue_res_list
-        epilogue_res <-
-          if length redomap_orig_res == length ker_res_nms
-            && ker_res_nms == map patElemName redomap_orig_res
-            then segMap3D "rssss" segthd_lvl ResultPrivate (se1, ty, tx) $ \(_ltid_z, ltid_y, ltid_x) ->
-              forM (zip kertp redomap_res) $ \(res_tp, res) -> do
-                rss_init <- scratch "rss_init" (elemType res_tp) [rz, se1, se1]
-                fmap varRes $
-                  forLoop rz [rss_init] $ \i [rss] -> do
-=======
                             addStms code2'
                             resultBodyM $ map Var ker_res_nms
                         )
                         (eBody $ map eBlank kertp)
                   rss' <- forM (zip res_els rss_merge) $ \(res_el, rs_merge) -> do
->>>>>>> 5b0c955e
                     let slice = Slice [DimFix $ Var i, DimFix se0, DimFix se0]
                     letSubExp "rss" $ BasicOp $ Update Unsafe rs_merge slice res_el
                   resultBodyM rss'
