{-# OPTIONS_GHC -Wno-unrecognised-pragmas #-}
{-# HLINT ignore "Use zipWith" #-}
{-# HLINT ignore "Use uncurry" #-}
{-# OPTIONS_GHC -Wno-name-shadowing #-}
{-# HLINT ignore "Use lambda-case" #-}
{-# HLINT ignore "Replace case with maybe" #-}
{-# LANGUAGE TypeFamilies #-}
{-# OPTIONS_GHC -Wno-orphans #-}
module Futhark.Optimise.IntraSeq (intraSeq) where

import Language.Futhark.Core
import Futhark.Pass
import Futhark.IR.GPU
import Futhark.Builder.Class
import Futhark.Construct
import Futhark.Transform.Rename

import Control.Monad.Reader
import Control.Monad.State

import Data.Map as M
import Data.IntMap.Strict as IM
import Data.List as L
import Data.Set as S

import Debug.Pretty.Simple
import Debug.Trace
import Data.Sequence
import Control.Monad.Trans.Except
import Control.Monad.Except
import Futhark.Transform.Substitute


type SeqM a = ReaderT (Scope GPU) (State VNameSource) a

-- | A builder with additional fail functionality
type SeqBuilder a = ExceptT () (Builder GPU) a

runSeqBuilder ::
  (MonadFreshNames m, HasScope GPU m, SameScope GPU GPU) =>
  SeqBuilder a ->
  m (Maybe (Stms GPU))
runSeqBuilder (ExceptT b) = do
  (tmp, stms) <- runBuilder b
  case tmp of
    Left _ -> pure Nothing
    Right _-> pure . Just $ stms


collectSeqBuilder ::
  SeqBuilder a ->
  SeqBuilder (a, Stms GPU)
collectSeqBuilder (ExceptT b) = do
  (tmp, stms) <- lift $ do collectStms b
  case tmp of
    Left _ -> throwError ()
    Right x -> pure (x, stms)

collectSeqBuilder' ::
  SeqBuilder a ->
  SeqBuilder (Stms GPU)
collectSeqBuilder' (ExceptT b) = do
  (tmp, stms) <- lift $ do collectStms b
  case tmp of
    Left _ -> throwError ()
    Right _ -> pure stms




runSeqMExtendedScope :: SeqM a -> Scope GPU -> Builder GPU a
runSeqMExtendedScope m sc = do
  scp <- askScope
  let sc' = sc <> scp
  let tmp = runReaderT m sc'
  st <- get
  let tmp' = runState tmp st
  pure $ fst tmp'


-- | A structure for convenient passing of different information needed at 
-- various stages during the pass.
data Env = Env {
  grpId      :: SubExp,             -- The group id
  grpSize    :: SubExp,             -- The group size after seq
  grpsizeOld :: SubExp,             -- The group size before seq
  threadId   :: Maybe VName,        -- the thread id if available 
  nameMap    :: M.Map VName VName,  -- Mapping from arrays to tiles
  seqFactor  :: SubExp
}
  deriving(Show)

setMapping :: Env -> M.Map VName VName -> Env
setMapping (Env gid gSize gSizeOld tid _ factor) mapping =
            Env gid gSize gSizeOld tid mapping factor

updateMapping :: Env -> M.Map VName VName -> Env
updateMapping env mapping =
  let mapping' = mapping `M.union` nameMap env
  in setMapping env mapping'

memberMapping :: Env -> VName -> Bool
memberMapping env name = M.member name (nameMap env) 

lookupMapping :: Env -> VName -> Maybe VName
lookupMapping env name
  | M.member name (nameMap env) = do
    case M.lookup name (nameMap env) of
      Just n ->
        case lookupMapping env n of
          Nothing -> Just n
          n' -> n'
      Nothing -> Nothing
lookupMapping _ _ = Nothing

updateEnvTid :: Env -> VName -> Env
updateEnvTid (Env gid sz szo _ tm sq) tid = Env gid sz szo (Just tid) tm sq

getThreadId :: Env -> VName
getThreadId env =
  case threadId env of
    (Just tid ) -> tid
    _ -> error "No tid to get"

findSeqAttr :: Attrs -> Maybe Attr
findSeqAttr (Attrs attrs) =
  let attrs' = S.toList attrs
  in case L.findIndex isSeqFactor attrs' of
    Just i -> Just $ attrs' !! i
    Nothing -> Nothing
  where
    isSeqFactor :: Attr -> Bool
    isSeqFactor (AttrComp "seq_factor" [AttrInt _]) = True
    isSeqFactor _ = False

getSeqFactor :: Attrs -> SubExp
getSeqFactor attrs =
  case findSeqAttr attrs of
    Just i' ->
      let (AttrComp _ [AttrInt x]) = i'
      in intConst Int64 x
    Nothing -> intConst Int64 4

shouldSequentialize :: Attrs -> Bool
shouldSequentialize attrs =
  case findSeqAttr attrs of
    Just _ -> True
    Nothing -> False


intraSeq :: Pass GPU GPU
intraSeq =
    Pass "name" "description" $
      intraproceduralTransformation onStms
    where
      onStms scope stms =
        modifyNameSource $
          runState $
            runReaderT (seqStms stms) scope




-- SeqStms is only to be used for top level statements. To sequentialize
-- statements within a body use seqStms'
seqStms ::
  Stms GPU ->
  SeqM (Stms GPU)
seqStms stms = do
  tmp <- runSeqBuilder $ forM (stmsToList stms) seqStm
  case tmp of
    Nothing -> pure stms
    Just stms' -> pure stms'

-- | Matches against singular statements at the group level. That is statements
-- that are either SegOps at group level or intermediate statements between
-- such statements
seqStm ::
  Stm GPU ->
  SeqBuilder ()
seqStm stm@(Let pat aux (Op (SegOp (
              SegMap (SegGroup virt (Just grid)) space ts
                     (KernelBody dec stms kres)))))
  | L.length (unSegSpace space) /= 1 = lift $ do addStm stm
  | not $ shouldSequentialize (stmAuxAttrs aux) = lift $ do addStm stm
  | otherwise = do
    -- As we are at group level all arrays in scope must be global, i.e. not
    -- local to the current group. We simply create a tile for all such arrays
    -- and let a Simplify pass remove unused tiles.

    let seqFactor = getSeqFactor $ stmAuxAttrs aux
    let grpId   = fst $ head $ unSegSpace space
    let sizeOld = unCount $ gridGroupSize grid
    sizeNew <- lift $ do letSubExp "group_size" =<< eBinOp (SDivUp Int64 Unsafe)
                                              (eSubExp sizeOld)
                                              (eSubExp seqFactor)

    let env = Env (Var grpId) sizeNew sizeOld Nothing mempty seqFactor

    exp' <- buildSegMap' $ do
        env' <- lift $ do mkTiles env

        let grid' = Just $ KernelGrid (gridNumGroups grid) (Count sizeNew)
        let lvl' = SegGroup virt grid'

        _ <- seqStms' env' stms

        kres' <- lift $ do flattenResults pat kres
        pure (kres', lvl', space, ts)

    lift $ do addStm $ Let pat aux exp'



seqStm (Let pat aux (Match scrutinee cases def dec)) = do
  cases' <- forM cases seqCase
  let (Body ddec dstms dres) = def
  dstms' <- collectSeqBuilder' $ forM (stmsToList dstms) seqStm
  (dres', stms') <- collectSeqBuilder $ localScope (scopeOf dstms') $ fixReturnTypes pat dres
  let def' = Body ddec (dstms' <> stms') dres'
  lift $ do addStm $ Let pat aux (Match scrutinee cases' def' dec)
  where
    seqCase :: Case (Body GPU) -> SeqBuilder (Case (Body GPU))
    seqCase (Case cpat body) = do
      let (Body bdec bstms bres) = body
      bstms' <- collectSeqBuilder' $
                  forM (stmsToList bstms) seqStm
      (bres', stms') <- collectSeqBuilder $ localScope (scopeOf bstms') $ fixReturnTypes pat bres
      let body' = Body bdec (bstms' <> stms') bres'
      pure $ Case cpat body'

seqStm (Let pat aux (Loop header form body)) = do
  let fparams = L.map fst header
  let (Body bdec bstms bres) = body
  bstms' <- collectSeqBuilder' $
              localScope (scopeOfFParams fparams) $
                forM_ (stmsToList bstms) seqStm
  (bres', stms') <- collectSeqBuilder $
                      localScope (scopeOf bstms') $
                        fixReturnTypes pat bres
  let body' = Body bdec (bstms' <> stms') bres'
  lift $ do addStm $ Let pat aux (Loop header form body')

-- Catch all pattern. This will mainly just tell us if we encounter some
-- statement in a test program so that we know that we will have to handle it
seqStm stm = lift $ do addStm stm


-- | Much like seqStms but now carries an Env
seqStms' ::
  Env ->
  Stms GPU ->
  SeqBuilder ()
seqStms' env stms = do forM_ (stmsToList stms) (seqStm' env)



-- |Expects to only match on statements at thread level. That is SegOps at
-- thread level or statements between such SegOps
seqStm' ::
  Env ->
  Stm GPU ->
  SeqBuilder ()
seqStm' env (Let pat aux
            (Op (SegOp (SegRed lvl@(SegThread {}) space binops ts kbody))))
  | L.length (unSegSpace space) /= 1 = throwError ()
  | otherwise = do
      let tid = fst $ head $ unSegSpace space
      let env' = updateEnvTid env tid

      -- thread local reduction
      reds <- lift $ do mkIntmRed env' kbody ts binops
      kbody' <- lift $ do mkResultKBody env' kbody reds

<<<<<<< HEAD
  -- Update existing SegRed 
  let numResConsumed = numArgsConsumedBySegop binops
  let space' = SegSpace (segFlat space) [(tid, grpSize env')]
  tps <- mapM lookupType reds
  let ts' = L.map (stripArray 1) tps
  let (patKeep, patUpdate) = L.splitAt numResConsumed $ patElems pat
  let pat' = Pat $ patKeep ++
        L.map (\(p, t) -> setPatElemDec p t) (L.zip patUpdate (L.drop numResConsumed tps))
=======
      -- Update remaining types
      let numResConsumed = numArgsConsumedBySegop binops
      let space' = SegSpace (segFlat space) [(fst $ head $ unSegSpace space, grpSize env')]
      tps <- mapM lookupType reds
      let ts' = L.map (stripArray 1) tps
      let (patKeep, patUpdate) = L.splitAt numResConsumed $ patElems pat
      let pat' = Pat $ patKeep ++
            L.map (\(p, t) -> setPatElemDec p t) (L.zip patUpdate (L.drop numResConsumed tps))
>>>>>>> 6f8c1454

      lift $ do addStm $ Let pat' aux (Op (SegOp (SegRed lvl space' binops ts' kbody')))

seqStm' env stm@(Let pat aux (Op (SegOp
          (SegMap lvl@(SegThread {}) space ts kbody@(KernelBody dec _ _)))))
  | L.length (unSegSpace space) /= 1 = throwError ()
  | isScatter kbody = seqScatter env stm
  | otherwise = do
<<<<<<< HEAD
    -- map is simply updating the existing SegMap
    let tid = fst $ head $ unSegSpace space
    ((kres, space', types'), stms) <- collectStms $ do
      phys <- newVName "phys_tid"
      let env' = updateEnvTid env tid
      usedArrays <- getUsedArraysIn env kbody
      iot <- buildSeqFactorIota env
      lambSOAC <- buildSOACLambda env' usedArrays iot kbody ts
      let screma = mapSOAC lambSOAC
      chunks <- mapM (getChunk env') usedArrays
      res <- letTupExp' "res" $ Op $ OtherOp $
              Screma (seqFactor env) (chunks ++ [iot]) screma
      let space' = SegSpace phys [(tid, grpSize env)]
      let types' = scremaType (seqFactor env) screma
      let kres = L.map (Returns ResultMaySimplify  mempty) res
      pure (kres, space', types')
=======
      usedArrays <- lift $ do getUsedArraysIn env kbody
      exp <- buildSegMap' $ do
        tid <- newVName "tid"
        phys <- newVName "phys_tid"
        let env' = updateEnvTid env tid
        lambSOAC <- lift $ do buildSOACLambda env' usedArrays kbody ts
        let screma = mapSOAC lambSOAC
        chunks <- lift $ do mapM (getChunk env') usedArrays
        res <- lift $ do letTupExp' "res" $ Op $ OtherOp $
                          Screma (seqFactor env) chunks screma
        let space' = SegSpace phys [(tid, grpSize env)]
        let types' = scremaType (seqFactor env) screma
        let kres = L.map (Returns ResultMaySimplify  mempty) res
        pure (kres, lvl, space', types')

      let names = patNames pat

      lift $ do letBindNames names exp
>>>>>>> 6f8c1454


seqStm' env (Let pat aux
<<<<<<< HEAD
            (Op (SegOp (SegScan (SegThread {}) space binops ts kbody)))) = do
  usedArrays <- getUsedArraysIn env kbody

  -- do local reduction
  let tid = fst $ head $ unSegSpace space
  let env' = updateEnvTid env tid
  reds <- mkIntmRed env' kbody ts binops
  let numResConsumed = numArgsConsumedBySegop binops
  let (scanReds, fusedReds) = L.splitAt numResConsumed reds

  -- scan over reduction results
  imScan <- buildSegScan "scan_agg" $ do
    tid' <- newVName "tid"
    let env'' = updateEnvTid env tid'
    phys <- newVName "phys_tid"
    binops' <- renameSegBinOp binops

    let lvl' = SegThread SegNoVirt Nothing
    let space' = SegSpace phys [(tid', grpSize env'')]
    results <- mapM (buildKernelResult env'') scanReds
    let ts' = L.take numResConsumed ts
    pure (results, lvl', space', binops', ts')

  scans' <- buildSegMapTup_ "scan_res" $ do
    tid' <- newVName "tid"
    phys <- newVName "phys_tid"

    let neutrals = L.map segBinOpNeutral binops
    scanLambdas <- mapM (renameLambda . segBinOpLambda) binops

    let scanNames = L.map getVName imScan

    idx <- letSubExp "idx" =<< eBinOp (Sub Int64 OverflowUndef)
                                    (eSubExp $ Var tid')
                                    (eSubExp $ intConst Int64 1)
    nes <- forM neutrals  (\n -> letTupExp' "ne" =<< eIf (eCmpOp (CmpEq $ IntType Int64)
                                  (eSubExp $ Var tid')
                                  (eSubExp $ intConst Int64 0)
                               )
                               (eBody $ L.map toExp n)
                               (eBody $ L.map (\s -> eIndex s [eSubExp idx]) scanNames))

    let tidMap = M.singleton tid tid'
    let kbody' = substituteNames tidMap kbody
    iot <- buildSeqFactorIota env
    let env'' = updateEnvTid env tid'
    lambSOAC <- buildSOACLambda env'' usedArrays iot kbody' ts
    let scans = L.map (\(l, n) -> Scan l n) $ L.zip scanLambdas nes
    let scanSoac = scanomapSOAC scans lambSOAC
    es <- mapM (getChunk env'') usedArrays
    res <- letTupExp' "res" $ Op $ OtherOp $ Screma (seqFactor env) (es ++ [iot]) scanSoac
    let usedRes = L.map (Returns ResultMaySimplify mempty) $ L.take numResConsumed res
    fused <- mapM (buildKernelResult env'') fusedReds

    let lvl' = SegThread SegNoVirt Nothing
    let space' = SegSpace phys [(tid', grpSize env)]
    let types' = scremaType (seqFactor env) scanSoac
    pure (usedRes ++ fused, lvl', space', types')

  forM_ (L.zip (patElems pat) scans') (\(p, s) ->
=======
            (Op (SegOp (SegScan (SegThread {}) space binops ts kbody))))
  | L.length (unSegSpace space) /= 1 = throwError ()
  | otherwise = do
      usedArrays <- lift $ do getUsedArraysIn env kbody

      -- do local reduction
      reds <- lift $ do mkIntmRed env kbody ts binops
      let numResConsumed = numArgsConsumedBySegop binops
      let (scanReds, fusedReds) = L.splitAt numResConsumed reds

      -- scan over reduction results
      imScan <- lift . buildSegScan "scan_agg" $ do
        tid <- newVName "tid"
        let env' = updateEnvTid env tid
        phys <- newVName "phys_tid"
        binops' <- renameSegBinOp binops

        let lvl' = SegThread SegNoVirt Nothing
        let space' = SegSpace phys [(tid, grpSize env')]
        results <- mapM (buildKernelResult env') scanReds
        let ts' = L.take numResConsumed ts
        pure (results, lvl', space', binops', ts')

      scans' <- lift . buildSegMapTup_ "scan_res" $ do
        tid <- newVName "tid"
        phys <- newVName "phys_tid"

        let neutrals = L.map segBinOpNeutral binops
        scanLambdas <- mapM (renameLambda . segBinOpLambda) binops

        let scanNames = L.map getVName imScan

        idx <- letSubExp "idx" =<< eBinOp (Sub Int64 OverflowUndef)
                                        (eSubExp $ Var tid)
                                        (eSubExp $ intConst Int64 1)
        nes <- forM neutrals  (\n -> letTupExp' "ne" =<< eIf (eCmpOp (CmpEq $ IntType Int64)
                                      (eSubExp $ Var tid)
                                      (eSubExp $ intConst Int64 0)
                                   )
                                   (eBody $ L.map toExp n)
                                   (eBody $ L.map (\s -> eIndex s [eSubExp idx]) scanNames))

        let env' = updateEnvTid env tid
        lambSOAC <- buildSOACLambda env' usedArrays kbody ts
        let scans = L.map (\(l, n) -> Scan l n) $ L.zip scanLambdas nes
        let scanSoac = scanomapSOAC scans lambSOAC
        es <- mapM (getChunk env') usedArrays
        res <- letTupExp' "res" $ Op $ OtherOp $ Screma (seqFactor env) es scanSoac
        let usedRes = L.map (Returns ResultMaySimplify mempty) $ L.take numResConsumed res
        fused <- mapM (buildKernelResult env') fusedReds

        let lvl' = SegThread SegNoVirt Nothing
        let space' = SegSpace phys [(tid, grpSize env)]
        let types' = scremaType (seqFactor env) scanSoac
        pure (usedRes ++ fused, lvl', space', types')

      lift $
        do forM_ (L.zip (patElems pat) scans') (\(p, s) ->
>>>>>>> 6f8c1454
            let exp' = Reshape ReshapeArbitrary (Shape [grpsizeOld env]) s
            in addStm $ Let (Pat [p]) aux $ BasicOp exp')


seqStm' env (Let pat aux (Match scrutinee cases def dec)) = do
  cases' <- forM cases seqCase
  let (Body ddec dstms dres) = def
  dstms' <- collectSeqBuilder' $ forM (stmsToList dstms) (seqStm' env)
  (dres', stms') <- collectSeqBuilder $ localScope (scopeOf dstms') $ fixReturnTypes pat dres
  let def' = Body ddec (dstms' <> stms') dres'
  lift $ do addStm $ Let pat aux (Match scrutinee cases' def' dec)
  where
    seqCase :: Case (Body GPU) -> SeqBuilder (Case (Body GPU))
    seqCase (Case cpat body) = do
      let (Body bdec bstms bres) = body
      bstms' <- collectSeqBuilder' $
                  forM (stmsToList bstms) (seqStm' env)
      (bres', stms') <- collectSeqBuilder $ localScope (scopeOf bstms') $ fixReturnTypes pat bres
      let body' = Body bdec (bstms' <> stms') bres'
      pure $ Case cpat body'


seqStm' env (Let pat aux (Loop header form body)) = do
  let fparams = L.map fst header
  let (Body bdec bstms bres) = body
  bstms' <- collectSeqBuilder' $
              localScope (scopeOfFParams fparams) $
                forM_ (stmsToList bstms) (seqStm' env)
  (bres', stms') <- collectSeqBuilder $
                      localScope (scopeOf bstms') $
                        fixReturnTypes pat bres
  let body' = Body bdec (bstms' <> stms') bres'
  lift $ do addStm $ Let pat aux (Loop header form body')



-- Catch all
seqStm' _ stm = lift $ do addStm stm



seqScatter :: Env -> Stm GPU -> SeqBuilder ()
seqScatter env (Let pat aux (Op (SegOp
              (SegMap (SegThread {}) space ts kbody))))
  | L.length (unSegSpace space) /= 1 = throwError ()
  | otherwise = do

    -- Create the Loop expression
    let (dests, upds) = L.unzip $ L.map (\(WriteReturns _ dest upds ) -> (dest, upds)) (kernelBodyResult kbody)
    loopInit <-
        forM dests $ \d -> do
            tp <- lookupType d
            let decl = toDecl tp Unique
            p <- newParam "loop_param" decl
            pure (p, Var d)


    -- Collect a set of all is and vs used in returns (only the Vars)
    let upds' = L.concatMap (\ (slice, vs) -> do
              let is = L.map (\ dim ->
                                case dim of
                                  DimFix d -> d
                                  _ -> error "please no"
                    ) (unSlice slice)
              vs : is
            ) $ concat upds
    let upd'' = L.filter (\u ->
              case u of
                Var _ -> True
                _ -> False
          ) upds'
    let updNames = S.fromList $ L.map (\(Var n) -> n) upd''
    -- Intersect it with all pattern names from the kbody
    let names = S.fromList $ L.concatMap (\ (Let pat _ _) ->
              patNames pat
            ) $ kernelBodyStms kbody
    -- The names that should have "producing statements"
    let pStms = S.toList $ S.difference updNames names

    let paramMap = M.fromList $ L.map invert loopInit

    i <- newVName "loop_i"
    let loopForm = ForLoop i Int64 (seqFactor env)

    body <- lift . buildBody_ $ do

        mapRes <- buildSegMapTup "map_res" $ do
            tid <- newVName "write_i"
            phys <- newVName "phys_tid"

            -- size <- mkChunkSize tid env
            offset <- letSubExp "offset" $ BasicOp $
                        BinOp (Mul Int64 OverflowUndef) (Var tid) (seqFactor env)
            tmp <- letSubExp "tmp" $ BasicOp $
                        BinOp (Sub Int64 OverflowUndef) (grpsizeOld env) offset
            size <- letSubExp "size" $ BasicOp $
                        BinOp (SMin Int64) tmp (seqFactor env)
            size' <- letSubExp "size'" =<< eBinOp (Sub Int64 OverflowUndef)
                                                  (eSubExp size)
                                                  (eSubExp $ intConst Int64 1)
            i' <- letSubExp "loop_i'" $ BasicOp $
                                   BinOp (SMin Int64) size' (Var i)
            idx <- letSubExp "idx" =<< eBinOp (Add Int64 OverflowUndef)
                                              (eSubExp i')
                                              (eSubExp offset)

            -- Modify original statements
            forM_ (kernelBodyStms kbody) $ \ stm -> do
                case stm of
                  (Let pat' aux' (BasicOp (Index arr _))) -> do
                      let arr' = M.findWithDefault arr arr (nameMap env)
                      tp' <- lookupType arr'
                      let slice' = case arrayRank tp' of
                                      1 -> Slice [DimFix idx]
                                      2 -> Slice [DimFix $ Var tid, DimFix i']
                                      _ -> error "Scatter more than two dimensions"
                      addStm $ Let pat' aux' (BasicOp (Index arr' slice'))
                  stm -> addStm stm

            -- Potentially create more statements and create a mapping from the
            -- original name to the new subExp
            mapping <- forM pStms $ \ nm -> do
                offset <- letSubExp "iota_offset" =<< eBinOp (Mul Int64 OverflowUndef)
                                                             (eSubExp $ Var tid)
                                                             (eSubExp $ seqFactor env)
                val <- letSubExp "iota_val" =<< eBinOp (Add Int64 OverflowUndef)
                                                           (eSubExp offset)
                                                           (eSubExp i')
                pure (Var nm, val)
            let valMap = M.fromList mapping


            -- Update the original WriteReturns to target the loop params instead
            res' <- forM (kernelBodyResult kbody) $ \ res -> do
                case res of
                    (WriteReturns _ dest upd) -> do
                        let (Just destParam) = M.lookup (Var dest) paramMap
                        let dest' = paramName destParam
                        let upd' = L.map (mapUpdates valMap) upd
                        pure $ WriteReturns mempty dest' upd'
                    _ -> error "Expected WriteReturns in scatter"

            -- Return the results of the update statements form the segmap
            let lvl' = SegThread SegNoVirt Nothing
            let space' = SegSpace phys [(tid, grpSize env)]
            -- let res' = L.map (Returns ResultMaySimplify mempty) updates
            pure (res', lvl', space', ts)


        -- Return the results from the segmap from the loop
        let res = L.map (SubExpRes mempty) mapRes
        pure res

    -- Construct the final loop
    let loopExp = Loop loopInit loopForm body

    lift $ do addStm $ Let pat aux loopExp

  where
    invert (a,b) = (b,a)

    mapUpdates :: M.Map SubExp SubExp -> (Slice SubExp, SubExp) -> (Slice SubExp, SubExp)
    mapUpdates mapping (Slice dims, vs) = do
      let vs' = M.findWithDefault vs vs mapping
      let dims' = L.map (\d ->
            case d of
              DimFix d' -> DimFix $ M.findWithDefault d' d' mapping
              d' -> d' -- should never happen
            ) dims
      (Slice dims', vs')


seqScatter _ stm = error $
                  "SeqScatter error. Should be a map at thread level but got"
                  ++ show stm

<<<<<<< HEAD
buildSeqFactorIota :: Env -> Builder GPU VName
buildSeqFactorIota env = do
  letExp "seq_index_iota" $ BasicOp $ 
    Iota (seqFactor env) (intConst Int64 0) (intConst Int64 1) Int64

buildSOACLambda :: Env -> [VName] -> VName -> KernelBody GPU -> [Type] -> Builder GPU (Lambda GPU)
buildSOACLambda env usedArrs indexName kbody retTs = do
  let tid = getThreadId env
=======

-- | Fixes the type of results and returns new results
fixReturnTypes :: Pat (LetDec GPU) -> Result -> SeqBuilder Result
fixReturnTypes pat result = do
  let pelems = patElems pat
  let pairs = L.zip pelems result
  mapM fix pairs
  where
    fix :: (PatElem Type, SubExpRes) -> SeqBuilder SubExpRes
    fix (pelem, subres) = do
      let pdec = patElemDec pelem
      sdec <- subExpResType subres

      -- If the types differ create some statements to fix it
      if sdec == pdec then
        pure subres
      else
        case subExpResVName subres of
          Nothing -> pure subres -- constant just return original
          Just name -> lift $ do
            let newShape = arrayShape pdec
            resSubExp <- letSubExp "res_falt" $ BasicOp $
                          Reshape ReshapeArbitrary newShape name
            pure $ subExpRes resSubExp





buildSOACLambda :: Env -> [VName] -> KernelBody GPU -> [Type] -> Builder GPU (Lambda GPU)
buildSOACLambda env usedArrs kbody retTs = do
>>>>>>> 6f8c1454
  ts <- mapM lookupType usedArrs
  let ts' = L.map (Prim . elemType) ts
  params <- mapM (newParam "par" ) ts'
  itp <- lookupType indexName
  indexParam <- newParam "par_index" $ Prim $ elemType itp
  offset <- letSubExp "offset" =<< eBinOp (Mul Int64 OverflowUndef)
                                          (eSubExp $ seqFactor env)
                                          (eSubExp $ Var tid)
  (gTid, stms') <- collectStms $ letExp "gtid" =<< eBinOp (Add Int64 OverflowUndef)
                                                          (eSubExp offset)
                                                          (eSubExp $ Var $ paramName indexParam)
  let mapping = M.fromList $ L.zip (usedArrs ++ [tid]) $ L.map paramName params ++ [gTid]
  let env' = updateMapping env mapping

  kbody' <- runSeqMExtendedScope (seqKernelBody' env' kbody) (scopeOfLParams params)
  let body = kbodyToBodyWithStms kbody' stms'
  renameLambda $
    Lambda
    { lambdaParams = params ++ [indexParam],
      lambdaBody = body,
      lambdaReturnType = retTs
    }

getVName :: SubExp -> VName
getVName (Var name) = name
getVName e = error $ "SubExp is not of type Var in getVName:\n" ++ show e

getTidIndexExp :: Env -> VName -> Builder GPU (Exp GPU)
getTidIndexExp env name = do
  tp <- lookupType name
  let outerDim = [DimFix $ Var $ getThreadId env]
  let index =
        case arrayRank tp of
          0 -> SubExp $ Var name
          1 -> Index name $ Slice outerDim
          2 -> Index name $ Slice $
                outerDim ++ [DimSlice (intConst Int64 0) (seqFactor env) (intConst Int64 1)]
          -- TODO: should really return discard here right?
          _ -> error "Arrays are not expected to have more than 2 dimensions \n"
  pure $ BasicOp index

-- build a kernelresult from a single vName
buildKernelResult :: Env -> VName -> Builder GPU KernelResult
buildKernelResult env name = do
  i <- getTidIndexExp env name
  res <- letSubExp "res" i
  pure $ Returns ResultMaySimplify mempty res

-- Creates a new kernelbody with the provided names as its results
mkResultKBody :: Env -> KernelBody GPU -> [VName] -> Builder GPU (KernelBody GPU)
mkResultKBody env (KernelBody dec _ _) names = do
  (res, stms) <- collectStms $ do mapM (buildKernelResult env) names
  pure $ KernelBody dec stms res

-- get the number of results consumed by a segop
-- i.e. the number of non-map results fed into the binops of the segop
numArgsConsumedBySegop :: [SegBinOp GPU] -> Int
numArgsConsumedBySegop binops =
  let numResUsed = L.foldl
                    (\acc (SegBinOp _ (Lambda pars _ _) neuts _)
                      -> acc + L.length pars - L.length neuts) 0 binops
  in numResUsed

seqKernelBody' ::
  Env ->
  KernelBody GPU ->
  SeqM (KernelBody GPU)
seqKernelBody' env (KernelBody dec stms results) = do
  stms' <- seqStms'' env stms
  pure $ KernelBody dec stms' results

seqStms'' ::
  Env ->
  Stms GPU ->
  SeqM (Stms GPU)
seqStms'' env stms = do
  foldM (\ss s -> do
      ss' <- runBuilder_ $ localScope (scopeOf ss <> scopeOf s) $ seqStm'' env s
      pure $ ss <> ss'
      ) mempty (stmsToList stms)

seqStm'' ::
  Env ->
  Stm GPU ->
  Builder GPU ()
seqStm'' env (Let pat aux (BasicOp (Index arr _)))
  | memberMapping env arr = do
  let (Just name) = lookupMapping env arr
  i <- getTidIndexExp env name
  addStm $ Let pat aux i

seqStm'' env stm = do 
  let tid = getThreadId env
  case lookupMapping env tid of
    Just gtid -> addStm $ substituteNames (M.singleton tid gtid) stm
    Nothing -> addStm stm

-- create the intermediate reduction used in scan and reduce
mkIntmRed ::
  Env ->
  KernelBody GPU ->
  [Type] ->                   -- segmap return types
  [SegBinOp GPU] ->
  Builder GPU [VName]
mkIntmRed env kbody retTs binops = do
    let ne   = L.map segBinOpNeutral binops
    lambda <- mapM (renameLambda . segBinOpLambda) binops

    buildSegMapTup_ "red_intermediate" $ do
      tid <- newVName "tid"
      let env' = updateEnvTid env tid
      phys <- newVName "phys_tid"
      sz <- mkChunkSize tid env
      usedArrs <- getUsedArraysIn env kbody
      let tidMap = M.singleton (getThreadId env') tid
      let kbody' = substituteNames tidMap kbody
      iot <- buildSeqFactorIota env
      lambSOAC <- buildSOACLambda env' usedArrs iot kbody' retTs
      -- TODO analyze if any fused maps then produce reduce?
      -- we build the reduce as a scan initially
      let scans = L.map (\(l, n) -> Scan l n) $ L.zip lambda ne
      let screma = scanomapSOAC scans lambSOAC
      chunks <- mapM (getChunk env') usedArrs

      res <- letTupExp' "res" $ Op $ OtherOp $
                Screma (seqFactor env) (chunks ++ [iot]) screma
      let numRes = numArgsConsumedBySegop binops
      let (scanRes, mapRes) = L.splitAt numRes res

      -- get the reduction result from the scan
      redIndex <- letSubExp "red_index" =<< eBinOp (Sub Int64 OverflowUndef)
                                                   (eSubExp sz)
                                                   (eSubExp $ intConst Int64 1)
      redRes <- forM scanRes
            (\r -> letSubExp "red_res" $ BasicOp $ Index (getVName r) (Slice [DimFix redIndex]))
      let res' = redRes ++ mapRes
      let lvl' = SegThread SegNoVirt Nothing
      let space' = SegSpace phys [(tid, grpSize env)]
      let kres = L.map (Returns ResultMaySimplify mempty) res'
      types' <- mapM subExpType res'
      pure (kres, lvl', space', types')

getUsedArraysIn ::
  Env ->
  KernelBody GPU ->
  Builder GPU [VName]
getUsedArraysIn env kbody = do
  scope <- askScope
  let (arrays, _) = L.unzip $ M.toList $ M.filter isArray scope
  let free = IM.elems $ namesIntMap $ freeIn kbody
  let freeArrays = arrays `intersect` free
  let arrays' =
        L.map ( \ arr ->
          if M.member arr (nameMap env) then
            let (Just tile) = M.lookup arr (nameMap env)
            in tile
          else arr
          ) freeArrays
  pure arrays'


getChunk ::
  Env ->
  VName ->              -- Array to get chunk from
  Builder GPU VName
getChunk env arr = do
  let tid = getThreadId env
  let sz = seqFactor env
  tp <- lookupType arr
  offset <- letSubExp "offset" =<< eBinOp (Mul Int64 OverflowUndef)
                                          (eSubExp $ seqFactor env)
                                          (eSubExp $ Var tid)
  let dims =
        case arrayRank tp of
          1 -> [DimSlice offset sz (intConst Int64 1)]
          2 -> [DimFix $ Var tid, DimSlice (intConst Int64 0) sz (intConst Int64 1)]
          _ -> error "unhandled dims in getChunk"

  letExp "chunk" $ BasicOp $ Index arr (Slice dims)

-- conver the kernelbody to a body prepended with the additional statements
kbodyToBodyWithStms :: KernelBody GPU -> Stms GPU -> Body GPU
kbodyToBodyWithStms (KernelBody dec stms res) stms' =
  let res' = L.map (subExpRes . kernelResultSubExp) res
  in Body
    { bodyDec = dec,
      bodyStms = stms' >< stms,
      bodyResult = res'
    }


flattenResults ::
  Pat (LetDec GPU)->
  [KernelResult] ->
  Builder GPU [KernelResult]
flattenResults pat kresults = do
  subExps <- forM (L.zip kresults $ patTypes pat) $ \(res, tp)-> do
    let resSubExp = kernelResultSubExp res
    case resSubExp of
      (Constant _) -> letSubExp "const_res" $ BasicOp $ SubExp resSubExp
      (Var name) -> do
          resType <- lookupType name
          if arrayRank resType == 0 then
            letSubExp "scalar_res" $ BasicOp $ SubExp resSubExp
          else
            letSubExp "reshaped_res" $ BasicOp $ 
                        Reshape ReshapeArbitrary (arrayShape $ stripArray 1 tp) name

  let kresults' = L.map (Returns ResultMaySimplify mempty) subExps

  pure kresults'

renameSegBinOp :: [SegBinOp GPU] -> Builder GPU [SegBinOp GPU]
renameSegBinOp segbinops =
  forM segbinops $ \(SegBinOp comm lam ne shape) -> do
    lam' <- renameLambda lam
    pure $ SegBinOp comm lam' ne shape

-- Generates statements that compute the pr. thread chunk size. This is needed
-- as the last thread in a block might not have seqFactor amount of elements
-- to read. 
mkChunkSize ::
  VName ->               -- The thread id
  Env ->
  Builder GPU SubExp     -- Returns the SubExp in which the size is
mkChunkSize tid env = do
  offset <- letSubExp "offset" $ BasicOp $
              BinOp (Mul Int64 OverflowUndef) (Var tid) (seqFactor env)
  tmp <- letSubExp "tmp" $ BasicOp $
              BinOp (Sub Int64 OverflowUndef) (grpsizeOld env) offset
  letSubExp "size" $ BasicOp $
              BinOp (SMin Int64) tmp (seqFactor env)


-- | Creates a tile for each array in scope at the time of caling it.
-- That is if called at the correct time it will create a tile for each
-- global array
mkTiles ::
  Env ->
  Builder GPU Env
mkTiles env = do
  scope <- askScope
  let arrsInScope = M.toList $ M.filter isArray scope

  tileSize <- letSubExp "tile_size" =<< eBinOp (Mul Int64 OverflowUndef)
                                               (eSubExp $ seqFactor env)
                                               (eSubExp $ grpSize env)

  tiles <- forM arrsInScope $ \ (arrName, arrInfo) -> do
    let tp = elemType $ typeOf arrInfo

    tileScratch <- letExp "tile_scratch" $ BasicOp $
                      Scratch tp [tileSize]

    let outerDim = ([DimFix $ grpId env | arrayRank (typeOf arrInfo) > 1])
    let sliceIdx = DimSlice (intConst Int64 0) (grpsizeOld env) (intConst Int64 1)

    tileSlice <- letSubExp "tile_slice" $ BasicOp $
                      Index arrName (Slice $ outerDim ++ [sliceIdx])

    tileStaging <- letExp "tile_staging" $ BasicOp $
                      Update Unsafe tileScratch
                        (Slice [DimSlice (intConst Int64 0)
                                         (grpsizeOld env)
                                         (intConst Int64 1)]
                        ) tileSlice

    -- Now read the chunks using a segmap
    let (VName n _) = arrName
    tile <- buildSegMap_ ("tile_" ++ nameToString n) $ do
      tid <- newVName "tid"
      phys <- newVName "phys"

      start <- letSubExp "start" =<< eBinOp (Mul Int64 OverflowUndef)
                                            (eSubExp $ Var tid)
                                            (eSubExp $ seqFactor env)
      let slice = Slice [DimSlice start (seqFactor env) (intConst Int64 1)]
      chunk <- letSubExp "chunk" $ BasicOp $ Index tileStaging slice

      let lvl = SegThread SegNoVirt Nothing
      let space = SegSpace phys [(tid, grpSize env)]
      let types = [Array tp (Shape [seqFactor env]) NoUniqueness]
      let res = [Returns ResultPrivate mempty chunk]
      pure (res, lvl, space, types)


    pure (arrName, tile)

  pure $ setMapping env (M.fromList tiles)


isArray :: NameInfo GPU -> Bool
isArray info = arrayRank (typeOf info) > 0

-- | Checks if a kernel body ends in only WriteReturns results as then it
-- must be the body of a scatter
isScatter :: KernelBody GPU -> Bool
isScatter (KernelBody _ _ res) =
  L.all isWriteReturns res
  where
    isWriteReturns (WriteReturns {}) = True
    isWriteReturns _ = False

buildSegMap' ::
  SeqBuilder ([KernelResult], SegLevel, SegSpace, [Type]) ->
  SeqBuilder (Exp GPU)
buildSegMap' (ExceptT m) = do
  (tmp, stms) <- lift . collectStms $ m
  case tmp of
    Left _ -> throwError ()
    Right (kres, lvl, space, ts) -> do
      let kbody = KernelBody () stms kres
      pure $ Op $ SegOp $ SegMap lvl space ts kbody

-- Builds a SegMap at thread level containing all bindings created in m
-- and returns the subExp which is the variable containing the result
buildSegMap ::
  String ->
  Builder GPU ([KernelResult], SegLevel, SegSpace, [Type]) ->
  Builder GPU SubExp
buildSegMap name m = do
  ((res, lvl, space, ts), stms) <- collectStms m
  let kbody = KernelBody () stms res
  letSubExp name $ Op $ SegOp $ SegMap lvl space ts kbody

-- Like buildSegMap but returns the VName instead of the actual 
-- SubExp. Just for convenience
buildSegMap_ ::
  String ->
  Builder GPU ([KernelResult], SegLevel, SegSpace, [Type]) ->
  Builder GPU VName
buildSegMap_ name m = do
  subExps <- buildSegMap name m
  pure $ varFromExp subExps
  where
    varFromExp :: SubExp -> VName
    varFromExp (Var nm) = nm
    varFromExp e = error $ "Expected SubExp of type Var, but got:\n" ++ show e

-- like buildSegMap but builds a tup exp
buildSegMapTup ::
  String ->
  Builder GPU ([KernelResult], SegLevel, SegSpace, [Type]) ->
  Builder GPU [SubExp]
buildSegMapTup name m = do
  ((res, lvl, space, ts), stms) <- collectStms m
  let kbody = KernelBody () stms res
  letTupExp' name $ Op $ SegOp $ SegMap lvl space ts kbody

-- Like buildSegMapTup but returns the VName instead of the actual 
-- SubExp. Just for convenience
buildSegMapTup_ ::
  String ->
  Builder GPU ([KernelResult], SegLevel, SegSpace, [Type]) ->
  Builder GPU [VName]
buildSegMapTup_ name m = do
  subExps <- buildSegMapTup name m
  pure $ L.map varFromExp subExps
  where
    varFromExp :: SubExp -> VName
    varFromExp (Var nm) = nm
    varFromExp e = error $ "Expected SubExp of type Var, but got:\n" ++ show e

-- | The [KernelResult] from the input monad is what is being passed to the 
-- segmented binops
buildSegScan ::
  String ->          -- SubExp name
  Builder GPU ([KernelResult], SegLevel, SegSpace, [SegBinOp GPU], [Type]) ->
  Builder GPU [SubExp]
buildSegScan name m = do
  ((results, lvl, space, bops, ts), stms) <- collectStms m
  let kbody = KernelBody () stms results
  letTupExp' name $ Op $ SegOp $ SegScan lvl space bops ts kbody
<|MERGE_RESOLUTION|>--- conflicted
+++ resolved
@@ -100,7 +100,7 @@
   in setMapping env mapping'
 
 memberMapping :: Env -> VName -> Bool
-memberMapping env name = M.member name (nameMap env) 
+memberMapping env name = M.member name (nameMap env)
 
 lookupMapping :: Env -> VName -> Maybe VName
 lookupMapping env name
@@ -180,7 +180,7 @@
   SeqBuilder ()
 seqStm stm@(Let pat aux (Op (SegOp (
               SegMap (SegGroup virt (Just grid)) space ts
-                     (KernelBody dec stms kres)))))
+                     (KernelBody _ stms kres)))))
   | L.length (unSegSpace space) /= 1 = lift $ do addStm stm
   | not $ shouldSequentialize (stmAuxAttrs aux) = lift $ do addStm stm
   | otherwise = do
@@ -272,160 +272,68 @@
       reds <- lift $ do mkIntmRed env' kbody ts binops
       kbody' <- lift $ do mkResultKBody env' kbody reds
 
-<<<<<<< HEAD
-  -- Update existing SegRed 
-  let numResConsumed = numArgsConsumedBySegop binops
-  let space' = SegSpace (segFlat space) [(tid, grpSize env')]
-  tps <- mapM lookupType reds
-  let ts' = L.map (stripArray 1) tps
-  let (patKeep, patUpdate) = L.splitAt numResConsumed $ patElems pat
-  let pat' = Pat $ patKeep ++
-        L.map (\(p, t) -> setPatElemDec p t) (L.zip patUpdate (L.drop numResConsumed tps))
-=======
-      -- Update remaining types
+      -- Update existing SegRed 
       let numResConsumed = numArgsConsumedBySegop binops
-      let space' = SegSpace (segFlat space) [(fst $ head $ unSegSpace space, grpSize env')]
+      let space' = SegSpace (segFlat space) [(tid, grpSize env')]
       tps <- mapM lookupType reds
       let ts' = L.map (stripArray 1) tps
       let (patKeep, patUpdate) = L.splitAt numResConsumed $ patElems pat
       let pat' = Pat $ patKeep ++
             L.map (\(p, t) -> setPatElemDec p t) (L.zip patUpdate (L.drop numResConsumed tps))
->>>>>>> 6f8c1454
-
       lift $ do addStm $ Let pat' aux (Op (SegOp (SegRed lvl space' binops ts' kbody')))
 
-seqStm' env stm@(Let pat aux (Op (SegOp
-          (SegMap lvl@(SegThread {}) space ts kbody@(KernelBody dec _ _)))))
+seqStm' env stm@(Let pat _ (Op (SegOp
+          (SegMap lvl@(SegThread {}) space ts kbody))))
   | L.length (unSegSpace space) /= 1 = throwError ()
   | isScatter kbody = seqScatter env stm
   | otherwise = do
-<<<<<<< HEAD
-    -- map is simply updating the existing SegMap
-    let tid = fst $ head $ unSegSpace space
-    ((kres, space', types'), stms) <- collectStms $ do
-      phys <- newVName "phys_tid"
-      let env' = updateEnvTid env tid
-      usedArrays <- getUsedArraysIn env kbody
-      iot <- buildSeqFactorIota env
-      lambSOAC <- buildSOACLambda env' usedArrays iot kbody ts
-      let screma = mapSOAC lambSOAC
-      chunks <- mapM (getChunk env') usedArrays
-      res <- letTupExp' "res" $ Op $ OtherOp $
-              Screma (seqFactor env) (chunks ++ [iot]) screma
-      let space' = SegSpace phys [(tid, grpSize env)]
-      let types' = scremaType (seqFactor env) screma
-      let kres = L.map (Returns ResultMaySimplify  mempty) res
-      pure (kres, space', types')
-=======
-      usedArrays <- lift $ do getUsedArraysIn env kbody
+      let tid = fst $ head $ unSegSpace space
       exp <- buildSegMap' $ do
-        tid <- newVName "tid"
         phys <- newVName "phys_tid"
         let env' = updateEnvTid env tid
-        lambSOAC <- lift $ do buildSOACLambda env' usedArrays kbody ts
+        usedArrays <- lift $ do getUsedArraysIn env kbody
+        iot <- lift $ do buildSeqFactorIota env
+        lambSOAC <- lift $ do buildSOACLambda env' usedArrays iot kbody ts
         let screma = mapSOAC lambSOAC
         chunks <- lift $ do mapM (getChunk env') usedArrays
         res <- lift $ do letTupExp' "res" $ Op $ OtherOp $
-                          Screma (seqFactor env) chunks screma
+                          Screma (seqFactor env) (chunks ++ [iot]) screma
         let space' = SegSpace phys [(tid, grpSize env)]
         let types' = scremaType (seqFactor env) screma
         let kres = L.map (Returns ResultMaySimplify  mempty) res
         pure (kres, lvl, space', types')
 
       let names = patNames pat
-
       lift $ do letBindNames names exp
->>>>>>> 6f8c1454
-
 
 seqStm' env (Let pat aux
-<<<<<<< HEAD
-            (Op (SegOp (SegScan (SegThread {}) space binops ts kbody)))) = do
-  usedArrays <- getUsedArraysIn env kbody
-
-  -- do local reduction
-  let tid = fst $ head $ unSegSpace space
-  let env' = updateEnvTid env tid
-  reds <- mkIntmRed env' kbody ts binops
-  let numResConsumed = numArgsConsumedBySegop binops
-  let (scanReds, fusedReds) = L.splitAt numResConsumed reds
-
-  -- scan over reduction results
-  imScan <- buildSegScan "scan_agg" $ do
-    tid' <- newVName "tid"
-    let env'' = updateEnvTid env tid'
-    phys <- newVName "phys_tid"
-    binops' <- renameSegBinOp binops
-
-    let lvl' = SegThread SegNoVirt Nothing
-    let space' = SegSpace phys [(tid', grpSize env'')]
-    results <- mapM (buildKernelResult env'') scanReds
-    let ts' = L.take numResConsumed ts
-    pure (results, lvl', space', binops', ts')
-
-  scans' <- buildSegMapTup_ "scan_res" $ do
-    tid' <- newVName "tid"
-    phys <- newVName "phys_tid"
-
-    let neutrals = L.map segBinOpNeutral binops
-    scanLambdas <- mapM (renameLambda . segBinOpLambda) binops
-
-    let scanNames = L.map getVName imScan
-
-    idx <- letSubExp "idx" =<< eBinOp (Sub Int64 OverflowUndef)
-                                    (eSubExp $ Var tid')
-                                    (eSubExp $ intConst Int64 1)
-    nes <- forM neutrals  (\n -> letTupExp' "ne" =<< eIf (eCmpOp (CmpEq $ IntType Int64)
-                                  (eSubExp $ Var tid')
-                                  (eSubExp $ intConst Int64 0)
-                               )
-                               (eBody $ L.map toExp n)
-                               (eBody $ L.map (\s -> eIndex s [eSubExp idx]) scanNames))
-
-    let tidMap = M.singleton tid tid'
-    let kbody' = substituteNames tidMap kbody
-    iot <- buildSeqFactorIota env
-    let env'' = updateEnvTid env tid'
-    lambSOAC <- buildSOACLambda env'' usedArrays iot kbody' ts
-    let scans = L.map (\(l, n) -> Scan l n) $ L.zip scanLambdas nes
-    let scanSoac = scanomapSOAC scans lambSOAC
-    es <- mapM (getChunk env'') usedArrays
-    res <- letTupExp' "res" $ Op $ OtherOp $ Screma (seqFactor env) (es ++ [iot]) scanSoac
-    let usedRes = L.map (Returns ResultMaySimplify mempty) $ L.take numResConsumed res
-    fused <- mapM (buildKernelResult env'') fusedReds
-
-    let lvl' = SegThread SegNoVirt Nothing
-    let space' = SegSpace phys [(tid', grpSize env)]
-    let types' = scremaType (seqFactor env) scanSoac
-    pure (usedRes ++ fused, lvl', space', types')
-
-  forM_ (L.zip (patElems pat) scans') (\(p, s) ->
-=======
             (Op (SegOp (SegScan (SegThread {}) space binops ts kbody))))
   | L.length (unSegSpace space) /= 1 = throwError ()
   | otherwise = do
       usedArrays <- lift $ do getUsedArraysIn env kbody
 
       -- do local reduction
-      reds <- lift $ do mkIntmRed env kbody ts binops
+      let tid = fst $ head $ unSegSpace space
+      let env' = updateEnvTid env tid
+      reds <- lift $ do mkIntmRed env' kbody ts binops
       let numResConsumed = numArgsConsumedBySegop binops
       let (scanReds, fusedReds) = L.splitAt numResConsumed reds
 
       -- scan over reduction results
       imScan <- lift . buildSegScan "scan_agg" $ do
-        tid <- newVName "tid"
-        let env' = updateEnvTid env tid
+        tid' <- newVName "tid"
+        let env'' = updateEnvTid env tid'
         phys <- newVName "phys_tid"
         binops' <- renameSegBinOp binops
 
         let lvl' = SegThread SegNoVirt Nothing
-        let space' = SegSpace phys [(tid, grpSize env')]
-        results <- mapM (buildKernelResult env') scanReds
+        let space' = SegSpace phys [(tid', grpSize env'')]
+        results <- mapM (buildKernelResult env'') scanReds
         let ts' = L.take numResConsumed ts
         pure (results, lvl', space', binops', ts')
 
       scans' <- lift . buildSegMapTup_ "scan_res" $ do
-        tid <- newVName "tid"
+        tid' <- newVName "tid"
         phys <- newVName "phys_tid"
 
         let neutrals = L.map segBinOpNeutral binops
@@ -434,32 +342,34 @@
         let scanNames = L.map getVName imScan
 
         idx <- letSubExp "idx" =<< eBinOp (Sub Int64 OverflowUndef)
-                                        (eSubExp $ Var tid)
+                                        (eSubExp $ Var tid')
                                         (eSubExp $ intConst Int64 1)
         nes <- forM neutrals  (\n -> letTupExp' "ne" =<< eIf (eCmpOp (CmpEq $ IntType Int64)
-                                      (eSubExp $ Var tid)
+                                      (eSubExp $ Var tid')
                                       (eSubExp $ intConst Int64 0)
                                    )
                                    (eBody $ L.map toExp n)
-                                   (eBody $ L.map (\s -> eIndex s [eSubExp idx]) scanNames))
-
-        let env' = updateEnvTid env tid
-        lambSOAC <- buildSOACLambda env' usedArrays kbody ts
+                                     (eBody $ L.map (\s -> eIndex s [eSubExp idx]) scanNames))
+
+        let tidMap = M.singleton tid tid'
+        let kbody' = substituteNames tidMap kbody
+        iot <- buildSeqFactorIota env
+        let env'' = updateEnvTid env tid'
+        lambSOAC <- buildSOACLambda env'' usedArrays iot kbody' ts
         let scans = L.map (\(l, n) -> Scan l n) $ L.zip scanLambdas nes
         let scanSoac = scanomapSOAC scans lambSOAC
-        es <- mapM (getChunk env') usedArrays
-        res <- letTupExp' "res" $ Op $ OtherOp $ Screma (seqFactor env) es scanSoac
+        es <- mapM (getChunk env'') usedArrays
+        res <- letTupExp' "res" $ Op $ OtherOp $ Screma (seqFactor env) (es ++ [iot]) scanSoac
         let usedRes = L.map (Returns ResultMaySimplify mempty) $ L.take numResConsumed res
-        fused <- mapM (buildKernelResult env') fusedReds
+        fused <- mapM (buildKernelResult env'') fusedReds
 
         let lvl' = SegThread SegNoVirt Nothing
-        let space' = SegSpace phys [(tid, grpSize env)]
+        let space' = SegSpace phys [(tid', grpSize env)]
         let types' = scremaType (seqFactor env) scanSoac
         pure (usedRes ++ fused, lvl', space', types')
 
       lift $
         do forM_ (L.zip (patElems pat) scans') (\(p, s) ->
->>>>>>> 6f8c1454
             let exp' = Reshape ReshapeArbitrary (Shape [grpsizeOld env]) s
             in addStm $ Let (Pat [p]) aux $ BasicOp exp')
 
@@ -636,16 +546,11 @@
                   "SeqScatter error. Should be a map at thread level but got"
                   ++ show stm
 
-<<<<<<< HEAD
 buildSeqFactorIota :: Env -> Builder GPU VName
 buildSeqFactorIota env = do
-  letExp "seq_index_iota" $ BasicOp $ 
+  letExp "seq_index_iota" $ BasicOp $
     Iota (seqFactor env) (intConst Int64 0) (intConst Int64 1) Int64
 
-buildSOACLambda :: Env -> [VName] -> VName -> KernelBody GPU -> [Type] -> Builder GPU (Lambda GPU)
-buildSOACLambda env usedArrs indexName kbody retTs = do
-  let tid = getThreadId env
-=======
 
 -- | Fixes the type of results and returns new results
 fixReturnTypes :: Pat (LetDec GPU) -> Result -> SeqBuilder Result
@@ -671,13 +576,9 @@
                           Reshape ReshapeArbitrary newShape name
             pure $ subExpRes resSubExp
 
-
-
-
-
-buildSOACLambda :: Env -> [VName] -> KernelBody GPU -> [Type] -> Builder GPU (Lambda GPU)
-buildSOACLambda env usedArrs kbody retTs = do
->>>>>>> 6f8c1454
+buildSOACLambda :: Env -> [VName] -> VName -> KernelBody GPU -> [Type] -> Builder GPU (Lambda GPU)
+buildSOACLambda env usedArrs indexName kbody retTs = do
+  let tid = getThreadId env
   ts <- mapM lookupType usedArrs
   let ts' = L.map (Prim . elemType) ts
   params <- mapM (newParam "par" ) ts'
@@ -769,7 +670,7 @@
   i <- getTidIndexExp env name
   addStm $ Let pat aux i
 
-seqStm'' env stm = do 
+seqStm'' env stm = do
   let tid = getThreadId env
   case lookupMapping env tid of
     Just gtid -> addStm $ substituteNames (M.singleton tid gtid) stm
@@ -792,7 +693,7 @@
       phys <- newVName "phys_tid"
       sz <- mkChunkSize tid env
       usedArrs <- getUsedArraysIn env kbody
-      let tidMap = M.singleton (getThreadId env') tid
+      let tidMap = M.singleton (getThreadId env) tid
       let kbody' = substituteNames tidMap kbody
       iot <- buildSeqFactorIota env
       lambSOAC <- buildSOACLambda env' usedArrs iot kbody' retTs
@@ -883,7 +784,7 @@
           if arrayRank resType == 0 then
             letSubExp "scalar_res" $ BasicOp $ SubExp resSubExp
           else
-            letSubExp "reshaped_res" $ BasicOp $ 
+            letSubExp "reshaped_res" $ BasicOp $
                         Reshape ReshapeArbitrary (arrayShape $ stripArray 1 tp) name
 
   let kresults' = L.map (Returns ResultMaySimplify mempty) subExps
