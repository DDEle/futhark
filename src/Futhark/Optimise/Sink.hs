--- conflicted
+++ resolved
@@ -81,20 +81,12 @@
   where free x k = M.fromList $ zip (namesToList $ freeIn x) $ repeat k
         comb = M.unionWith (+)
 
-<<<<<<< HEAD
 optimiseBranch :: Constraints lore =>
                   Sinker lore (Op lore)
                -> Sinker lore (Body lore)
-optimiseBranch onOp vtable sinking (Body attr stms res) =
+optimiseBranch onOp vtable sinking (Body dec stms res) =
   let (stms', stms_sunk) = optimiseStms onOp vtable sinking' stms $ freeIn res
-  in (Body attr (sunk_stms <> stms') res,
-=======
-optimiseBranch :: SymbolTable -> Sinking -> Body SinkLore
-               -> (Body SinkLore, Sunk)
-optimiseBranch vtable sinking (Body dec stms res) =
-  let (stms', stms_sunk) = optimiseStms vtable sinking' stms $ freeIn res
   in (Body dec (sunk_stms <> stms') res,
->>>>>>> 7dac2c1d
       sunk <> stms_sunk)
   where free_in_stms = freeIn stms <> freeIn res
         (sinking_here, sinking') = M.partitionWithKey sunkHere sinking
