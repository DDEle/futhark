--- conflicted
+++ resolved
@@ -140,25 +140,10 @@
 varsAliases :: Names -> FusionGM Names
 varsAliases = fmap mconcat . mapM varAliases . namesToList
 
-<<<<<<< HEAD
 updateKerInPlaces :: FusedRes -> ([VName], [VName]) -> FusionGM FusedRes
 updateKerInPlaces res (ip_vs, other_infuse_vs) = do
   res' <- foldM addVarToInfusible res (ip_vs ++ other_infuse_vs)
   aliases <- mconcat <$> mapM varAliases ip_vs
-=======
-checkForUpdates :: FusedRes -> Exp -> FusionGM FusedRes
-checkForUpdates res (Op (Futhark.Scatter _ _ _ dests)) = do
-  let srcs = [arr | (_, _, arr) <- dests]
-  res' <- foldM addVarToInfusible res srcs
-  aliases <- mconcat <$> mapM varAliases srcs
-  let inspectKer k = k {inplace = aliases <> inplace k}
-  return res' {kernels = M.map inspectKer $ kernels res'}
-checkForUpdates res (BasicOp (Update src is _)) = do
-  res' <-
-    foldM addVarToInfusible res $
-      src : namesToList (mconcat $ map freeIn is)
-  aliases <- varAliases src
->>>>>>> 3974306a
   let inspectKer k = k {inplace = aliases <> inplace k}
   return res' {kernels = M.map inspectKer $ kernels res'}
 
@@ -768,11 +753,7 @@
       -- set to force horizontal fusion.  It is not possible to
       -- producer/consumer-fuse Scatter anyway.
       fres' <- addNamesToInfusible fres $ namesFromList $ patternNames pat
-<<<<<<< HEAD
-      fres''<- mapLike fres' soac lam
-=======
       fres'' <- mapLike fres' soac lam
->>>>>>> 3974306a
       checkForUpdates fres'' e
     Right soac@(SOAC.Hist _ _ lam _) -> do
       -- We put the variables produced by Hist into the infusible
