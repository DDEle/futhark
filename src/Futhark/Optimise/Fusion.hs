{-# LANGUAGE FlexibleContexts #-}
{-# LANGUAGE GeneralizedNewtypeDeriving #-}
{-# LANGUAGE MultiParamTypeClasses #-}
{-# LANGUAGE TypeFamilies #-}

-- | Perform horizontal and vertical fusion of SOACs.  See the paper
-- /A T2 Graph-Reduction Approach To Fusion/ for the basic idea (some
-- extensions discussed in /Design and GPGPU Performance of Futhark’s
-- Redomap Construct/).
module Futhark.Optimise.Fusion (fuseSOACs) where

import Control.Monad.Except
import Control.Monad.Reader
import Control.Monad.State
import qualified Data.List as L
import qualified Data.Map.Strict as M
import Data.Maybe
import qualified Data.Set as S
import qualified Futhark.Analysis.Alias as Alias
import qualified Futhark.Analysis.HORep.SOAC as SOAC
import Futhark.Construct
import qualified Futhark.IR.Aliases as Aliases
import Futhark.IR.Prop.Aliases
import Futhark.IR.SOACS hiding (SOAC (..))
import qualified Futhark.IR.SOACS as Futhark
import Futhark.IR.SOACS.Simplify
import Futhark.Optimise.Fusion.LoopKernel
import Futhark.Pass
import Futhark.Transform.Rename
import Futhark.Transform.Substitute
import Futhark.Util (maxinum)

data VarEntry
  = IsArray VName (NameInfo SOACS) Names SOAC.Input
  | IsNotArray (NameInfo SOACS)

varEntryType :: VarEntry -> NameInfo SOACS
varEntryType (IsArray _ dec _ _) =
  dec
varEntryType (IsNotArray dec) =
  dec

varEntryAliases :: VarEntry -> Names
varEntryAliases (IsArray _ _ x _) = x
varEntryAliases _ = mempty

data FusionGEnv = FusionGEnv
  { -- | Mapping from variable name to its entire family.
    soacs :: M.Map VName [VName],
    varsInScope :: M.Map VName VarEntry,
    fusedRes :: FusedRes
  }

lookupArr :: VName -> FusionGEnv -> Maybe SOAC.Input
lookupArr v env = asArray =<< M.lookup v (varsInScope env)
  where
    asArray (IsArray _ _ _ input) = Just input
    asArray IsNotArray {} = Nothing

newtype Error = Error String

instance Show Error where
  show (Error msg) = "Fusion error:\n" ++ msg

newtype FusionGM a = FusionGM (ExceptT Error (StateT VNameSource (Reader FusionGEnv)) a)
  deriving
    ( Monad,
      Applicative,
      Functor,
      MonadError Error,
      MonadState VNameSource,
      MonadReader FusionGEnv
    )

instance MonadFreshNames FusionGM where
  getNameSource = get
  putNameSource = put

instance HasScope SOACS FusionGM where
  askScope = asks $ toScope . varsInScope
    where
      toScope = M.map varEntryType

------------------------------------------------------------------------
--- Monadic Helpers: bind/new/runFusionGatherM, etc
------------------------------------------------------------------------

-- | Binds an array name to the set of used-array vars
bindVar :: FusionGEnv -> (Ident, Names) -> FusionGEnv
bindVar env (Ident name t, aliases) =
  env {varsInScope = M.insert name entry $ varsInScope env}
  where
    entry = case t of
      Array {} -> IsArray name (LetName t) aliases' $ SOAC.identInput $ Ident name t
      _ -> IsNotArray $ LetName t
    expand = maybe mempty varEntryAliases . flip M.lookup (varsInScope env)
    aliases' = aliases <> mconcat (map expand $ namesToList aliases)

bindVars :: FusionGEnv -> [(Ident, Names)] -> FusionGEnv
bindVars = foldl bindVar

binding :: [(Ident, Names)] -> FusionGM a -> FusionGM a
binding vs = local (`bindVars` vs)

gatherStmPat :: Pat -> Exp -> FusionGM FusedRes -> FusionGM FusedRes
gatherStmPat pat e = binding $ zip idents aliases
  where
    idents = patIdents pat
    aliases = expAliases (Alias.analyseExp mempty e)

bindingPat :: Pat -> FusionGM a -> FusionGM a
bindingPat = binding . (`zip` repeat mempty) . patIdents

bindingParams :: Typed t => [Param t] -> FusionGM a -> FusionGM a
bindingParams = binding . (`zip` repeat mempty) . map paramIdent

-- | Binds an array name to the set of soac-produced vars
bindingFamilyVar :: [VName] -> FusionGEnv -> Ident -> FusionGEnv
bindingFamilyVar faml env (Ident nm t) =
  env
    { soacs = M.insert nm faml $ soacs env,
      varsInScope =
        M.insert
          nm
          ( IsArray nm (LetName t) mempty $
              SOAC.identInput $ Ident nm t
          )
          $ varsInScope env
    }

varAliases :: VName -> FusionGM Names
varAliases v =
  asks $
    (oneName v <>) . maybe mempty varEntryAliases
      . M.lookup v
      . varsInScope

varsAliases :: Names -> FusionGM Names
varsAliases = fmap mconcat . mapM varAliases . namesToList

updateKerInPlaces :: FusedRes -> ([VName], [VName]) -> FusionGM FusedRes
updateKerInPlaces res (ip_vs, other_infuse_vs) = do
  res' <- foldM addVarToInfusible res (ip_vs ++ other_infuse_vs)
  aliases <- mconcat <$> mapM varAliases ip_vs
  let inspectKer k = k {inplace = aliases <> inplace k}
  return res' {kernels = M.map inspectKer $ kernels res'}

checkForUpdates :: FusedRes -> Exp -> FusionGM FusedRes
<<<<<<< HEAD
checkForUpdates res (BasicOp (Update src is _)) = do
  let ifvs = namesToList $ freeIn is
=======
checkForUpdates res (BasicOp (Update _ src is _)) = do
  let ifvs = namesToList $ mconcat $ map freeIn is
>>>>>>> 1a9edf89
  updateKerInPlaces res ([src], ifvs)
checkForUpdates res (Op (Futhark.Scatter _ _ _ written_info)) = do
  let updt_arrs = map (\(_, _, x) -> x) written_info
  updateKerInPlaces res (updt_arrs, [])
checkForUpdates res _ = return res

-- | Updates the environment: (i) the @soacs@ (map) by binding each pattern
--   element identifier to all pattern elements (identifiers) and (ii) the
--   variables in scope (map) by inserting each (pattern-array) name.
--   Finally, if the binding is an in-place update, then the @inplace@ field
--   of each (result) kernel is updated with the new in-place updates.
bindingFamily :: Pat -> FusionGM FusedRes -> FusionGM FusedRes
bindingFamily pat = local bind
  where
    idents = patIdents pat
    family = patNames pat
    bind env = foldl (bindingFamilyVar family) env idents

bindingTransform :: PatElem -> VName -> SOAC.ArrayTransform -> FusionGM a -> FusionGM a
bindingTransform pe srcname trns = local $ \env ->
  case M.lookup srcname $ varsInScope env of
    Just (IsArray src' _ aliases input) ->
      env
        { varsInScope =
            M.insert
              vname
              ( IsArray src' (LetName dec) (oneName srcname <> aliases) $
                  trns `SOAC.addTransform` input
              )
              $ varsInScope env
        }
    _ -> bindVar env (patElemIdent pe, oneName vname)
  where
    vname = patElemName pe
    dec = patElemDec pe

-- | Binds the fusion result to the environment.
bindRes :: FusedRes -> FusionGM a -> FusionGM a
bindRes rrr = local (\x -> x {fusedRes = rrr})

-- | The fusion transformation runs in this monad.  The mutable
-- state refers to the fresh-names engine.
-- The reader hides the vtable that associates ... to ... (fill in, please).
-- The 'Either' monad is used for error handling.
runFusionGatherM ::
  MonadFreshNames m =>
  FusionGM a ->
  FusionGEnv ->
  m (Either Error a)
runFusionGatherM (FusionGM a) env =
  modifyNameSource $ \src -> runReader (runStateT (runExceptT a) src) env

------------------------------------------------------------------------
--- Fusion Entry Points: gather the to-be-fused kernels@pgm level    ---
---    and fuse them in a second pass!                               ---
------------------------------------------------------------------------

-- | The pass definition.
fuseSOACs :: Pass SOACS SOACS
fuseSOACs =
  Pass
    { passName = "Fuse SOACs",
      passDescription = "Perform higher-order optimisation, i.e., fusion.",
      passFunction = \prog ->
        simplifySOACS =<< renameProg
          =<< intraproceduralTransformationWithConsts
            (fuseConsts (freeIn (progFuns prog)))
            fuseFun
            prog
    }

fuseConsts :: Names -> Stms SOACS -> PassM (Stms SOACS)
fuseConsts used_consts consts =
  fuseStms mempty consts $ varsRes $ namesToList used_consts

fuseFun :: Stms SOACS -> FunDef SOACS -> PassM (FunDef SOACS)
fuseFun consts fun = do
  stms <-
    fuseStms
      (scopeOf consts <> scopeOfFParams (funDefParams fun))
      (bodyStms $ funDefBody fun)
      (bodyResult $ funDefBody fun)
  let body = (funDefBody fun) {bodyStms = stms}
  return fun {funDefBody = body}

fuseStms :: Scope SOACS -> Stms SOACS -> Result -> PassM (Stms SOACS)
fuseStms scope stms res = do
  let env =
        FusionGEnv
          { soacs = M.empty,
            varsInScope = mempty,
            fusedRes = mempty
          }
  k <-
    cleanFusionResult
      <$> liftEitherM
        ( runFusionGatherM
            (binding scope' $ fusionGatherStms mempty (stmsToList stms) res)
            env
        )
  if not $ rsucc k
    then return stms
    else liftEitherM $ runFusionGatherM (binding scope' $ bindRes k $ fuseInStms stms) env
  where
    scope' = map toBind $ M.toList scope
    toBind (k, t) = (Ident k $ typeOf t, mempty)

---------------------------------------------------
---------------------------------------------------
---- RESULT's Data Structure
---------------------------------------------------
---------------------------------------------------

-- | A type used for (hopefully) uniquely referring a producer SOAC.
-- The uniquely identifying value is the name of the first array
-- returned from the SOAC.
newtype KernName = KernName {unKernName :: VName}
  deriving (Eq, Ord, Show)

data FusedRes = FusedRes
  { -- | Whether we have fused something anywhere.
    rsucc :: Bool,
    -- | Associates an array to the name of the
    -- SOAC kernel that has produced it.
    outArr :: M.Map VName KernName,
    -- | Associates an array to the names of the
    -- SOAC kernels that uses it. These sets include
    -- only the SOAC input arrays used as full variables, i.e., no `a[i]'.
    inpArr :: M.Map VName (S.Set KernName),
    -- | the (names of) arrays that are not fusible, i.e.,
    --
    --   1. they are either used other than input to SOAC kernels, or
    --
    --   2. are used as input to at least two different kernels that
    --      are not located on disjoint control-flow branches, or
    --
    --   3. are used in the lambda expression of SOACs
    infusible :: Names,
    -- | The map recording the uses
    kernels :: M.Map KernName FusedKer
  }

instance Semigroup FusedRes where
  res1 <> res2 =
    FusedRes
      (rsucc res1 || rsucc res2)
      (outArr res1 `M.union` outArr res2)
      (M.unionWith S.union (inpArr res1) (inpArr res2))
      (infusible res1 <> infusible res2)
      (kernels res1 `M.union` kernels res2)

instance Monoid FusedRes where
  mempty =
    FusedRes
      { rsucc = False,
        outArr = M.empty,
        inpArr = M.empty,
        infusible = mempty,
        kernels = M.empty
      }

isInpArrInResModKers :: FusedRes -> S.Set KernName -> VName -> Bool
isInpArrInResModKers ress kers nm =
  case M.lookup nm (inpArr ress) of
    Nothing -> False
    Just s -> not $ S.null $ s `S.difference` kers

getKersWithInpArrs :: FusedRes -> [VName] -> S.Set KernName
getKersWithInpArrs ress =
  S.unions . mapMaybe (`M.lookup` inpArr ress)

-- | extend the set of names to include all the names
--     produced via SOACs (by querring the vtable's soac)
expandSoacInpArr :: [VName] -> FusionGM [VName]
expandSoacInpArr =
  foldM
    ( \y nm -> do
        bnd <- asks $ M.lookup nm . soacs
        case bnd of
          Nothing -> return (y ++ [nm])
          Just nns -> return (y ++ nns)
    )
    []

----------------------------------------------------------------------
----------------------------------------------------------------------

soacInputs :: SOAC -> FusionGM ([VName], [VName])
soacInputs soac = do
  let (inp_idds, other_idds) = getIdentArr $ SOAC.inputs soac
      (inp_nms0, other_nms0) = (inp_idds, other_idds)
  inp_nms <- expandSoacInpArr inp_nms0
  other_nms <- expandSoacInpArr other_nms0
  return (inp_nms, other_nms)

addNewKerWithInfusible :: FusedRes -> ([Ident], StmAux (), SOAC, Names) -> Names -> FusionGM FusedRes
addNewKerWithInfusible res (idd, aux, soac, consumed) ufs = do
  nm_ker <- KernName <$> newVName "ker"
  scope <- askScope
  let out_nms = map identName idd
      new_ker = newKernel aux soac consumed out_nms scope
      comb = M.unionWith S.union
      os' =
        M.fromList [(arr, nm_ker) | arr <- out_nms]
          `M.union` outArr res
      is' =
        M.fromList
          [ (arr, S.singleton nm_ker)
            | arr <- map SOAC.inputArray $ SOAC.inputs soac
          ]
          `comb` inpArr res
  return $
    FusedRes
      (rsucc res)
      os'
      is'
      ufs
      (M.insert nm_ker new_ker (kernels res))

lookupInput :: VName -> FusionGM (Maybe SOAC.Input)
lookupInput name = asks $ lookupArr name

inlineSOACInput :: SOAC.Input -> FusionGM SOAC.Input
inlineSOACInput (SOAC.Input ts v t) = do
  maybe_inp <- lookupInput v
  case maybe_inp of
    Nothing ->
      return $ SOAC.Input ts v t
    Just (SOAC.Input ts2 v2 t2) ->
      return $ SOAC.Input (ts2 <> ts) v2 t2

inlineSOACInputs :: SOAC -> FusionGM SOAC
inlineSOACInputs soac = do
  inputs' <- mapM inlineSOACInput $ SOAC.inputs soac
  return $ inputs' `SOAC.setInputs` soac

-- | Attempts to fuse between SOACs. Input:
--   @rem_bnds@ are the bindings remaining in the current body after @orig_soac@.
--   @lam_used_nms@ the infusible names
--   @res@ the fusion result (before processing the current soac)
--   @orig_soac@ and @out_idds@ the current SOAC and its binding pattern
--   @consumed@ is the set of names consumed by the SOAC.
--   Output: a new Fusion Result (after processing the current SOAC binding)
greedyFuse ::
  [Stm] ->
  Names ->
  FusedRes ->
  (Pat, StmAux (), SOAC, Names) ->
  FusionGM FusedRes
greedyFuse rem_bnds lam_used_nms res (out_idds, aux, orig_soac, consumed) = do
  soac <- inlineSOACInputs orig_soac
  (inp_nms, other_nms) <- soacInputs soac
  -- Assumption: the free vars in lambda are already in @infusible res@.
  let out_nms = patNames out_idds
      isInfusible = (`nameIn` infusible res)
      is_screma = case orig_soac of
        SOAC.Screma _ form _ ->
          (isJust (isRedomapSOAC form) || isJust (isScanomapSOAC form))
            && not (isJust (isReduceSOAC form) || isJust (isScanSOAC form))
        _ -> False
  --
  -- Conditions for fusion:
  -- If current soac is a replicate OR (current soac a redomap/scanomap AND
  --    (i) none of @out_idds@ belongs to the infusible set)
  -- THEN try applying producer-consumer fusion
  -- ELSE try applying horizontal        fusion
  -- (without duplicating computation in both cases)

  (ok_kers_compat, fused_kers, fused_nms, old_kers, oldker_nms) <-
    if is_screma || any isInfusible out_nms
      then horizontGreedyFuse rem_bnds res (out_idds, aux, soac, consumed)
      else prodconsGreedyFuse res (out_idds, aux, soac, consumed)
  --
  -- (ii) check whether fusing @soac@ will violate any in-place update
  --      restriction, e.g., would move an input array past its in-place update.
  all_used_names <-
    fmap mconcat . mapM varAliases . namesToList $
      mconcat [lam_used_nms, namesFromList inp_nms, namesFromList other_nms]
  let has_inplace ker = inplace ker `namesIntersect` all_used_names
      ok_inplace = not $ any has_inplace old_kers
  --
  -- (iii)  there are some kernels that use some of `out_idds' as inputs
  -- (iv)   and producer-consumer or horizontal fusion succeeds with those.
  let fusible_ker = not (null old_kers) && ok_inplace && ok_kers_compat
  --
  -- Start constructing the fusion's result:
  --  (i) inparr ids other than vars will be added to infusible list,
  -- (ii) will also become part of the infusible set the inparr vars
  --         that also appear as inparr of another kernel,
  --         BUT which said kernel is not the one we are fusing with (now)!
  let mod_kerS = if fusible_ker then S.fromList oldker_nms else mempty
  let used_inps = filter (isInpArrInResModKers res mod_kerS) inp_nms
  let ufs =
        mconcat
          [ infusible res,
            namesFromList used_inps,
            namesFromList other_nms
              `namesSubtract` namesFromList (map SOAC.inputArray $ SOAC.inputs soac)
          ]
  let comb = M.unionWith S.union

  if not fusible_ker
    then addNewKerWithInfusible res (patIdents out_idds, aux, soac, consumed) ufs
    else do
      -- Need to suitably update `inpArr':
      --   (i) first remove the inpArr bindings of the old kernel
      let inpArr' =
            foldl
              ( \inpa (kold, knm) ->
                  S.foldl'
                    ( \inpp nm ->
                        case M.lookup nm inpp of
                          Nothing -> inpp
                          Just s ->
                            let new_set = S.delete knm s
                             in if S.null new_set
                                  then M.delete nm inpp
                                  else M.insert nm new_set inpp
                    )
                    inpa
                    $ arrInputs kold
              )
              (inpArr res)
              (zip old_kers oldker_nms)
      --  (ii) then add the inpArr bindings of the new kernel
      let fused_ker_nms = zip fused_nms fused_kers
          inpArr'' =
            foldl
              ( \inpa' (knm, knew) ->
                  M.fromList
                    [ (k, S.singleton knm)
                      | k <- S.toList $ arrInputs knew
                    ]
                    `comb` inpa'
              )
              inpArr'
              fused_ker_nms
      -- Update the kernels map (why not delete the ones that have been fused?)
      let kernels' = M.fromList fused_ker_nms `M.union` kernels res
      -- nothing to do for `outArr' (since we have not added a new kernel)
      -- DO IMPROVEMENT: attempt to fuse the resulting kernel AGAIN until it fails,
      --                 but make sure NOT to add a new kernel!
      return $ FusedRes True (outArr res) inpArr'' ufs kernels'

prodconsGreedyFuse ::
  FusedRes ->
  (Pat, StmAux (), SOAC, Names) ->
  FusionGM (Bool, [FusedKer], [KernName], [FusedKer], [KernName])
prodconsGreedyFuse res (out_idds, aux, soac, consumed) = do
  let out_nms = patNames out_idds -- Extract VNames from output patterns
      to_fuse_knmSet = getKersWithInpArrs res out_nms -- Find kernels which consume outputs
      to_fuse_knms = S.toList to_fuse_knmSet
      lookup_kern k = case M.lookup k (kernels res) of
        Nothing ->
          throwError $
            Error
              ( "In Fusion.hs, greedyFuse, comp of to_fuse_kers: "
                  ++ "kernel name not found in kernels field!"
              )
        Just ker -> return ker
  to_fuse_kers <- mapM lookup_kern to_fuse_knms -- Get all consumer kernels
  -- try producer-consumer fusion
  (ok_kers_compat, fused_kers) <- do
    kers <-
      forM to_fuse_kers $
        attemptFusion mempty (patNames out_idds) soac consumed
    case sequence kers of
      Nothing -> return (False, [])
      Just kers' -> return (True, map certifyKer kers')
  return (ok_kers_compat, fused_kers, to_fuse_knms, to_fuse_kers, to_fuse_knms)
  where
    certifyKer k = k {kerAux = kerAux k <> aux}

horizontGreedyFuse ::
  [Stm] ->
  FusedRes ->
  (Pat, StmAux (), SOAC, Names) ->
  FusionGM (Bool, [FusedKer], [KernName], [FusedKer], [KernName])
horizontGreedyFuse rem_bnds res (out_idds, aux, soac, consumed) = do
  (inp_nms, _) <- soacInputs soac
  let out_nms = patNames out_idds
      infusible_nms = namesFromList $ filter (`nameIn` infusible res) out_nms
      out_arr_nms = case soac of
        -- the accumulator result cannot be fused!
        SOAC.Screma _ (ScremaForm scans reds _) _ ->
          drop (scanResults scans + redResults reds) out_nms
        SOAC.Stream _ _ _ nes _ -> drop (length nes) out_nms
        _ -> out_nms
      to_fuse_knms1 = S.toList $ getKersWithInpArrs res (out_arr_nms ++ inp_nms)
      to_fuse_knms2 = getKersWithSameInpSize (SOAC.width soac) res
      to_fuse_knms = S.toList $ S.fromList $ to_fuse_knms1 ++ to_fuse_knms2
      lookupKernel k = case M.lookup k (kernels res) of
        Nothing ->
          throwError $
            Error
              ( "In Fusion.hs, greedyFuse, comp of to_fuse_kers: "
                  ++ "kernel name not found in kernels field!"
              )
        Just ker -> return ker

  -- For each kernel get the index in the bindings where the kernel is
  -- located and sort based on the index so that partial fusion may
  -- succeed.  We use the last position where one of the kernel
  -- outputs occur.
  let bnd_nms = map (patNames . stmPat) rem_bnds
  kernminds <- forM to_fuse_knms $ \ker_nm -> do
    ker <- lookupKernel ker_nm
    case mapMaybe (\out_nm -> L.findIndex (elem out_nm) bnd_nms) (outNames ker) of
      [] -> return Nothing
      is -> return $ Just (ker, ker_nm, maxinum is)

  scope <- askScope
  let kernminds' = L.sortBy (\(_, _, i1) (_, _, i2) -> compare i1 i2) $ catMaybes kernminds
      soac_kernel = newKernel aux soac consumed out_nms scope

  -- now try to fuse kernels one by one (in a fold); @ok_ind@ is the index of the
  -- kernel until which fusion succeded, and @fused_ker@ is the resulting kernel.
  use_scope <- (<> scopeOf rem_bnds) <$> askScope
  (_, ok_ind, _, fused_ker, _) <-
    foldM
      ( \(cur_ok, n, prev_ind, cur_ker, ufus_nms) (ker, _ker_nm, bnd_ind) -> do
          -- check that we still try fusion and that the intermediate
          -- bindings do not use the results of cur_ker
          let curker_outnms = outNames cur_ker
              curker_outset = namesFromList curker_outnms
              new_ufus_nms = namesFromList $ outNames ker ++ namesToList ufus_nms
              -- disable horizontal fusion in the case when an output array of
              -- producer SOAC is a non-trivially transformed input of the consumer
              out_transf_ok =
                let ker_inp = SOAC.inputs $ fsoac ker
                    unfuse1 =
                      namesFromList (map SOAC.inputArray ker_inp)
                        `namesSubtract` namesFromList (mapMaybe SOAC.isVarInput ker_inp)
                    unfuse2 = namesIntersection curker_outset ufus_nms
                 in not $ unfuse1 `namesIntersect` unfuse2
              -- Disable horizontal fusion if consumer has any
              -- output transforms.
              cons_no_out_transf = SOAC.nullTransforms $ outputTransform ker

          consumer_ok <- do
            let consumer_bnd = rem_bnds !! bnd_ind
            maybesoac <- runReaderT (SOAC.fromExp $ stmExp consumer_bnd) use_scope
            case maybesoac of
              -- check that consumer's lambda body does not use
              -- directly the produced arrays (e.g., see noFusion3.fut).
              Right conssoac ->
                return $
                  not $
                    curker_outset
                      `namesIntersect` freeIn (lambdaBody $ SOAC.lambda conssoac)
              Left _ -> return True

          let interm_bnds_ok =
                cur_ok && consumer_ok && out_transf_ok && cons_no_out_transf
                  && foldl
                    ( \ok bnd ->
                        ok
                          && not (curker_outset `namesIntersect` freeIn (stmExp bnd)) -- hardwired to False after first fail
                          -- (i) check that the in-between bindings do
                          --     not use the result of current kernel OR
                          ||
                          --(ii) that the pattern-binding corresponds to
                          --     the result of the consumer kernel; in the
                          --     latter case it means it corresponds to a
                          --     kernel that has been fused in the consumer,
                          --     hence it should be ignored
                          not
                            ( null $
                                curker_outnms
                                  `L.intersect` patNames (stmPat bnd)
                            )
                    )
                    True
                    (drop (prev_ind + 1) $ take bnd_ind rem_bnds)
          if not interm_bnds_ok
            then return (False, n, bnd_ind, cur_ker, mempty)
            else do
              new_ker <-
                attemptFusion
                  ufus_nms
                  (outNames cur_ker)
                  (fsoac cur_ker)
                  (fusedConsumed cur_ker)
                  ker
              case new_ker of
                Nothing -> return (False, n, bnd_ind, cur_ker, mempty)
                Just krn ->
                  let krn' = krn {kerAux = aux <> kerAux krn}
                   in return (True, n + 1, bnd_ind, krn', new_ufus_nms)
      )
      (True, 0, 0, soac_kernel, infusible_nms)
      kernminds'

  -- Find the kernels we have fused into and the name of the last such
  -- kernel (if any).
  let (to_fuse_kers', to_fuse_knms', _) = unzip3 $ take ok_ind kernminds'
      new_kernms = drop (ok_ind -1) to_fuse_knms'

  return (ok_ind > 0, [fused_ker], new_kernms, to_fuse_kers', to_fuse_knms')
  where
    getKersWithSameInpSize :: SubExp -> FusedRes -> [KernName]
    getKersWithSameInpSize sz ress =
      map fst $ filter (\(_, ker) -> sz == SOAC.width (fsoac ker)) $ M.toList $ kernels ress

------------------------------------------------------------------------
------------------------------------------------------------------------
------------------------------------------------------------------------
--- Fusion Gather for EXPRESSIONS and BODIES,                        ---
--- i.e., where work is being done:                                  ---
---    i) bottom-up AbSyn traversal (backward analysis)              ---
---   ii) soacs are fused greedily iff does not duplicate computation---
--- E.g., (y1, y2, y3) = mapT(f, x1, x2[i])                          ---
---       (z1, z2)     = mapT(g1, y1, y2)                            ---
---       (q1, q2)     = mapT(g2, y3, z1, a, y3)                     ---
---       res          = reduce(op, ne, q1, q2, z2, y1, y3)          ---
--- can be fused if y1,y2,y3, z1,z2, q1,q2 are not used elsewhere:   ---
---       res = redomap(op, \(x1,x2i,a)->                            ---
---                             let (y1,y2,y3) = f (x1, x2i)       in---
---                             let (z1,z2)    = g1(y1, y2)        in---
---                             let (q1,q2)    = g2(y3, z1, a, y3) in---
---                             (q1, q2, z2, y1, y3)                 ---
---                     x1, x2[i], a)                                ---
------------------------------------------------------------------------
------------------------------------------------------------------------
------------------------------------------------------------------------

fusionGatherBody :: FusedRes -> Body -> FusionGM FusedRes
fusionGatherBody fres (Body _ stms res) =
  fusionGatherStms fres (stmsToList stms) res

fusionGatherStms :: FusedRes -> [Stm] -> Result -> FusionGM FusedRes
-- Some forms of do-loops can profitably be considered streamSeqs.  We
-- are careful to ensure that the generated nested loop cannot itself
-- be considered a stream, to avoid infinite recursion.
fusionGatherStms
  fres
  (Let (Pat pes) bndtp (DoLoop merge (ForLoop i it w loop_vars) body) : bnds)
  res
    | not $ null loop_vars = do
      let (merge_params, merge_init) = unzip merge
          (loop_params, loop_arrs) = unzip loop_vars
      chunk_size <- newVName "chunk_size"
      offset <- newVName "offset"
      let chunk_param = Param chunk_size $ Prim int64
          offset_param = Param offset $ Prim $ IntType it

      acc_params <- forM merge_params $ \p ->
        Param <$> newVName (baseString (paramName p) ++ "_outer")
          <*> pure (paramType p)

      chunked_params <- forM loop_vars $ \(p, arr) ->
        Param <$> newVName (baseString arr ++ "_chunk")
          <*> pure (paramType p `arrayOfRow` Futhark.Var chunk_size)

      let lam_params = chunk_param : acc_params ++ [offset_param] ++ chunked_params

      lam_body <- runBodyBuilder $
        localScope (scopeOfLParams lam_params) $ do
          let merge' = zip merge_params $ map (Futhark.Var . paramName) acc_params
          j <- newVName "j"
          loop_body <- runBodyBuilder $ do
            forM_ (zip loop_params chunked_params) $ \(p, a_p) ->
              letBindNames [paramName p] $
                BasicOp $
                  Index (paramName a_p) $
                    fullSlice (paramType a_p) $ DimIndices [DimFix $ Futhark.Var j]
            letBindNames [i] $ BasicOp $ BinOp (Add it OverflowUndef) (Futhark.Var offset) (Futhark.Var j)
            return body
          eBody
            [ pure $
                DoLoop merge' (ForLoop j it (Futhark.Var chunk_size) []) loop_body,
              pure $
                BasicOp $ BinOp (Add Int64 OverflowUndef) (Futhark.Var offset) (Futhark.Var chunk_size)
            ]
      let lam =
            Lambda
              { lambdaParams = lam_params,
                lambdaBody = lam_body,
                lambdaReturnType = map paramType $ acc_params ++ [offset_param]
              }
          stream = Futhark.Stream w loop_arrs Sequential (merge_init ++ [intConst it 0]) lam

      -- It is important that the (discarded) final-offset is not the
      -- first element in the pattern, as we use the first element to
      -- identify the SOAC in the second phase of fusion.
      discard <- newVName "discard"
      let discard_pe = PatElem discard $ Prim int64

      fusionGatherStms
        fres
        (Let (Pat (pes <> [discard_pe])) bndtp (Op stream) : bnds)
        res
fusionGatherStms fres (bnd@(Let pat _ e) : bnds) res = do
  maybesoac <- SOAC.fromExp e
  case maybesoac of
    Right soac@(SOAC.Scatter _len lam _ivs _as) -> do
      -- We put the variables produced by Scatter into the infusible
      -- set to force horizontal fusion.  It is not possible to
      -- producer/consumer-fuse Scatter anyway.
      fres' <- addNamesToInfusible fres $ namesFromList $ patNames pat
      fres'' <- mapLike fres' soac lam
      checkForUpdates fres'' e
    Right soac@(SOAC.Hist _ _ lam _) -> do
      -- We put the variables produced by Hist into the infusible
      -- set to force horizontal fusion.  It is not possible to
      -- producer/consumer-fuse Hist anyway.
      fres' <- addNamesToInfusible fres $ namesFromList $ patNames pat
      mapLike fres' soac lam
    Right soac@(SOAC.Screma _ (ScremaForm scans reds map_lam) _) ->
      reduceLike soac (map scanLambda scans <> map redLambda reds <> [map_lam]) $
        concatMap scanNeutral scans <> concatMap redNeutral reds
    Right soac@(SOAC.Stream _ form lam nes _) -> do
      -- a redomap does not neccessarily start a new kernel, e.g.,
      -- @let a= reduce(+,0,A) in ... bnds ... in let B = map(f,A)@
      -- can be fused into a redomap that replaces the @map@, if @a@
      -- and @B@ are defined in the same scope and @bnds@ does not uses @a@.
      -- a redomap always starts a new kernel
      let lambdas = case form of
            Parallel _ _ lout -> [lout, lam]
            Sequential -> [lam]
      reduceLike soac lambdas nes
    _
      | Pat [pe] <- pat,
        Just (src, trns) <- SOAC.transformFromExp (stmCerts bnd) e ->
        bindingTransform pe src trns $ fusionGatherStms fres bnds res
      | otherwise -> do
        let pat_vars = map (BasicOp . SubExp . Var) $ patNames pat
        bres <- gatherStmPat pat e $ fusionGatherStms fres bnds res
        bres' <- checkForUpdates bres e
        foldM fusionGatherExp bres' (e : pat_vars)
  where
    aux = stmAux bnd
    rem_bnds = bnd : bnds
    consumed = consumedInExp $ Alias.analyseExp mempty e

    reduceLike soac lambdas nes = do
      (used_lam, lres) <- foldM fusionGatherLam (mempty, fres) lambdas
      bres <- bindingFamily pat $ fusionGatherStms lres bnds res
      bres' <- foldM fusionGatherSubExp bres nes
      consumed' <- varsAliases consumed
      greedyFuse rem_bnds used_lam bres' (pat, aux, soac, consumed')

    mapLike fres' soac lambda = do
      bres <- bindingFamily pat $ fusionGatherStms fres' bnds res
      (used_lam, blres) <- fusionGatherLam (mempty, bres) lambda
      consumed' <- varsAliases consumed
      greedyFuse rem_bnds used_lam blres (pat, aux, soac, consumed')
fusionGatherStms fres [] res =
  foldM fusionGatherExp fres $ map (BasicOp . SubExp . resSubExp) res

fusionGatherExp :: FusedRes -> Exp -> FusionGM FusedRes
fusionGatherExp fres (DoLoop merge form loop_body) = do
  fres' <- addNamesToInfusible fres $ freeIn form <> freeIn merge
  let form_idents =
        case form of
          ForLoop i it _ loopvars ->
            Ident i (Prim (IntType it)) : map (paramIdent . fst) loopvars
          WhileLoop {} -> []

  new_res <-
    binding (zip (form_idents ++ map (paramIdent . fst) merge) $ repeat mempty) $
      fusionGatherBody mempty loop_body
  -- make the inpArr infusible, so that they
  -- cannot be fused from outside the loop:
  let (inp_arrs, _) = unzip $ M.toList $ inpArr new_res
  let new_res' = new_res {infusible = infusible new_res <> mconcat (map oneName inp_arrs)}
  -- merge new_res with fres'
  return $ new_res' <> fres'
fusionGatherExp fres (If cond e_then e_else _) = do
  then_res <- fusionGatherBody mempty e_then
  else_res <- fusionGatherBody mempty e_else
  let both_res = then_res <> else_res
  fres' <- fusionGatherSubExp fres cond
  mergeFusionRes fres' both_res
fusionGatherExp fres (WithAcc inps lam) = do
  (_, fres') <- fusionGatherLam (mempty, fres) lam
  addNamesToInfusible fres' $ freeIn inps

-----------------------------------------------------------------------------------
--- Errors: all SOACs, (because normalization ensures they appear
--- directly in let exp, i.e., let x = e)
-----------------------------------------------------------------------------------

fusionGatherExp _ (Op Futhark.Screma {}) = errorIllegal "screma"
fusionGatherExp _ (Op Futhark.Scatter {}) = errorIllegal "write"
-----------------------------------
---- Generic Traversal         ----
-----------------------------------

fusionGatherExp fres e = addNamesToInfusible fres $ freeIn e

fusionGatherSubExp :: FusedRes -> SubExp -> FusionGM FusedRes
fusionGatherSubExp fres (Var idd) = addVarToInfusible fres idd
fusionGatherSubExp fres _ = return fres

addNamesToInfusible :: FusedRes -> Names -> FusionGM FusedRes
addNamesToInfusible fres = foldM addVarToInfusible fres . namesToList

addVarToInfusible :: FusedRes -> VName -> FusionGM FusedRes
addVarToInfusible fres name = do
  trns <- asks $ lookupArr name
  let name' = case trns of
        Nothing -> name
        Just (SOAC.Input _ orig _) -> orig
  return fres {infusible = oneName name' <> infusible fres}

-- Lambdas create a new scope.  Disallow fusing from outside lambda by
-- adding inp_arrs to the infusible set.
fusionGatherLam :: (Names, FusedRes) -> Lambda -> FusionGM (Names, FusedRes)
fusionGatherLam (u_set, fres) (Lambda idds body _) = do
  new_res <- bindingParams idds $ fusionGatherBody mempty body
  -- make the inpArr infusible, so that they
  -- cannot be fused from outside the lambda:
  let inp_arrs = namesFromList $ M.keys $ inpArr new_res
  let unfus = infusible new_res <> inp_arrs
  bnds <- asks $ M.keys . varsInScope
  let unfus' = unfus `namesIntersection` namesFromList bnds
  -- merge fres with new_res'
  let new_res' = new_res {infusible = unfus'}
  -- merge new_res with fres'
  return (u_set <> unfus', new_res' <> fres)

-------------------------------------------------------------
-------------------------------------------------------------
--- FINALLY, Substitute the kernels in function
-------------------------------------------------------------
-------------------------------------------------------------

fuseInStms :: Stms SOACS -> FusionGM (Stms SOACS)
fuseInStms stms
  | Just (Let pat aux e, stms') <- stmsHead stms = do
    stms'' <- bindingPat pat $ fuseInStms stms'
    soac_bnds <- replaceSOAC pat aux e
    pure $ soac_bnds <> stms''
  | otherwise =
    pure mempty

fuseInBody :: Body -> FusionGM Body
fuseInBody (Body _ stms res) =
  Body () <$> fuseInStms stms <*> pure res

fuseInExp :: Exp -> FusionGM Exp
-- Handle loop specially because we need to bind the types of the
-- merge variables.
fuseInExp (DoLoop merge form loopbody) =
  binding (zip form_idents $ repeat mempty) $
    bindingParams (map fst merge) $
      DoLoop merge form <$> fuseInBody loopbody
  where
    form_idents = case form of
      WhileLoop {} -> []
      ForLoop i it _ loopvars ->
        Ident i (Prim $ IntType it) :
        map (paramIdent . fst) loopvars
fuseInExp e = mapExpM fuseIn e

fuseIn :: Mapper SOACS SOACS FusionGM
fuseIn =
  identityMapper
    { mapOnBody = const fuseInBody,
      mapOnOp = mapSOACM identitySOACMapper {mapOnSOACLambda = fuseInLambda}
    }

fuseInLambda :: Lambda -> FusionGM Lambda
fuseInLambda (Lambda params body rtp) = do
  body' <- bindingParams params $ fuseInBody body
  return $ Lambda params body' rtp

replaceSOAC :: Pat -> StmAux () -> Exp -> FusionGM (Stms SOACS)
replaceSOAC (Pat []) _ _ = return mempty
replaceSOAC pat@(Pat (patElem : _)) aux e = do
  fres <- asks fusedRes
  let pat_nm = patElemName patElem
      names = patIdents pat
  case M.lookup pat_nm (outArr fres) of
    Nothing ->
      oneStm . Let pat aux <$> fuseInExp e
    Just knm ->
      case M.lookup knm (kernels fres) of
        Nothing ->
          throwError $
            Error
              ( "In Fusion.hs, replaceSOAC, outArr in ker_name "
                  ++ "which is not in Res: "
                  ++ pretty (unKernName knm)
              )
        Just ker -> do
          when (null $ fusedVars ker) $
            throwError $
              Error
                ( "In Fusion.hs, replaceSOAC, unfused kernel "
                    ++ "still in result: "
                    ++ pretty names
                )
          insertKerSOAC aux (outNames ker) ker

insertKerSOAC :: StmAux () -> [VName] -> FusedKer -> FusionGM (Stms SOACS)
insertKerSOAC aux names ker = do
  new_soac' <- finaliseSOAC $ fsoac ker
  runBuilder_ $ do
    f_soac <- SOAC.toSOAC new_soac'
    -- The fused kernel may consume more than the original SOACs (see
    -- issue #224).  We insert copy expressions to fix it.
    f_soac' <- copyNewlyConsumed (fusedConsumed ker) $ addOpAliases mempty f_soac
    validents <- zipWithM newIdent (map baseString names) $ SOAC.typeOf new_soac'
    auxing (kerAux ker <> aux) $ letBind (basicPat validents) $ Op f_soac'
    transformOutput (outputTransform ker) names validents

-- | Perform simplification and fusion inside the lambda(s) of a SOAC.
finaliseSOAC :: SOAC.SOAC SOACS -> FusionGM (SOAC.SOAC SOACS)
finaliseSOAC new_soac =
  case new_soac of
    SOAC.Screma w (ScremaForm scans reds map_lam) arrs -> do
      scans' <- forM scans $ \(Scan scan_lam scan_nes) -> do
        scan_lam' <- simplifyAndFuseInLambda scan_lam
        return $ Scan scan_lam' scan_nes

      reds' <- forM reds $ \(Reduce comm red_lam red_nes) -> do
        red_lam' <- simplifyAndFuseInLambda red_lam
        return $ Reduce comm red_lam' red_nes

      map_lam' <- simplifyAndFuseInLambda map_lam

      return $ SOAC.Screma w (ScremaForm scans' reds' map_lam') arrs
    SOAC.Scatter w lam inps dests -> do
      lam' <- simplifyAndFuseInLambda lam
      return $ SOAC.Scatter w lam' inps dests
    SOAC.Hist w ops lam arrs -> do
      lam' <- simplifyAndFuseInLambda lam
      return $ SOAC.Hist w ops lam' arrs
    SOAC.Stream w form lam nes inps -> do
      lam' <- simplifyAndFuseInLambda lam
      return $ SOAC.Stream w form lam' nes inps

simplifyAndFuseInLambda :: Lambda -> FusionGM Lambda
simplifyAndFuseInLambda lam = do
  lam' <- simplifyLambda lam
  (_, nfres) <- fusionGatherLam (mempty, mkFreshFusionRes) lam'
  let nfres' = cleanFusionResult nfres
  bindRes nfres' $ fuseInLambda lam'

copyNewlyConsumed ::
  Names ->
  Futhark.SOAC (Aliases.Aliases SOACS) ->
  Builder SOACS (Futhark.SOAC SOACS)
copyNewlyConsumed was_consumed soac =
  case soac of
    Futhark.Screma w arrs (Futhark.ScremaForm scans reds map_lam) -> do
      -- Copy any arrays that are consumed now, but were not in the
      -- constituents.
      arrs' <- mapM copyConsumedArr arrs
      -- Any consumed free variables will have to be copied inside the
      -- lambda, and we have to substitute the name of the copy for
      -- the original.
      map_lam' <- copyFreeInLambda map_lam

      let scans' =
            map
              ( \scan ->
                  scan
                    { scanLambda =
                        Aliases.removeLambdaAliases
                          (scanLambda scan)
                    }
              )
              scans

      let reds' =
            map
              ( \red ->
                  red
                    { redLambda =
                        Aliases.removeLambdaAliases
                          (redLambda red)
                    }
              )
              reds

      return $ Futhark.Screma w arrs' $ Futhark.ScremaForm scans' reds' map_lam'
    _ -> return $ removeOpAliases soac
  where
    consumed = consumedInOp soac
    newly_consumed = consumed `namesSubtract` was_consumed

    copyConsumedArr a
      | a `nameIn` newly_consumed =
        letExp (baseString a <> "_copy") $ BasicOp $ Copy a
      | otherwise = return a

    copyFreeInLambda lam = do
      let free_consumed =
            consumedByLambda lam
              `namesSubtract` namesFromList (map paramName $ lambdaParams lam)
      (bnds, subst) <-
        foldM copyFree (mempty, mempty) $ namesToList free_consumed
      let lam' = Aliases.removeLambdaAliases lam
      return $
        if null bnds
          then lam'
          else
            lam'
              { lambdaBody =
                  insertStms bnds $
                    substituteNames subst $ lambdaBody lam'
              }

    copyFree (bnds, subst) v = do
      v_copy <- newVName $ baseString v <> "_copy"
      copy <- mkLetNamesM [v_copy] $ BasicOp $ Copy v
      return (oneStm copy <> bnds, M.insert v v_copy subst)

---------------------------------------------------
---------------------------------------------------
---- HELPERS
---------------------------------------------------
---------------------------------------------------

-- | Get a new fusion result, i.e., for when entering a new scope,
--   e.g., a new lambda or a new loop.
mkFreshFusionRes :: FusedRes
mkFreshFusionRes =
  FusedRes
    { rsucc = False,
      outArr = M.empty,
      inpArr = M.empty,
      infusible = mempty,
      kernels = M.empty
    }

mergeFusionRes :: FusedRes -> FusedRes -> FusionGM FusedRes
mergeFusionRes res1 res2 = do
  let ufus_mres = infusible res1 <> infusible res2
  inp_both <- expandSoacInpArr $ M.keys $ inpArr res1 `M.intersection` inpArr res2
  let m_unfus = ufus_mres <> mconcat (map oneName inp_both)
  return $
    FusedRes
      (rsucc res1 || rsucc res2)
      (outArr res1 `M.union` outArr res2)
      (M.unionWith S.union (inpArr res1) (inpArr res2))
      m_unfus
      (kernels res1 `M.union` kernels res2)

-- | The expression arguments are supposed to be array-type exps.
--   Returns a tuple, in which the arrays that are vars are in the
--   first element of the tuple, and the one which are indexed or
--   transposes (or otherwise transformed) should be in the second.
--
--   E.g., for expression `mapT(f, a, b[i])', the result should be
--   `([a],[b])'
getIdentArr :: [SOAC.Input] -> ([VName], [VName])
getIdentArr = foldl comb ([], [])
  where
    comb (vs, os) (SOAC.Input ts idd _)
      | SOAC.nullTransforms ts = (idd : vs, os)
    comb (vs, os) inp =
      (vs, SOAC.inputArray inp : os)

cleanFusionResult :: FusedRes -> FusedRes
cleanFusionResult fres =
  let newks = M.filter (not . null . fusedVars) (kernels fres)
      newoa = M.filter (`M.member` newks) (outArr fres)
      newia = M.map (S.filter (`M.member` newks)) (inpArr fres)
   in fres {outArr = newoa, inpArr = newia, kernels = newks}

--------------
--- Errors ---
--------------

errorIllegal :: String -> FusionGM FusedRes
errorIllegal soac_name =
  throwError $
    Error
      ("In Fusion.hs, soac " ++ soac_name ++ " appears illegally in pgm!")<|MERGE_RESOLUTION|>--- conflicted
+++ resolved
@@ -146,13 +146,8 @@
   return res' {kernels = M.map inspectKer $ kernels res'}
 
 checkForUpdates :: FusedRes -> Exp -> FusionGM FusedRes
-<<<<<<< HEAD
-checkForUpdates res (BasicOp (Update src is _)) = do
+checkForUpdates res (BasicOp (Update _ src is _)) = do
   let ifvs = namesToList $ freeIn is
-=======
-checkForUpdates res (BasicOp (Update _ src is _)) = do
-  let ifvs = namesToList $ mconcat $ map freeIn is
->>>>>>> 1a9edf89
   updateKerInPlaces res ([src], ifvs)
 checkForUpdates res (Op (Futhark.Scatter _ _ _ written_info)) = do
   let updt_arrs = map (\(_, _, x) -> x) written_info
