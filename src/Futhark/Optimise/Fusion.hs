{-# LANGUAGE GeneralizedNewtypeDeriving #-}
{-# LANGUAGE MultiParamTypeClasses #-}
module Futhark.Optimise.Fusion ( fuseSOACs )
  where

import Control.Monad.State
import Control.Applicative
import Control.Monad.Reader
import Control.Monad.Except

import Data.Hashable
import Data.Maybe
import Data.Monoid

import qualified Data.HashMap.Lazy as HM
import qualified Data.HashSet      as HS
import qualified Data.List         as L

import Prelude

import Futhark.Optimise.DeadVarElim (deadCodeElim)
import Futhark.Representation.SOACS hiding (SOAC(..))
import qualified Futhark.Representation.SOACS as Futhark
import Futhark.MonadFreshNames
import Futhark.Representation.SOACS.Simplify
import Futhark.Optimise.Fusion.LoopKernel
import Futhark.Binder
import qualified Futhark.Analysis.HORepresentation.SOAC as SOAC
import Futhark.Transform.Rename
import Futhark.Pass

data VarEntry = IsArray VName (NameInfo SOACS) SOAC.Input
              | IsNotArray VName (NameInfo SOACS)

varEntryType :: VarEntry -> NameInfo SOACS
varEntryType (IsArray _ attr _) =
  attr
varEntryType (IsNotArray _ attr) =
  attr

data FusionGEnv = FusionGEnv {
    soacs      :: HM.HashMap VName [VName]
  -- ^ Mapping from variable name to its entire family.
  , varsInScope:: HM.HashMap VName VarEntry
  , fusedRes   :: FusedRes
  }

arrsInScope :: FusionGEnv -> HM.HashMap VName SOAC.Input
arrsInScope = HM.fromList . mapMaybe asArray . HM.toList . varsInScope
  where asArray (name, IsArray _ _ input) =
          Just (name, input)
        asArray (_, IsNotArray{}) =
          Nothing

data Error = Error String

instance Show Error where
  show (Error msg) =
    "Fusion error:\n" ++ msg

newtype FusionGM a = FusionGM (ExceptT Error (StateT VNameSource (Reader FusionGEnv)) a)
  deriving (Monad, Applicative, Functor,
            MonadError Error,
            MonadState VNameSource,
            MonadReader FusionGEnv)

instance MonadFreshNames FusionGM where
  getNameSource = get
  putNameSource = put

instance HasScope SOACS FusionGM where
  askScope = toScope <$> asks varsInScope
    where toScope = HM.map varEntryType

------------------------------------------------------------------------
--- Monadic Helpers: bind/new/runFusionGatherM, etc                      ---
------------------------------------------------------------------------

-- | Binds an array name to the set of used-array vars
bindVar :: FusionGEnv -> Ident -> FusionGEnv
bindVar env (Ident name t) =
  env { varsInScope = HM.insert name entry $ varsInScope env }
  where entry = case t of
          Array {} -> IsArray name (LetInfo t) $ SOAC.identInput $ Ident name t
          _        -> IsNotArray name $ LetInfo t

bindVars :: FusionGEnv -> [Ident] -> FusionGEnv
bindVars = foldl bindVar

binding :: [Ident] -> FusionGM a -> FusionGM a
binding vs = local (`bindVars` vs)

gatherBindingPattern :: Pattern -> FusionGM FusedRes -> FusionGM FusedRes
gatherBindingPattern pat m = do
  res <- binding (patternIdents pat) m
  checkForUpdates pat res

bindingPat :: Pattern -> FusionGM a -> FusionGM a
bindingPat = binding . patternIdents

bindingFParams :: [FParam] -> FusionGM a -> FusionGM a
bindingFParams = binding  . map paramIdent

-- | Binds an array name to the set of soac-produced vars
bindingFamilyVar :: [VName] -> FusionGEnv -> Ident -> FusionGEnv
bindingFamilyVar faml env (Ident nm t) =
  env { soacs       = HM.insert nm faml $ soacs env
      , varsInScope = HM.insert nm (IsArray nm (LetInfo t) $
                                    SOAC.identInput $ Ident nm t) $
                      varsInScope env
      }

checkForUpdates :: Pattern -> FusedRes -> FusionGM FusedRes
checkForUpdates pat res = foldM checkForUpdate res $ patternElements pat
  where checkForUpdate res' (PatElem _ BindVar _) =
          return res'
        checkForUpdate res' (PatElem _ (BindInPlace _ src is) _) = do
          res'' <- foldM fusionGatherSubExp res' (Var src : is)
          let aliases = [src]
              inspectKer k =
                let inplace' = foldl (flip HS.insert) (inplace k) aliases
                in  k { inplace = inplace' }
          return $ res'' { kernels = HM.map inspectKer $ kernels res'' }

-- | Updates the environment: (i) the @soacs@ (map) by binding each pattern
--   element identifier to all pattern elements (identifiers) and (ii) the
--   @arrsInScope@ (map) by inserting each (pattern-array) name.
--   Finally, if the binding is an in-place update, then the @inplace@ field
--   of each (result) kernel is updated with the new in-place updates.
bindingFamily :: Pattern -> FusionGM FusedRes -> FusionGM FusedRes
bindingFamily pat m = do
  res <- local bind m
  checkForUpdates pat res
  where idents = patternIdents pat
        family = patternNames pat
        bind env = foldl (bindingFamilyVar family) env idents

bindingTransform :: PatElem -> VName -> SOAC.ArrayTransform -> FusionGM a -> FusionGM a
bindingTransform pe srcname trns = local $ \env ->
  case HM.lookup srcname $ varsInScope env of
    Just (IsArray src' _ input) ->
      env { varsInScope =
              HM.insert vname
              (IsArray src' (LetInfo attr) $ trns `SOAC.addTransform` input) $
              varsInScope env
          }
    _ -> bindVar env $ patElemIdent pe
  where vname = patElemName pe
        attr = patElemAttr pe

-- | Binds the fusion result to the environment.
bindRes :: FusedRes -> FusionGM a -> FusionGM a
bindRes rrr = local (\x -> x { fusedRes = rrr })

-- | The fusion transformation runs in this monad.  The mutable
-- state refers to the fresh-names engine.
-- The reader hides the vtable that associates ... to ... (fill in, please).
-- The 'Either' monad is used for error handling.
runFusionGatherM :: MonadFreshNames m =>
                    FusionGM a -> FusionGEnv -> m (Either Error a)
runFusionGatherM (FusionGM a) env =
  modifyNameSource $ \src -> runReader (runStateT (runExceptT a) src) env

badFusionGM :: Error -> FusionGM a
badFusionGM = throwError

------------------------------------------------------------------------
--- Fusion Entry Points: gather the to-be-fused kernels@pgm level    ---
---    and fuse them in a second pass!                               ---
------------------------------------------------------------------------

fuseSOACs :: Pass SOACS SOACS
fuseSOACs =
  Pass { passName = "Fuse SOACs"
       , passDescription = "Perform higher-order optimisation, i.e., fusion."
       , passFunction = fuseProg
       }

fuseProg :: Prog -> PassM Prog
fuseProg prog = do
  let env  = FusionGEnv { soacs = HM.empty
                        , varsInScope = HM.empty
                        , fusedRes = mkFreshFusionRes
                        }
      funs = progFunctions prog
  ks <- liftEitherM $ runFusionGatherM (mapM fusionGatherFun funs) env
  let ks'    = map cleanFusionResult ks
  let succc = any rsucc ks'
  if not succc
  then return prog
  else do funs' <- liftEitherM $ runFusionGatherM (zipWithM fuseInFun ks' funs) env
          deadCodeElim <$> renameProg (Prog funs')

fusionGatherFun :: FunDef -> FusionGM FusedRes
fusionGatherFun fundec =
  bindingFParams (funDefParams fundec) $
  fusionGatherBody mkFreshFusionRes $ funDefBody fundec

fuseInFun :: FusedRes -> FunDef -> FusionGM FunDef
fuseInFun res fundec = do
  body' <- bindingFParams (funDefParams fundec) $
           bindRes res $
           fuseInBody $ funDefBody fundec
  return $ fundec { funDefBody = body' }

---------------------------------------------------
---------------------------------------------------
---- RESULT's Data Structure
---------------------------------------------------
---------------------------------------------------

-- | A type used for (hopefully) uniquely referring a producer SOAC.
-- The uniquely identifying value is the name of the first array
-- returned from the SOAC.
newtype KernName = KernName { unKernName :: VName }
  deriving (Eq, Ord, Show)

instance Hashable KernName where
  hashWithSalt salt = hashWithSalt salt . unKernName

data FusedRes = FusedRes {
    rsucc :: Bool
  -- ^ Whether we have fused something anywhere.

  , outArr     :: HM.HashMap VName KernName
  -- ^ Associates an array to the name of the
  -- SOAC kernel that has produced it.

  , inpArr     :: HM.HashMap VName (HS.HashSet KernName)
  -- ^ Associates an array to the names of the
  -- SOAC kernels that uses it. These sets include
  -- only the SOAC input arrays used as full variables, i.e., no `a[i]'.

  , infusible  :: Names
  -- ^ the (names of) arrays that are not fusible, i.e.,
  --
  --   1. they are either used other than input to SOAC kernels, or
  --
  --   2. are used as input to at least two different kernels that
  --      are not located on disjoint control-flow branches, or
  --
  --   3. are used in the lambda expression of SOACs

  , kernels    :: HM.HashMap KernName FusedKer
  -- ^ The map recording the uses
  }

isInpArrInResModKers :: FusedRes -> HS.HashSet KernName -> VName -> Bool
isInpArrInResModKers ress kers nm =
  case HM.lookup nm (inpArr ress) of
    Nothing -> False
    Just s  -> not $ HS.null $ s `HS.difference` kers

getKersWithInpArrs :: FusedRes -> [VName] -> HS.HashSet KernName
getKersWithInpArrs ress =
  HS.unions . mapMaybe (`HM.lookup` inpArr ress)

-- | extend the set of names to include all the names
--     produced via SOACs (by querring the vtable's soac)
expandSoacInpArr :: [VName] -> FusionGM [VName]
expandSoacInpArr =
    foldM (\y nm -> do bnd <- asks $ HM.lookup nm . soacs
                       case bnd of
                         Nothing  -> return (y++[nm])
                         Just nns -> return (y++nns )
          ) []

----------------------------------------------------------------------
----------------------------------------------------------------------

soacInputs :: SOAC -> FusionGM ([VName], [VName])
soacInputs soac = do
  let (inp_idds, other_idds) = getIdentArr $ SOAC.inputs soac
      (inp_nms0, other_nms0) = (inp_idds, other_idds)
  inp_nms   <- expandSoacInpArr   inp_nms0
  other_nms <- expandSoacInpArr other_nms0
  return (inp_nms, other_nms)

addNewKerWithInfusible :: FusedRes -> ([Ident], SOAC) -> Names -> FusionGM FusedRes
addNewKerWithInfusible res (idd, soac) ufs = do
  nm_ker <- KernName <$> newVName "ker"
  scope <- askScope
  let out_nms = map identName idd
      new_ker = newKernel soac out_nms scope
      comb    = HM.unionWith HS.union
      os' = HM.fromList [(arr,nm_ker) | arr <- out_nms]
            `HM.union` outArr res
      is' = HM.fromList [(arr,HS.singleton nm_ker)
                         | arr <- map SOAC.inputArray $ SOAC.inputs soac]
            `comb` inpArr res
  return $ FusedRes (rsucc res) os' is' ufs
           (HM.insert nm_ker new_ker (kernels res))

lookupInput :: VName -> FusionGM (Maybe SOAC.Input)
lookupInput name = asks $ HM.lookup name . arrsInScope

inlineSOACInput :: SOAC.Input -> FusionGM SOAC.Input
inlineSOACInput (SOAC.Input ts v t) = do
  maybe_inp <- lookupInput v
  case maybe_inp of
    Nothing ->
      return $ SOAC.Input ts v t
    Just (SOAC.Input ts2 v2 t2) ->
      return $ SOAC.Input (ts2<>ts) v2 t2

inlineSOACInputs :: SOAC -> FusionGM SOAC
inlineSOACInputs soac = do
  inputs' <- mapM inlineSOACInput $ SOAC.inputs soac
  return $ inputs' `SOAC.setInputs` soac


-- | Attempts to fuse between map(s), reduce(s), redomap(s). Input:
--   @rem_bnds@ are the bindings remaining in the current body after @orig_soac@.
--   @lam_used_nms@ the infusible names
--   @res@ the fusion result (before processing the current soac)
--   @orig_soac@ and @out_idds@ the current SOAC and its binding pattern
--   Output: a new Fusion Result (after processing the current SOAC binding)
greedyFuse :: [Binding] -> Names -> FusedRes -> (Pattern, SOAC) -> FusionGM FusedRes
greedyFuse rem_bnds lam_used_nms res (out_idds, orig_soac) = do
  soac <- inlineSOACInputs orig_soac
  (inp_nms, other_nms) <- soacInputs soac
  -- Assumption: the free vars in lambda are already in @infusible res@.
  let out_nms     = patternNames out_idds
      isInfusible = (`HS.member` infusible res)
      is_redomap_scanomap  = case orig_soac of
                        SOAC.Redomap{} -> True
<<<<<<< HEAD
                        SOAC.Scanomap{} -> True
                        --SOAC.Stream {} -> True
=======
>>>>>>> 4acabca0
                        _              -> False
  --
  -- Conditions for fusion:
  -- If current soac is a replicate OR (current soac not a redomap AND
  --    (i) none of @out_idds@ belongs to the infusible set)
  -- THEN try applying producer-consumer fusion
  -- ELSE try applying horizontal        fusion
  -- (without duplicating computation in both cases)

  (ok_kers_compat, fused_kers, fused_nms, old_kers, oldker_nms) <-
        if   is_redomap_scanomap || any isInfusible out_nms
        then horizontGreedyFuse rem_bnds res (out_idds, soac)
        else prodconsGreedyFuse          res (out_idds, soac)
  --
  -- (ii) check whether fusing @soac@ will violate any in-place update
  --      restriction, e.g., would move an input array past its in-place update.
  let all_used_names = HS.toList $ HS.unions [lam_used_nms, HS.fromList inp_nms, HS.fromList other_nms]
      has_inplace ker = any (`HS.member` inplace ker) all_used_names
      ok_inplace = not $ any has_inplace old_kers
  --
  -- (iii)  there are some kernels that use some of `out_idds' as inputs
  -- (iv)   and producer-consumer or horizontal fusion succeeds with those.
  let fusible_ker = not (null old_kers) && ok_inplace && ok_kers_compat
  --
  -- Start constructing the fusion's result:
  --  (i) inparr ids other than vars will be added to infusible list,
  -- (ii) will also become part of the infusible set the inparr vars
  --         that also appear as inparr of another kernel,
  --         BUT which said kernel is not the one we are fusing with (now)!
  let mod_kerS  = if fusible_ker then HS.fromList oldker_nms else HS.empty
  let used_inps = filter (isInpArrInResModKers res mod_kerS) inp_nms
  let ufs       = HS.unions [infusible res, HS.fromList used_inps,
                             HS.fromList other_nms `HS.difference`
                             HS.fromList (map SOAC.inputArray $ SOAC.inputs soac)]
  let comb      = HM.unionWith HS.union

  if not fusible_ker then
    addNewKerWithInfusible res (patternIdents out_idds, soac) ufs
  else do
     -- Need to suitably update `inpArr':
     --   (i) first remove the inpArr bindings of the old kernel
     let inpArr' =
            foldl (\inpa (kold, knm) ->
                    HS.foldl'
                        (\inpp nm ->
                           case HM.lookup nm inpp of
                             Nothing -> inpp
                             Just s  -> let new_set = HS.delete knm s
                                        in if HS.null new_set
                                           then HM.delete nm         inpp
                                           else HM.insert nm new_set inpp
                        )
                    inpa $ arrInputs kold
                 )
            (inpArr res) (zip old_kers oldker_nms)
     --  (ii) then add the inpArr bindings of the new kernel
     let fused_ker_nms = zip fused_nms fused_kers
         inpArr''= foldl (\inpa' (knm, knew) ->
                             HM.fromList [ (k, HS.singleton knm)
                                         | k <- HS.toList $ arrInputs knew ]
                             `comb` inpa'
                         )
                   inpArr' fused_ker_nms
     -- Update the kernels map (why not delete the ones that have been fused?)
     let kernels' = HM.fromList fused_ker_nms `HM.union` kernels res
     -- nothing to do for `outArr' (since we have not added a new kernel)
     -- DO IMPROVEMENT: attempt to fuse the resulting kernel AGAIN until it fails,
     --                 but make sure NOT to add a new kernel!
     return $ FusedRes True (outArr res) inpArr'' ufs kernels'

prodconsGreedyFuse :: FusedRes -> (Pattern, SOAC)
                   -> FusionGM (Bool, [FusedKer], [KernName], [FusedKer], [KernName])
prodconsGreedyFuse res (out_idds, soac) = do
  let out_nms        = patternNames out_idds    -- Extract VNames from output patterns
      to_fuse_knmSet = getKersWithInpArrs res out_nms  -- Find kernels which consume outputs
      to_fuse_knms   = HS.toList to_fuse_knmSet
      lookup_kern k  = case HM.lookup k (kernels res) of
                         Nothing  -> badFusionGM $ Error
                                     ("In Fusion.hs, greedyFuse, comp of to_fuse_kers: "
                                      ++ "kernel name not found in kernels field!")
                         Just ker -> return ker
  to_fuse_kers <- mapM lookup_kern to_fuse_knms -- Get all consumer kernels
  -- try producer-consumer fusion
  (ok_kers_compat, fused_kers) <- do
      kers <- forM to_fuse_kers $
                attemptFusion HS.empty (patternNames out_idds) soac
      case sequence kers of
        Nothing    -> return (False, [])
        Just kers' -> return (True, kers')
  return (ok_kers_compat, fused_kers, to_fuse_knms, to_fuse_kers, to_fuse_knms)

horizontGreedyFuse :: [Binding] -> FusedRes -> (Pattern, SOAC)
                   -> FusionGM (Bool, [FusedKer], [KernName], [FusedKer], [KernName])
horizontGreedyFuse rem_bnds res (out_idds, soac) = do
  (inp_nms, _) <- soacInputs soac
  let out_nms        = patternNames out_idds
      infusible_nms  = HS.fromList $ filter (`HS.member` infusible res) out_nms
      out_arr_nms    = case soac of
                        -- the accumulator result cannot be fused!
                        SOAC.Redomap _ _ _ _ _ nes _ -> drop (length nes) out_nms
                        SOAC.Scanomap _ _ _ _ nes _ -> drop (length nes) out_nms
                        SOAC.Stream  _ _ frm _ _ -> drop (length $ getStreamAccums frm) out_nms
                        _ -> out_nms
      to_fuse_knms1  = HS.toList $ getKersWithInpArrs res (out_arr_nms++inp_nms)
      to_fuse_knms2  = getKersWithSameInpSize (SOAC.width soac) res
      to_fuse_knms   = HS.toList $ HS.fromList $ to_fuse_knms1 ++ to_fuse_knms2
      lookup_kern k  = case HM.lookup k (kernels res) of
                         Nothing  -> badFusionGM $ Error
                                     ("In Fusion.hs, greedyFuse, comp of to_fuse_kers: "
                                      ++ "kernel name not found in kernels field!")
                         Just ker -> return ker
  to_fuse_kers <- mapM lookup_kern to_fuse_knms
  -- for each kernel get the index in the bindings where the kernel is located
  -- and sort based on the index so that partial fusion may succeed.
  kernminds <- forM (zip to_fuse_knms to_fuse_kers) $ \(ker_nm, ker) -> do
                    let bnd_nms = map (patternNames . bindingPattern) rem_bnds
                        out_nm  = case fsoac ker of
                                    SOAC.Stream _ _ frm _ _
                                      | x:_ <- drop (length $ getStreamAccums frm) $ outNames ker ->
                                        x
                                    _ -> head $ outNames ker
                    case L.findIndex (elem out_nm) bnd_nms of
                      Nothing -> return Nothing
                      Just i  -> return $ Just (ker,ker_nm,i)
  scope <- askScope
  let kernminds' = L.sortBy (\(_,_,i1) (_,_,i2)->compare i1 i2) $ catMaybes kernminds
      soac_kernel = newKernel soac out_nms scope
  -- now try to fuse kernels one by one (in a fold); @ok_ind@ is the index of the
  -- kernel until which fusion succeded, and @fused_ker@ is the resulted kernel.
  (_,ok_ind,_,fused_ker,_) <-
      foldM (\(cur_ok,n,prev_ind,cur_ker,ufus_nms) (ker,_,bnd_ind) -> do
                -- check that we still try fusion and that the intermediate
                -- bindings do not use the results of cur_ker
                let curker_outnms  = outNames cur_ker
                    curker_outset  = HS.fromList curker_outnms
                    new_ufus_nms   = HS.fromList $ outNames ker ++ HS.toList ufus_nms
                    -- disable horizontal fusion in the case when an output array of
                    -- producer SOAC is a non-trivially transformed input of the consumer
                    out_transf_ok  = let ker_inp = SOAC.inputs $ fsoac ker
                                         unfuse1 = HS.fromList (map SOAC.inputArray ker_inp) `HS.difference`
                                                   HS.fromList (mapMaybe SOAC.isVarInput ker_inp)
                                         unfuse2 = HS.intersection curker_outset ufus_nms
                                     in  HS.null $ HS.intersection unfuse1 unfuse2
                    -- Disable horizontal fusion if consumer has any
                    -- output transforms.
                    cons_no_out_transf = SOAC.nullTransforms $ outputTransform ker
                consumer_ok   <- do let consumer_bnd   = rem_bnds !! bnd_ind
                                    maybesoac <- SOAC.fromExp $ bindingExp consumer_bnd
                                    case maybesoac of
                                      -- check that consumer's lambda body does not use
                                      -- directly the produced arrays (e.g., see noFusion3.fut).
                                      Right conssoac -> return $ HS.null $ HS.intersection curker_outset $
                                                                 freeInBody $ lambdaBody $ SOAC.lambda conssoac
                                      Left _         -> return True
                let interm_bnds_ok = cur_ok && consumer_ok && out_transf_ok && cons_no_out_transf &&
                      foldl (\ok bnd-> ok && -- hardwired to False after first fail
                                       -- (i) check that the in-between bindings do
                                       --     not use the result of current kernel OR
                                       HS.null ( HS.intersection curker_outset $
                                                      freeInExp (bindingExp bnd) ) ||
                                       --(ii) that the pattern-binding corresponds to
                                       --     the result of the consumer kernel; in the
                                       --     latter case it means it corresponds to a
                                       --     kernel that has been fused in the consumer,
                                       --     hence it should be ignored
                                       not ( null $ curker_outnms `L.intersect`
                                                         patternNames (bindingPattern bnd) )
                            ) True (drop (prev_ind+1) $ take bnd_ind rem_bnds)
                if not interm_bnds_ok then return (False,n,bnd_ind,cur_ker,HS.empty)
                else do new_ker <- attemptFusion ufus_nms (outNames cur_ker) (fsoac cur_ker) ker
                        case new_ker of
                          Nothing -> return (False, n,bnd_ind,cur_ker,HS.empty)
                          Just krn-> return (True,n+1,bnd_ind,krn,new_ufus_nms)
            ) (True,0,0,soac_kernel,infusible_nms) kernminds'
  let (to_fuse_kers',to_fuse_knms',_) = unzip3 $ take ok_ind kernminds'
      new_kernms = [to_fuse_knms' !! (ok_ind - 1) | ok_ind > 0]
  return (ok_ind>0, [fused_ker], new_kernms, to_fuse_kers', to_fuse_knms')
    where getKersWithSameInpSize :: SubExp -> FusedRes -> [KernName]
          getKersWithSameInpSize sz ress =
            map fst $ filter (\ (_,ker) -> sz == SOAC.width (fsoac ker)) $ HM.toList $ kernels ress

------------------------------------------------------------------------
------------------------------------------------------------------------
------------------------------------------------------------------------
--- Fusion Gather for EXPRESSIONS and BODIES,                        ---
--- i.e., where work is being done:                                  ---
---    i) bottom-up AbSyn traversal (backward analysis)              ---
---   ii) soacs are fused greedily iff does not duplicate computation---
--- E.g., (y1, y2, y3) = mapT(f, x1, x2[i])                          ---
---       (z1, z2)     = mapT(g1, y1, y2)                            ---
---       (q1, q2)     = mapT(g2, y3, z1, a, y3)                     ---
---       res          = reduce(op, ne, q1, q2, z2, y1, y3)          ---
--- can be fused if y1,y2,y3, z1,z2, q1,q2 are not used elsewhere:   ---
---       res = redomap(op, \(x1,x2i,a)->                            ---
---                             let (y1,y2,y3) = f (x1, x2i)       in---
---                             let (z1,z2)    = g1(y1, y2)        in---
---                             let (q1,q2)    = g2(y3, z1, a, y3) in---
---                             (q1, q2, z2, y1, y3)                 ---
---                     x1, x2[i], a)                                ---
------------------------------------------------------------------------
------------------------------------------------------------------------
------------------------------------------------------------------------

fusionGatherBody :: FusedRes -> Body -> FusionGM FusedRes

-- A reduce is translated to a redomap and treated from there.
fusionGatherBody fres (Body blore (Let pat bndtp (Op (Futhark.Reduce cs w comm lam args)):bnds) res) = do
  let (ne, arrs) = unzip args
      equivsoac = Futhark.Redomap cs w comm lam lam ne arrs
  fusionGatherBody fres $ Body blore (Let pat bndtp (Op equivsoac):bnds) res

-- fusionGatherBody fres (Body blore (Let pat bndtp (Op (Futhark.Scan cs w lam args)):bnds) res) = do
--   let (ne, arrs) = unzip args
--       equivsoac = Futhark.Scanomap cs w lam lam ne arrs
--   fusionGatherBody fres $ Body blore (Let pat bndtp (Op equivsoac):bnds) res

fusionGatherBody fres (Body _ (bnd@(Let pat _ e):bnds) res) = do
  maybesoac <- SOAC.fromExp e
  case maybesoac of
    Right soac@(SOAC.Map _ _ lam _) ->
      mapLike soac lam

    Right soac@(SOAC.Write _cs _len lam _ivs _as) ->
      mapLike soac lam

    Right soac@(SOAC.Redomap _ _ _ outer_red inner_red nes _) ->
      -- a redomap does not neccessarily start a new kernel, e.g.,
      -- @let a = reduce(+,0,A) in ... bnds ... in let B = map(f,A)@
      -- can be fused into a redomap that replaces the @map@, if @a@
      -- and @B@ are defined in the same scope and @bnds@ does not uses @a@.
      -- a redomap always starts a new kernel
      reduceLike soac [outer_red, inner_red] nes

    Right soac@(SOAC.Scanomap  _ _ outer_red inner_red nes _) ->
      reduceLike soac [outer_red, inner_red] nes

    Right soac@(SOAC.Scan _ _ lam args) ->
      -- NOT FUSIBLE (probably), but still add as kernel, as
      -- optimisations like ISWIM may make it fusible.
      reduceLike soac [lam] $ map fst args

    Right soac@(SOAC.Stream _ _ form lam _) -> do
      -- a redomap does not neccessarily start a new kernel, e.g.,
      -- @let a= reduce(+,0,A) in ... bnds ... in let B = map(f,A)@
      -- can be fused into a redomap that replaces the @map@, if @a@
      -- and @B@ are defined in the same scope and @bnds@ does not uses @a@.
      -- a redomap always starts a new kernel
      let lambdas = case form of
                        RedLike _ _ lout _ -> [lout, lam]
                        _                  -> [lam]
      reduceLike soac lambdas $ getStreamAccums form

    Left (SOAC.InvalidArrayInput inpe) ->
      badFusionGM $ Error
      ("In Fusion.hs, "++pretty inpe++" is not valid array input.")

    _ | [pe] <- patternValueElements pat,
        Just (src,trns) <- SOAC.transformFromExp e ->
      bindingTransform pe src trns $ fusionGatherBody fres $ mkBody bnds res

    _ -> do
      let pat_vars = map (PrimOp . SubExp . Var) $ patternNames pat
      bres <- gatherBindingPattern pat $ fusionGatherBody fres body
      foldM fusionGatherExp bres (e:pat_vars)
  where body = mkBody bnds res
        rem_bnds = bnd : bnds

        reduceLike soac lambdas nes = do
          (used_lam, lres)  <- foldM fusionGatherLam (HS.empty, fres) lambdas
          bres  <- bindingFamily pat $ fusionGatherBody lres body
          bres' <- foldM fusionGatherSubExp bres nes
          greedyFuse rem_bnds used_lam bres' (pat, soac)

<<<<<<< HEAD
=======
        mapLike soac lambda = do
          bres  <- bindingFamily pat $ fusionGatherBody fres body
          (used_lam, blres) <- fusionGatherLam (HS.empty, bres) lambda
          greedyFuse rem_bnds used_lam blres (pat, soac)
>>>>>>> 4acabca0

fusionGatherBody fres (Body _ [] res) =
  foldM fusionGatherExp fres $ map (PrimOp . SubExp) res

fusionGatherExp :: FusedRes -> Exp -> FusionGM FusedRes

-----------------------------------------
---- Index/If    ----
-----------------------------------------

fusionGatherExp fres (DoLoop ctx val form loop_body) = do
  let (merge_pat, ini_val) = unzip merge

  let pat_vars = map (Var . paramName)  merge_pat
  fres' <- foldM fusionGatherSubExp fres (ini_val++pat_vars)
  (fres'', form_idents) <- case form of
    ForLoop i bound ->
      (,) <$> fusionGatherSubExp fres' bound <*> pure [Ident i $ Prim int32]
    WhileLoop cond ->
      (,) <$> fusionGatherSubExp fres' (Var cond) <*> pure []

  let null_res = mkFreshFusionRes
  new_res <- binding (form_idents ++ map paramIdent merge_pat) $
    fusionGatherBody null_res loop_body
  -- make the inpArr infusible, so that they
  -- cannot be fused from outside the loop:
  let (inp_arrs, _) = unzip $ HM.toList $ inpArr new_res
  let new_res' = new_res { infusible = foldl (flip HS.insert) (infusible new_res) inp_arrs }
  -- merge new_res with fres''
  return $ unionFusionRes new_res' fres''
  where merge = ctx ++ val

fusionGatherExp fres (PrimOp (Index _ idd inds)) =
  foldM fusionGatherSubExp fres (Var idd : inds)

fusionGatherExp fres (If cond e_then e_else _) = do
    let null_res = mkFreshFusionRes
    then_res <- fusionGatherBody null_res e_then
    else_res <- fusionGatherBody null_res e_else
    let both_res = unionFusionRes then_res else_res
    fres'    <- fusionGatherSubExp fres cond
    mergeFusionRes fres' both_res

-----------------------------------------------------------------------------------
--- Errors: all SOACs, (because normalization ensures they appear
--- directly in let exp, i.e., let x = e)
-----------------------------------------------------------------------------------

fusionGatherExp _ (Op Futhark.Map{}) = errorIllegal "map"
fusionGatherExp _ (Op Futhark.Reduce{}) = errorIllegal "reduce"
fusionGatherExp _ (Op Futhark.Scan{}) = errorIllegal "scan"
fusionGatherExp _ (Op Futhark.Redomap{}) = errorIllegal "redomap"
<<<<<<< HEAD
fusionGatherExp _ (Op Futhark.Scanomap{}) = errorIllegal "scanomap"
=======
fusionGatherExp _ (Op Futhark.Write{}) = errorIllegal "write"
>>>>>>> 4acabca0

-----------------------------------
---- Generic Traversal         ----
-----------------------------------

fusionGatherExp fres e = do
    let foldstct = identityFolder { foldOnBinding = \x -> fusionGatherExp x . bindingExp
                                  , foldOnSubExp = fusionGatherSubExp
                                  }
    foldExpM foldstct fres e

fusionGatherSubExp :: FusedRes -> SubExp -> FusionGM FusedRes
fusionGatherSubExp fres (Var idd) = addVarToInfusible fres idd
fusionGatherSubExp fres _         = return fres

addVarToInfusible :: FusedRes -> VName -> FusionGM FusedRes
addVarToInfusible fres name = do
  trns <- asks $ HM.lookup name . arrsInScope
  let name' = case trns of
        Nothing         -> name
        Just (SOAC.Input _ orig _) -> orig
  return fres { infusible = HS.insert name' $ infusible fres }

-- Lambdas create a new scope.  Disallow fusing from outside lambda by
-- adding inp_arrs to the infusible set.
fusionGatherLam :: (Names, FusedRes) -> Lambda -> FusionGM (HS.HashSet VName, FusedRes)
fusionGatherLam (u_set,fres) (Lambda idds body _) = do
    let null_res = mkFreshFusionRes
    new_res <- binding (map paramIdent idds) $
               fusionGatherBody null_res body
    -- make the inpArr infusible, so that they
    -- cannot be fused from outside the lambda:
    let inp_arrs = HS.fromList $ HM.keys $ inpArr new_res
    let unfus = infusible new_res `HS.union` inp_arrs
    bnds <- HM.keys <$> asks varsInScope
    let unfus'  = unfus `HS.intersection` HS.fromList bnds
    -- merge fres with new_res'
    let new_res' = new_res { infusible = unfus' }
    -- merge new_res with fres'
    return (u_set `HS.union` unfus', unionFusionRes new_res' fres)

-------------------------------------------------------------
-------------------------------------------------------------
--- FINALLY, Substitute the kernels in function
-------------------------------------------------------------
-------------------------------------------------------------

fuseInBody :: Body -> FusionGM Body

fuseInBody (Body _ (Let pat lore e:bnds) res) = do
  maybesoac <- SOAC.fromExp e
  case maybesoac of
    Right soac ->
      bindingPat pat (fuseInBody (mkBody bnds res)) >>=
      replaceSOAC pat soac
    _ -> do
      Body _ bnds' res' <- bindingPat pat $ fuseInBody $ mkBody bnds res
      e'                <- fuseInExp e
      return $ mkBody (Let pat lore e':bnds') res'

fuseInBody (Body () [] res) =
  return $ Body () [] res

fuseInExp :: Exp -> FusionGM Exp

-- Handle loop specially because we need to bind the types of the
-- merge variables.
fuseInExp (DoLoop ctx val form loopbody) =
  binding form_idents $
  bindingFParams (map fst $ ctx ++ val) $ do
    loopbody' <- fuseInBody loopbody
    return $ DoLoop ctx val form loopbody'
  where form_idents = case form of
          WhileLoop{} -> []
          ForLoop i _ -> [Ident i $ Prim int32]

fuseInExp e = mapExpM fuseIn e

fuseIn :: Mapper SOACS SOACS FusionGM
fuseIn = identityMapper {
           mapOnBody    = fuseInBody
         , mapOnOp      = mapSOACM identitySOACMapper
                          { mapOnSOACLambda = fuseInLambda
                          , mapOnSOACExtLambda = fuseInExtLambda
                          }
         }

fuseInLambda :: Lambda -> FusionGM Lambda
fuseInLambda (Lambda params body rtp) = do
  body' <- binding (map paramIdent params) $ fuseInBody body
  return $ Lambda params body' rtp

fuseInExtLambda :: ExtLambda -> FusionGM ExtLambda
fuseInExtLambda (ExtLambda params body rtp) = do
  body' <- binding (map paramIdent params) $ fuseInBody body
  return $ ExtLambda params body' rtp

replaceSOAC :: Pattern -> SOAC -> Body -> FusionGM Body
replaceSOAC (Pattern _ []) _ body = return body
replaceSOAC pat@(Pattern _ (patElem : _)) soac body = do
  fres  <- asks fusedRes
  let pat_nm = patElemName patElem
      names  = patternIdents pat
  case HM.lookup pat_nm (outArr fres) of
    Nothing  -> do
      (e,bnds) <- runBinder $ SOAC.toExp soac
      e'    <- fuseInExp e
      return $ insertBindings bnds $ mkLet' [] names e' `insertBinding` body
    Just knm ->
      case HM.lookup knm (kernels fres) of
        Nothing  -> badFusionGM $ Error
                                   ("In Fusion.hs, replaceSOAC, outArr in ker_name "
                                    ++"which is not in Res: "++textual (unKernName knm))
        Just ker -> do
          when (null $ fusedVars ker) $
            badFusionGM $ Error
            ("In Fusion.hs, replaceSOAC, unfused kernel "
             ++"still in result: "++pretty names)
          insertKerSOAC (outNames ker) ker body

insertKerSOAC :: [VName] -> FusedKer -> Body -> FusionGM Body
insertKerSOAC names ker body = do
  let new_soac = fsoac ker
      lam = SOAC.lambda new_soac
      args = replicate (length $ lambdaParams lam) Nothing
  lam' <- simplifyLambda lam Nothing args
  (_, nfres) <- fusionGatherLam (HS.empty, mkFreshFusionRes) lam'
  let nfres' =  cleanFusionResult nfres
  lam''      <- bindRes nfres' $ fuseInLambda lam'
  runBodyBinder $ do
    transformOutput (outputTransform ker) names $
      SOAC.setLambda lam'' new_soac
    return body
-- futhark-test -c ../futhark-benchmarks/CalibVolDiff.fut
-- futhark -e --inline-functions --cse -e -o ../futhark-benchmarks/CalibVolDiff.fut > good.fut
---------------------------------------------------
---------------------------------------------------
---- HELPERS
---------------------------------------------------
---------------------------------------------------

-- | Get a new fusion result, i.e., for when entering a new scope,
--   e.g., a new lambda or a new loop.
mkFreshFusionRes :: FusedRes
mkFreshFusionRes =
    FusedRes { rsucc     = False,   outArr = HM.empty, inpArr  = HM.empty,
               infusible = HS.empty, kernels = HM.empty }

unionFusionRes :: FusedRes -> FusedRes -> FusedRes
unionFusionRes res1 res2 =
    FusedRes  (rsucc     res1       ||      rsucc     res2)
              (outArr    res1    `HM.union`  outArr    res2)
              (HM.unionWith HS.union (inpArr res1) (inpArr res2) )
              (infusible res1    `HS.union`  infusible res2)
              (kernels   res1    `HM.union`  kernels   res2)

mergeFusionRes :: FusedRes -> FusedRes -> FusionGM FusedRes
mergeFusionRes res1 res2 = do
    let ufus_mres = infusible res1 `HS.union` infusible res2
    inp_both     <- expandSoacInpArr $ HM.keys $ inpArr res1 `HM.intersection` inpArr res2
    let m_unfus   = foldl (flip HS.insert) ufus_mres inp_both
    return $ FusedRes  (rsucc     res1       ||      rsucc     res2)
                       (outArr    res1    `HM.union`  outArr    res2)
                       (HM.unionWith HS.union (inpArr res1) (inpArr res2) )
                       m_unfus
                       (kernels   res1    `HM.union`  kernels   res2)


-- | The expression arguments are supposed to be array-type exps.
--   Returns a tuple, in which the arrays that are vars are in the
--   first element of the tuple, and the one which are indexed or
--   transposes (or otherwise transformed) should be in the second.
--
--   E.g., for expression `mapT(f, a, b[i])', the result should be
--   `([a],[b])'
getIdentArr :: [SOAC.Input] -> ([VName], [VName])
getIdentArr = foldl comb ([],[])
  where comb (vs,os) (SOAC.Input ts idd _)
          | SOAC.nullTransforms ts = (idd:vs, os)
        comb (vs, os) inp =
          (vs, SOAC.inputArray inp : os)

cleanFusionResult :: FusedRes -> FusedRes
cleanFusionResult fres =
    let newks = HM.filter (not . null . fusedVars)      (kernels fres)
        newoa = HM.filter (`HM.member` newks)            (outArr  fres)
        newia = HM.map    (HS.filter (`HM.member` newks)) (inpArr fres)
    in fres { outArr = newoa, inpArr = newia, kernels = newks }

--------------
--- Errors ---
--------------

errorIllegal :: String -> FusionGM FusedRes
errorIllegal soac_name =
    badFusionGM $ Error
                  ("In Fusion.hs, soac "++soac_name++" appears illegally in pgm!")<|MERGE_RESOLUTION|>--- conflicted
+++ resolved
@@ -323,13 +323,9 @@
   let out_nms     = patternNames out_idds
       isInfusible = (`HS.member` infusible res)
       is_redomap_scanomap  = case orig_soac of
-                        SOAC.Redomap{} -> True
-<<<<<<< HEAD
+                        SOAC.Redomap{}  -> True
                         SOAC.Scanomap{} -> True
-                        --SOAC.Stream {} -> True
-=======
->>>>>>> 4acabca0
-                        _              -> False
+                        _               -> False
   --
   -- Conditions for fusion:
   -- If current soac is a replicate OR (current soac not a redomap AND
@@ -602,13 +598,10 @@
           bres' <- foldM fusionGatherSubExp bres nes
           greedyFuse rem_bnds used_lam bres' (pat, soac)
 
-<<<<<<< HEAD
-=======
         mapLike soac lambda = do
           bres  <- bindingFamily pat $ fusionGatherBody fres body
           (used_lam, blres) <- fusionGatherLam (HS.empty, bres) lambda
           greedyFuse rem_bnds used_lam blres (pat, soac)
->>>>>>> 4acabca0
 
 fusionGatherBody fres (Body _ [] res) =
   foldM fusionGatherExp fres $ map (PrimOp . SubExp) res
@@ -661,11 +654,8 @@
 fusionGatherExp _ (Op Futhark.Reduce{}) = errorIllegal "reduce"
 fusionGatherExp _ (Op Futhark.Scan{}) = errorIllegal "scan"
 fusionGatherExp _ (Op Futhark.Redomap{}) = errorIllegal "redomap"
-<<<<<<< HEAD
 fusionGatherExp _ (Op Futhark.Scanomap{}) = errorIllegal "scanomap"
-=======
 fusionGatherExp _ (Op Futhark.Write{}) = errorIllegal "write"
->>>>>>> 4acabca0
 
 -----------------------------------
 ---- Generic Traversal         ----
