{-# LANGUAGE ConstraintKinds #-}
{-# LANGUAGE FlexibleContexts #-}
{-# LANGUAGE TypeFamilies #-}
-- | The code generator cannot handle the array combinators (@map@ and
-- friends), so this module was written to transform them into the
-- equivalent do-loops.  The transformation is currently rather naive,
-- and - it's certainly worth considering when we can express such
-- transformations in-place.
module Futhark.Transform.FirstOrderTransform
  ( transformProg

  , Transformer
  , transformBindingRecursively
  , transformLambda
  , transformSOAC

  -- * Utility
  , doLoopMapAccumL
  )
  where

import Control.Applicative
import Control.Monad.State
import Data.Maybe
import qualified Data.HashMap.Lazy as HM
import qualified Data.HashSet as HS
import Data.List
import Prelude

import qualified Futhark.Representation.AST as AST
import Futhark.Representation.SOACS
import Futhark.Transform.Rename
import Futhark.MonadFreshNames
import Futhark.Tools
<<<<<<< HEAD
import Futhark.Transform.GlobalizeArrays
import qualified Futhark.Transform.FirstOrderTransfOpt as FOTopt
--import Futhark.Analysis.LastUse

-- | Perform the first-order transformation on an Futhark program.
transformProg :: MonadFreshNames m => Prog -> m Prog
transformProg prg = do
  let glob_arr_env = gatherGlobArrsProg prg
  intraproceduralTransformation transformFunDec prg
=======
import qualified Futhark.Analysis.Alias as Alias
import Futhark.Representation.Aliases (Aliases, removeLambdaAliases)
import Futhark.Representation.AST.Attributes.Aliases

-- | Perform the first-order transformation on an Futhark program.
transformProg :: (MonadFreshNames m, Bindable tolore,
                  LetAttr SOACS ~ LetAttr tolore,
                  CanBeAliased (Op tolore)) =>
                 Prog -> m (AST.Prog tolore)
transformProg = intraproceduralTransformation transformFunDec
>>>>>>> 048150a3

transformFunDec :: (MonadFreshNames m, Bindable tolore,
                    LetAttr SOACS ~ LetAttr tolore,
                    CanBeAliased (Op tolore)) =>
                   FunDec -> m (AST.FunDec tolore)
transformFunDec (FunDec fname rettype params body) = do
  (body',_) <-
    runBinderEmptyEnv $
    localScope (scopeOfFParams params) $
    insertBindingsM $
    transformBody body
  return $ FunDec fname rettype params body'

-- | The constraints that a monad must uphold in order to be used for
-- first-order transformation.
type Transformer m = (MonadBinder m,
                      Bindable (Lore m),
                      LocalScope (Lore m) m,
                      LetAttr SOACS ~ LetAttr (Lore m),
                      LParamAttr SOACS ~ LParamAttr (Lore m),
                      CanBeAliased (Op (Lore m)))

transformBody :: Transformer m =>
                 Body -> m (AST.Body (Lore m))
transformBody (Body () bnds res) = insertBindingsM $ do
  mapM_ transformBindingRecursively bnds
  return $ resultBody res

-- | First transform any nested 'Body' or 'Lambda' elements, then
-- apply 'transformSOAC' if the expression is a SOAC.
transformBindingRecursively :: Transformer m =>
                               Binding -> m ()

transformBindingRecursively (Let pat () (LoopOp (DoLoop res merge form body))) = do
  body' <- localScope (scopeOfLoopForm form) $
           localScope (scopeOfFParams $ map fst merge) $
           transformBody body
  letBind_ pat $ LoopOp $ DoLoop res (map cast merge) form body'
  where cast (Param name t, se) = (Param name t, se)

transformBindingRecursively (Let pat () (Op soac)) =
  transformSOAC pat =<< mapSOACM soacTransform soac
  where soacTransform = identitySOACMapper { mapOnSOACLambda = transformLambda
                                           , mapOnSOACExtLambda = transformExtLambda
                                           }

transformBindingRecursively (Let pat () e) =
  letBind_ pat =<< mapExpM transform e
  where transform = identityMapper { mapOnBody = transformBody
                                   , mapOnRetType = return
                                   , mapOnFParam = return
                                   , mapOnOp = fail "Unhandled Op in first order transform"
                                   }

-- | Transform a single 'SOAC' into a do-loop.  The body of the lambda
-- is untouched, and may or may not contain further 'SOAC's depending
-- on the given lore.
transformSOAC :: Transformer m =>
                 AST.Pattern (Lore m)
              -> SOAC (Lore m)
              -> m ()
transformSOAC pat (Map cs width fun arrs) = do
  let i = lambdaIndex fun
      out_ts = mapType width fun
  resarr <- resultArray out_ts
  outarrs <- forM out_ts $ \t ->
             newIdent "map_outarr" t
  let outarrs_names = map identName outarrs
      merge = loopMerge outarrs (map Var resarr)
  loopbody <- runBodyBinder $
              localScope (HM.insert i IndexInfo $
                          scopeOfFParams $ map fst merge) $ do
    x <- bindLambda fun (index cs arrs (Var i))
    dests <- letwith cs outarrs_names (pexp $ Var i) $ map (PrimOp . SubExp) x
    return $ resultBody $ map Var dests
  letBind_ pat $ LoopOp $
    DoLoop outarrs_names merge (ForLoop i width) loopbody

transformSOAC pat (ConcatMap cs _ fun inputs) = do
  arrs <- forM inputs $ \input -> do
    fun' <- renameLambda fun
    let funparams = lambdaParams fun'
        (ctxparams, valparams) =
          splitAt (length funparams-length input) funparams
        fun'' = fun' { lambdaParams = valparams }
    shapemap <- shapeMapping (map paramType valparams) <$>
                mapM lookupType input
    forM_ (HM.toList shapemap) $ \(size,se) ->
      when (size `elem` map paramName ctxparams) $
        letBindNames'_ [size] $ PrimOp $ SubExp se
    input' <- forM (zip valparams input) $ \(p,v) ->
      letExp "concatMap_reshaped_input" $
      shapeCoerce [] (arrayDims $ paramType p) v
    vs <- bindLambda fun'' (map (PrimOp . SubExp . Var) input')
    mapM (letExp "concatMap_fun_res" . PrimOp . SubExp) vs
  emptyarrs <- mapM (letExp "empty")
               [ PrimOp $ ArrayLit [] t | t <- lambdaReturnType fun ]
  let concatArrays (arr, arrs') = do
        let plus = eBinOp (Add Int32)
        n <- arraySize 0 <$> lookupType arr
        ms <- mapM (liftM (arraySize 0) . lookupType) arrs'
        ressize <- letSubExp "concatMap_result_size" =<<
                   foldl plus
                   (pure $ PrimOp $ SubExp n)
                   (map (pure . PrimOp . SubExp) ms)
        res <- letExp "concatMap_result" $ PrimOp $ Concat cs arr arrs' ressize
        return $ PrimOp $ Copy res

      nonempty :: [VName] -> Maybe (VName, [VName])
      nonempty []     = Nothing
      nonempty (x:xs) = Just (x, xs)

  ses <-case mapM nonempty $ transpose arrs of
          Nothing ->
            return $ constant (0 :: Int32) : map Var emptyarrs
          Just arrs' -> do
            concatted_arrs <- mapM (letSubExp "concatMap_result" <=< concatArrays) arrs'
            arrts <- mapM subExpType concatted_arrs
            return $ arraysSize 0 arrts : concatted_arrs
  forM_ (zip (patternNames pat) ses) $ \(name, se) ->
    letBindNames' [name] $ PrimOp $ SubExp se

transformSOAC pat (Reduce cs width _ fun args) = do
  (acc, initacc) <- newFold $ zip accexps accts
  arrts <- mapM lookupType arrexps
  inarrs <- mapM (newIdent "reduce_inarr") arrts
  arrexps' <- mapM (copyIfArray . Var) arrexps
  let merge = loopMerge (inarrs++acc) (arrexps'++initacc)
  loopbody <- runBodyBinder $ localScope (scopeOfFParams $ map fst merge) $ do
    acc' <- bindLambda fun
            (map (PrimOp . SubExp . Var . identName) acc ++
             index cs (map identName inarrs) (Var i))
    return $ resultBody (map (Var . identName) inarrs ++ acc')
  letBind_ pat $ LoopOp $
    DoLoop (map identName acc) merge
    (ForLoop i width) loopbody
  where i = lambdaIndex fun
        (accexps, arrexps) = unzip args
        accts = map paramType $ take (length accexps) $ lambdaParams fun

transformSOAC pat (Scan cs width fun args) = do
  (acc, initacc) <- newFold $ zip accexps accts
  arrts <- mapM lookupType arrexps
  initarr <- resultArray arrts
  arr <- mapM (newIdent "scan_arr" ) arrts
  let arr_names = map identName arr
      merge = loopMerge (acc ++ arr) (initacc ++ map Var initarr)
  loopbody <- insertBindingsM $ localScope (scopeOfFParams $ map fst merge) $ do
    x <- bindLambda fun (map (PrimOp . SubExp . Var . identName) acc ++
                              index cs arrexps (Var i))
    dests <- letwith cs arr_names (pexp (Var i)) $ map (PrimOp . SubExp) x
    irows <- letSubExps "row" $ index cs dests $ Var i
    rowcopies <- mapM copyIfArray irows
    return $ resultBody $ rowcopies ++ map Var dests
  letBind_ pat $ LoopOp $
    DoLoop (map identName arr) merge
    (ForLoop i width) loopbody
  where i = lambdaIndex fun
        (accexps, arrexps) = unzip args
        accts = map paramType $ take (length accexps) $ lambdaParams fun

transformSOAC pat (Redomap cs width _ _ innerfun accexps arrexps) = do
  let map_arr_tps = drop (length accexps) $ lambdaReturnType innerfun
  maparrs <- resultArray [ arrayOf t (Shape [width]) NoUniqueness
                         | t <- map_arr_tps ]
  let innerfun' = Alias.analyseLambda innerfun
      consumed = consumedInBody $ lambdaBody innerfun'
  arrexps' <- forM (zip
                    (drop (length accexps) (lambdaParams innerfun))
                    arrexps) $ \(p,a) ->
    if paramName p `HS.member` consumed then
      letExp (baseString a ++ "_fot_redomap_copy") $ PrimOp $ Copy a
    else return a
  letBind_ pat =<< doLoopMapAccumL cs width innerfun' accexps arrexps' maparrs

-- | Translation of STREAM is non-trivial and quite incomplete for the moment!
-- Assumming size of @A@ is @m@, @?0@ has a known upper bound @U@, and @?1@
-- is purely existential, the intent is to translate a stream exp such as:
-- @stream (fn {int,[int,m],[int,?0],[real,?1]@
-- @           (int chunkloc, int i, int acc, *[int] a) =>@
-- @               body in {acc', x, y, z}@
-- @       , acc0, A)@
-- into a loop in which the input array is streamed by splitting each time
-- chunk elements from it, and using the rest as a loop-merge variable.
-- 1. For an array of exact upper bound @x@, we insert a prologue loop that
--    in-place updates the local-chunk elements to a global array, which
--    is statically allocated outside the loop. The global array needs of
--    course to become a loop-merge variable.
-- 2. For an array of known outermost size upper bound U, we also introduce
--    an induction variable that is incremented at the end of the loop with
--    the current size of the local array, and obviously the copy-back-loop
--    counter is the size of the local array @y@.
-- 3. Finally for a purely-existential outer size, e.g., @z@ we initialize
--    the global array outer dimension with the outermost size of the stream,
--    and maintain two induction variables as merge variables of the loop:
--    one that keeps the allocated size of the outermost dimension and
--    one that keeps the current outermost size of the array
--    (pushback vectors)
-- A Loop pseudocode is:
-- @let chunkglb = 16 in@
-- @let (Xglb0,Yglb0,Zglb0)=(scratch(N,..),scratch(U,..),scratch(N,..)) in@
-- loop( {z_al, y_iv, z_iv, acc, Xglb, Yglb, Zglb} =   @
-- @      {0,    0,    0,    acc0,Xglb0,Yglb0,Zglb0} )=@
-- @  for i_chk < (N+chunkglb-1)/chunkglb do                        @
-- @    let i        = chunkglb * i_chk            in               @
-- @    let diff0    = i + chunkglb - N            in               @
-- @    let diff     = diff0 > 0 ? diff0 : 0       in               @
-- @    let chunkloc = chunkglb - diff             in               @
-- @    let (_,a_chg)= split((i-diff, chunkglb),A) in               @
-- @    let a_chg*   = copy(a_chg)                 in               @
-- @    let (_,a) = split((diff,chunkloc), a_chg*) in               @
-- @    ... body(a) ...                                             @
-- @    ...............                                             @
-- @    let z_iv' = z_iv + size(0,z)               in               @
-- @    let {z_al',Zglb'} =                                         @
-- @      if z_iv' <= z_al then {z_al, Zglb}                        @
-- @      else let Znew = scratch(2*z_iv') in                       @
-- @           loop(Znew) = for j < z_iv do                         @
-- @               let Znew[j] = Zglb[j]                            @
-- @               in  Znew                                         @
-- @           in {2*z_iv', Znew}                                   @
-- @    loop (Zglb') = for j < size(0,z) do                         @
-- @        let Zglb'[j+z_iv] = z[j]                                @
-- @        in  Zglb'                                               @
-- @    in {Anxt,A_nxt_sz,z_al',y_iv',z_iv',acc',Xglb',Yglb',Zglb'} @
-- @in                                                              @
-- @let {X, Y, Z} = {Xglb, split(y_iv,Yglb), split(z_iv,Zglb)} ...  @
--
-- Hope you got the idea at least because the code is terrible :-)
transformSOAC respat (Stream cs _ form lam arrexps _) = do
  -- 1.) trivial step: find and build some of the basic things you need
  let accexps = getStreamAccums    form
      lampars = extLambdaParams     lam
      lamrtps = extLambdaReturnType lam
      lambody = extLambdaBody       lam
  -- a) ilam becomes the loop_index*chunkglb,
  -- b) chunkloc is the chunk used inside the loop body
  -- c) chunkglb is the global chunk (set to 1 or a convenient number)
  -- d) inarrVsz is the variant size of the streamed input array in the loop.
  ilam <- newIdent "stream_ii" $ Prim int32
  chunkloc <- case lampars of
                chnk:_ -> return chnk
                _ -> fail "FirstOrderTransform Stream: chunk error!"
  outersz  <- arraysSize 0 <$> mapM lookupType arrexps
  let chunkglb_val = case form of
                       Sequential{} -> constant (1 :: Int32)
                       _            -> outersz
  chunkglb <- letExp (baseString $ paramName chunkloc) $ PrimOp $ SubExp chunkglb_val
  let acc_num = length accexps
      arrrtps = drop acc_num lamrtps
      sub_chko= HM.fromList [(paramName chunkloc, outersz)]
  -- 2.) Make the existential induction variables, allocated-size variables,
  --       and all possible instantiations of the existential types, i.e.,
  --       inside and outside the loop body!
  assocs   <- mkExistAssocs outersz arrrtps respat
  initrtps <- forM (zip arrrtps assocs) $ \ (tp,(_,mub)) -> do
                let deflt0= case mub of
                              UnknownBd -> outersz
                              UpperBd s -> s
                              ExactBd s -> s
                    deflt = if deflt0 == Var (paramName chunkloc)
                            then outersz else deflt0
                    dims  = extShapeDims $ arrayShape tp
                    dims' = map (exToNormShapeDim deflt sub_chko) dims
                    restp :: Type
                    restp = Array (elemType tp) (Shape dims') NoUniqueness
                return restp
  (mexistszs,mexistinds,botharrtps) <-
    unzip3 <$> forM (zip assocs initrtps) (mkAllExistIdAndTypes outersz)
  let (exszvar,    exszarres,  exszses  ) = unzip3 $ catMaybes mexistszs
      (exindvars,  indvarres,  exindses ) = unzip3 $ catMaybes mexistinds
      (lftedrtps1, lftedrtps2, exactrtps) = unzip3   botharrtps
      patarrnms = map (textual . identName) (fst $ unzip assocs)
  -- various result array identifiers
  outarrinit <- forM (zip initrtps  patarrnms) $ \(t,nm) ->
                    newIdent (nm++"_init") t
  outarrloop <- forM (zip lftedrtps1 patarrnms) $ \(t,nm) ->
                    newIdent (nm++"_loop") t
  strmresarrl<- forM (zip lftedrtps2 patarrnms) $ \(t,nm) ->
                    newIdent (nm++"_resL") t
  strmresarr <- forM (zip exactrtps patarrnms) $ \(t,nm) ->
                    newIdent (nm++"_resE") t
  strmresacc <- mapM (newIdent "stream_accres" <=< subExpType) accexps
  -- various stream array identifiers and outer sizes
  acc0     <- mapM (newIdent "acc" <=< subExpType) accexps
  loopind  <- newVName "stream_i"
  initacc0 <- mapM copyIfArray accexps --WHY COPY???
  let accres  = exindvars ++ acc0
      accall  = exszvar ++ accres
      initacc = exszses ++ exindses  ++ initacc0
      merge = loopMerge
              (accall++outarrloop)
              (initacc++map (Var . identName) outarrinit)
  loopcnt  <- newIdent "stream_N" $ Prim int32
  -- 3.) Transform the stream's lambda to a loop body
  loopbody <- runBodyBinder $
              localScope (HM.singleton loopind IndexInfo) $
              localScope (scopeOfFParams $ map fst merge) $ do
      let argsacc = map (PrimOp . SubExp . Var . identName) acc0
          accpars = take acc_num $ drop 1 lampars
          arrpars = drop (1 + acc_num) lampars
      accxis <- bodyBind =<< do
          -- for accumulators:
          forM_ (zip accpars argsacc) $ \(param, arg) ->
              letBindNames' [paramName param] arg
          -- ilam := i*chunk_glb, the local chunk inside the loop
          ilamexp <- eBinOp (Mul Int32)
                            (pure $ PrimOp $ SubExp $ Var loopind)
                            (pure $ PrimOp $ SubExp $ Var chunkglb)
          myLetBind ilamexp ilam
          ---------------- changed from here --------------
          -- ilampch := (i+1)*chunk_glb
          ip1chgid <- newIdent "stream_ip1chg" $ Prim int32
          ip1chgexp<- eBinOp (Add Int32)
                             (pure $ PrimOp $ SubExp $ Var $ identName ilam)
                             (pure $ PrimOp $ SubExp $ Var chunkglb)
          myLetBind ip1chgexp ip1chgid
          -- diff0   := (i+1)*ghunk_glb - total_stream_size
          diff0id  <- newIdent "stream_diff0" $ Prim int32
          diff0exp <-eBinOp (Sub Int32)
                            (pure $ PrimOp $ SubExp $ Var $ identName ip1chgid)
                            (pure $ PrimOp $ SubExp outersz)
          myLetBind diff0exp diff0id
          -- diff    := 0 < diff0 ? diff0 : 0
          diffid   <- newIdent "stream_diff" $ Prim int32
          ifdiffexp<- eIf (eCmpOp (CmpSlt Int32)
                           (pure $ PrimOp $ SubExp $ constant (0 :: Int32))
                           (pure $ PrimOp $ SubExp $ Var $ identName diff0id))
                          (pure $ resultBody [Var $ identName diff0id])
                          (pure $ resultBody [constant (0 :: Int32)])
          myLetBind ifdiffexp diffid
          -- chunk_loc := chunk_glb - diff
          chlexp   <- eBinOp (Sub Int32)
                             (pure $ PrimOp $ SubExp $ Var chunkglb)
                             (pure $ PrimOp $ SubExp $ Var $ identName diffid)
          myLetBind chlexp $ paramIdent chunkloc
          -- diff1   := chunk_glb*i - diff
          diff1id  <- newIdent "stream_diff1" $ Prim int32
          diff1exp <- eBinOp (Sub Int32)
                             (pure $ PrimOp $ SubExp $ Var $ identName ilam)
                             (pure $ PrimOp $ SubExp $ Var $ identName diffid)
          myLetBind diff1exp diff1id
          -- split input streams into current chunk and rest of stream
          forM_ (zip arrpars arrexps) $
            \(param, inarr) -> do
                atp <- lookupType inarr
                let anm = textual inarr
                (dt1,t2,dt4) <- case atp of
                    Array bt (Shape (_:dims)) _ ->
                        return ( Array bt (Shape $ Var (identName diff1id):dims) NoUniqueness
                               , Array bt (Shape $ Var chunkglb           :dims) NoUniqueness
                               , Array bt (Shape $ Var (identName diffid ):dims) NoUniqueness)
                    _ -> fail "FirstOrderTransform(Stream): array of not array type"
                id1 <- newIdent "dead" dt1
                id2 <- newIdent (anm++"_chg" ) t2
                id3 <- newIdent (anm++"_chgu") t2
                id4 <- newIdent "dead" dt4
                -- (_,a_cg) = split((chunk_glb*i-diff, chunk_glb), inarr)
                let split1= PrimOp $ Split [] [Var $ identName diff1id, Var chunkglb] inarr
                _ <- letBindNames' [identName id1, identName id2] split1
                -- a_cg* := copy(a_cg)
                letBindNames'_ [identName id3] =<<
                  eCopy (pure (PrimOp $ SubExp $ Var $ identName id2))
                -- (_,a_cl) = split((diff,cg-diff), a_cg*)
                let split2= PrimOp $ Split [] [Var $ identName diffid,
                                               Var $ paramName chunkloc] $
                                     identName id3
                letBindNames' [identName id4, paramName param] split2
          mkBodyM (bodyBindings lambody) (bodyResult lambody)
      -- make copy-out epilogue for result arrays
      let (acc', xis) = splitAt acc_num accxis
          indszids = zip mexistszs mexistinds
      epilogue <- forM (zip3 indszids outarrloop xis) $
                       mkOutArrEpilogue cs (Var $ identName ilam)
      let (mszvars,mindvars,dests) = unzip3 epilogue
          (indvars,szvars) = (catMaybes mindvars, catMaybes mszvars)
      return $
        resultBody (map (Var . identName) (szvars ++ indvars) ++
                    acc' ++
                    map (Var . identName) dests)
  -- 4.) Build the loop
  let loopres = LoopOp $
                DoLoop (map identName $ accres++outarrloop) merge
                       (ForLoop loopind (Var $ identName loopcnt)) loopbody
      loopbnd = mkLet' exszarres (indvarres++strmresacc++strmresarrl) loopres
  -- 5.) A stream needs prologue-loop-epilogue bindings, so we make a dummy
  --     IF exp to return one expression
  outarrrshpbnds <-
    forM (zip5 strmresarr strmresarrl exactrtps mexistszs mexistinds) $
    \(arr,arrl,_,malocsz,msz) ->
    case (malocsz,msz) of
      (Nothing, Nothing)    ->
        -- regular array case!
        return $ mkLet' [] [arr] $ PrimOp $ SubExp $ Var $ identName arrl
      (_, Just (_,indvar,_)) ->
        -- array with known upper bound case!
        return $ mkLet' [] [arr] $
        PrimOp $ Split [] [Var $ identName indvar] $ identName arrl
      _ -> fail "Stream UNREACHABLE in outarrrshpbnds computation!"
  let allbnds = loopbnd : outarrrshpbnds
  thenbody <- runBodyBinder $ do
      lUBexp <- eBinOp (SDiv Int32)
                       (eBinOp (Add Int32)
                        (pure $ PrimOp $ SubExp outersz)
                        (eBinOp (Sub Int32) (pure $ PrimOp $ SubExp $ Var chunkglb)
                                            (pure $ PrimOp $ SubExp $ constant (1 :: Int32))))
                       (pure $ PrimOp $ SubExp $ Var chunkglb)
      myLetBind lUBexp loopcnt
      let outinibds= zipWith (\ idd tp ->
                                mkLet' [] [idd] $ PrimOp $
                                Scratch (elemType tp) (arrayDims tp)
                             ) outarrinit initrtps
      mapM_ addBinding (outinibds++allbnds)
      return $ resultBody (map (Var . identName) strmresacc ++
                           map (Var . identName) strmresarr)
  elsebody <- runBodyBinder $ do
      fakeoutarrs <- resultArray  initrtps
      return $ resultBody (accexps ++ map Var fakeoutarrs)
  letBind_ respat =<<
    eIf (pure $ PrimOp $ SubExp $ Constant $ BoolValue True)
    (pure thenbody)
    (pure elsebody)
  where myLetBind :: Transformer m =>
                     AST.Exp (Lore m) -> Ident -> m ()
        myLetBind e idd = addBinding $ mkLet' [] [idd] e

        exToNormShapeDim :: SubExp -> HM.HashMap VName SubExp -> ExtDimSize -> SubExp
        exToNormShapeDim d _ (Ext   _) = d
        exToNormShapeDim _ _ (Free c@(Constant _)) = c
        exToNormShapeDim _ subs (Free (Var idd)) =
          HM.lookupDefault (Var idd) idd subs
        existUpperBound :: SubExp -> Bool -> MEQType
        existUpperBound outerSize b =
            if not b then UnknownBd
            else UpperBd outerSize

        -- | Assumes rtps are the array result types and pat is the
        -- pattern result of stream in let bound.  Result is a list of
        -- tuples: (1st) the ident of the array in pattern, (2rd) the
        -- exact/upper bound/unknown shape of the outer dim.
        mkExistAssocs :: MonadBinder m =>
                         SubExp -> [ExtType] -> AST.Pattern (Lore m)
                      -> m [(Ident, MEQType)]
        mkExistAssocs outerSize rtps pat = do
          let patels    = patternElements pat
              -- keep only the patterns corresponding to the array types
              arrpatels = drop (length patels - length rtps) patels
              processAssoc (rtp,patel) = do
                  let patid = patElemIdent patel
                      rtpdim= extShapeDims $ arrayShape rtp
                  case rtpdim of
                    Ext  _:_ -> return (patid, existUpperBound outerSize withUpperBound )
                    Free s:_ -> return (patid, ExactBd s            )
                    _        ->
                        fail "FirstOrderTrabsform(Stream), mkExistAssocs: Empty Array Shape!"
          forM (zip rtps arrpatels) processAssoc

        mkAllExistIdAndTypes :: Transformer m =>
                                SubExp
                             -> ( (Ident, MEQType), Type )
                             -> m (Maybe (Ident, Ident, SubExp),
                                   Maybe (Ident, Ident, SubExp),
                                   (Type, Type, Type))
        mkAllExistIdAndTypes _ ((_, ExactBd _), initrtp) =
            return ( Nothing, Nothing, (initrtp,initrtp,initrtp) )
        mkAllExistIdAndTypes _ ((p,UpperBd _), Array bt (Shape (d:dims)) u) = do
            idd1<- newIdent (textual (identName p)++"_outiv1") $ Prim int32
            idd2<- newIdent (textual (identName p)++"_outiv2") $ Prim int32
            let initrtp   = Array bt (Shape $ d:dims) u
                exacttype = Array bt (Shape $ Var (identName idd2):dims) u
            return ( Nothing
                   , Just (idd1,idd2,constant (0 :: Int32))
                   , (initrtp,initrtp,exacttype) )
        mkAllExistIdAndTypes strmsz ((p,UnknownBd), Array bt (Shape (_:dims)) u) = do
            idd1 <- newIdent (textual (identName p)++"_outiv1") $ Prim int32
            idd2 <- newIdent (textual (identName p)++"_outiv2") $ Prim int32
            idal1<- newIdent (textual (identName p)++"_outsz1") $ Prim int32
            idal2<- newIdent (textual (identName p)++"_outsz2") $ Prim int32
            let lftedtype1= Array bt (Shape $ Var (identName idal1): dims) u
                lftedtype2= Array bt (Shape $ Var (identName idal2): dims) u
                exacttype = Array bt (Shape $ Var (identName idd2) : dims) u
            return ( Just (idal1,idal2,    strmsz)
                   , Just (idd1, idd2, constant (0 :: Int32))
                   , (lftedtype1,lftedtype2,exacttype) )
        mkAllExistIdAndTypes _ _ =
            fail "FirstOrderTransform(Stream): failed in mkAllExistIdAndTypes"

        mkOutArrEpilogue :: Transformer m =>
                            Certificates -> SubExp
                         -> (( Maybe (Ident,Ident,SubExp)
                             , Maybe (Ident,Ident,SubExp))
                            , Ident
                            , SubExp)
                         -> m (Maybe Ident, Maybe Ident, Ident)
        mkOutArrEpilogue css iv ((allocvars,indvars),glboutid,locoutarr) = do
            locoutid <- case locoutarr of
                          Var idd -> return idd
                          _ -> fail ("FirstOrderTransform(Stream), mkOutArrEpilogue:"++
                                     " array result MUST be a Var!")
            locoutid_size <- arraySize 0 <$> lookupType locoutid
            (ivv, glboutid', mind', malloc') <-
                case indvars of
                  Nothing ->               -- exact-size case
                    return (iv, glboutid, Nothing, Nothing)
                  Just (k,_,_) -> do
                    newszid <- newIdent (textual (identName k)++"_new") $ Prim int32
                    plexp <- eBinOp (Add Int32) (pure $ PrimOp $ SubExp $ Var $ identName k)
                                                (pure $ PrimOp $ SubExp locoutid_size)
                    myLetBind plexp newszid
                    let oldbtp = identType glboutid
                    newallocid <- newIdent "newallocsz" $ Prim int32
                    resallocid <- newIdent "resallocsz" $ Prim int32
                    olddims <- case arrayDims oldbtp of
                                 (_:dims) -> return dims
                                 _ -> fail ("FirstOrderTransform(Stream), mkOutArrEpilogue:"++
                                            " empty array dimensions!")
                    case allocvars of
                      Nothing     ->       -- known-upper-bound case
                        return (Var $ identName k, glboutid, Just newszid, Nothing)
                      Just (alsz,_,_)-> do -- fully existential case, reallocate
                        alloclid <- newVName "allcloopiv"
                        let isempty = eCmpOp (CmpSlt Int32)
                                      (pure $ PrimOp $ SubExp $ Var $ identName newszid)
                                      (pure $ PrimOp $ SubExp $ Var $ identName alsz)
                            emptybranch = pure $ resultBody [Var $ identName glboutid]
                            otherbranch = runBodyBinder $ do
                                alszt2exp<- eBinOp (Mul Int32)
                                            (pure $ PrimOp $ SubExp $ Var $ identName newszid)
                                            (pure $ PrimOp $ SubExp $ constant (2 :: Int32))
                                myLetBind alszt2exp newallocid
                                bnew0<- letExp (textual (identName glboutid)++"_loop0") $
                                               PrimOp $ Scratch (elemType oldbtp) (Var (identName newallocid):olddims)
                                bnew <- newIdent (textual (identName glboutid)++"_loop") =<<
                                        lookupType bnew0
                                let alloc_merge = loopMerge [bnew] [Var bnew0]
                                allocloopbody <-
                                  runBodyBinder $
                                  localScope (HM.singleton alloclid IndexInfo) $
                                  localScope (scopeOfFParams $ map fst alloc_merge) $ do
                                    (aldest:_) <- letwith css [identName bnew] (pexp $ Var alloclid)
                                                  [PrimOp $ Index css (identName glboutid) [Var alloclid]]
                                    return $ resultBody [Var aldest]
                                let alloopres = LoopOp $ DoLoop [identName bnew]
                                                  (loopMerge [bnew] [Var bnew0])
                                                  (ForLoop alloclid (Var $ identName k)) allocloopbody
                                bnew' <- newIdent (textual (identName glboutid)++"_new0") =<<
                                         lookupType bnew0
                                myLetBind alloopres bnew'
                                return $ resultBody [Var $ identName bnew']
                        allocifexp <- eIf isempty emptybranch otherbranch
                        bnew'' <- newIdent (textual (identName glboutid)++"_res") $
                                           Array (elemType oldbtp)
                                           (Shape $ Var (identName resallocid):olddims) NoUniqueness
                        let patresbnd = mkLet' [resallocid] [bnew''] allocifexp
                        addBinding patresbnd
                        return (Var $ identName k, bnew'', Just newszid, Just resallocid)
            glboutLid <- newIdent (textual (identName glboutid)++"_loop") $ identType glboutid'
            glboutBdId<- newIdent (textual (identName glboutid)++"_loopbd") $ identType glboutid'
            loopid <- newVName "j"
            let outmerge = loopMerge [glboutLid] [Var $ identName glboutid']
            -- make copy-out what was written in the current iteration
            loopbody <- runBodyBinder $
                        localScope (HM.singleton loopid IndexInfo) $
                        localScope (scopeOfFParams $ map fst outmerge) $ do
                ivvplid <- newIdent "jj" $ Prim int32
                ivvplidexp <- eBinOp (Add Int32)
                              (pure $ PrimOp $ SubExp ivv)
                              (pure $ PrimOp $ SubExp $ Var loopid)
                myLetBind ivvplidexp ivvplid
                (dest:_) <- letwith css [identName glboutLid] (pexp (Var $ identName ivvplid))--[indexp]
                                        [PrimOp $ Index css locoutid [Var loopid]]
                return $ resultBody [Var dest]
            -- make loop
            let loopres = LoopOp $ DoLoop [identName glboutLid] outmerge
                          (ForLoop loopid locoutid_size) loopbody
            myLetBind loopres glboutBdId
            return (malloc', mind', glboutBdId)

-- | Recursively first-order-transform a lambda.
transformLambda :: (MonadFreshNames m,
                    Bindable lore,
                    LocalScope lore m,
                    LetAttr SOACS ~ LetAttr lore,
                    LParamAttr SOACS ~ LParamAttr lore,
                    CanBeAliased (Op lore)) =>
                   Lambda -> m (AST.Lambda lore)
transformLambda (Lambda i params body rettype) = do
  body' <- runBodyBinder $
           localScope (HM.singleton i IndexInfo) $
           localScope (scopeOfLParams params) $
           transformBody body
  return $ Lambda i params body' rettype

-- | Recursively first-order-transform a lambda.
transformExtLambda :: (MonadFreshNames m,
                       Bindable lore,
                       LocalScope lore m,
                       LetAttr SOACS ~ LetAttr lore,
                       LParamAttr SOACS ~ LParamAttr lore,
                       CanBeAliased (Op lore)) =>
                      ExtLambda -> m (AST.ExtLambda lore)
transformExtLambda (ExtLambda i params body rettype) = do
  body' <- runBodyBinder $
           localScope (HM.singleton i IndexInfo) $
           localScope (scopeOfLParams params) $
           transformBody body
  return $ ExtLambda i params body' rettype

newFold :: Transformer m =>
           [(SubExp,Type)]
        -> m ([Ident], [SubExp])
newFold accexps_and_types = do
  initacc <- mapM copyIfArray acc_exps
  acc <- mapM (newIdent "acc") acc_types
  return (acc, initacc)
  where (acc_exps, acc_types) = unzip accexps_and_types

copyIfArray :: Transformer m =>
               SubExp -> m SubExp
copyIfArray (Constant v) = return $ Constant v
copyIfArray (Var v) = Var <$> copyIfArrayName v

copyIfArrayName :: Transformer m =>
                   VName -> m VName
copyIfArrayName v = do
  t <- lookupType v
  case t of
   Array {} -> letExp (baseString v ++ "_first_order_copy") $ PrimOp $ Copy v
   _        -> return v

index :: Certificates -> [VName] -> SubExp
      -> [AST.Exp lore]
index cs arrs i = flip map arrs $ \arr ->
  PrimOp $ Index cs arr [i]

resultArray :: Transformer m => [Type] -> m [VName]
resultArray = mapM oneArray
  where oneArray t = letExp "result" $ PrimOp $ Scratch (elemType t) (arrayDims t)

letwith :: Transformer m =>
           Certificates -> [VName] -> m (AST.Exp (Lore m)) -> [AST.Exp (Lore m)]
        -> m [VName]
letwith cs ks i vs = do
  vs' <- letSubExps "values" vs
  i' <- letSubExp "i" =<< i
  let update k v =
        letInPlace "lw_dest" cs k [i'] $ PrimOp $ SubExp v
  zipWithM update ks vs'

pexp :: Applicative f => SubExp -> f (AST.Exp lore)
pexp = pure . PrimOp . SubExp

bindLambda :: Transformer m =>
              AST.Lambda (Lore m) -> [AST.Exp (Lore m)]
           -> m [SubExp]
bindLambda (Lambda _ params body _) args = do
  forM_ (zip params args) $ \(param, arg) ->
    if primType $ paramType param
    then letBindNames' [paramName param] arg
    else letBindNames' [paramName param] =<< eCopy (pure arg)
  bodyBind body

loopMerge :: [Ident] -> [SubExp] -> [(Param DeclType, SubExp)]
loopMerge vars = loopMerge' $ zip vars $ repeat Unique

loopMerge' :: [(Ident,Uniqueness)] -> [SubExp] -> [(Param DeclType, SubExp)]
loopMerge' vars vals = [ (Param pname $ toDecl ptype u, val)
                       | ((Ident pname ptype, u),val) <- zip vars vals ]


withUpperBound :: Bool
withUpperBound = False
data MEQType = ExactBd SubExp
             | UpperBd SubExp
             | UnknownBd

-- | Turn a Haskell-style mapAccumL into a sequential do-loop.  This
-- is the guts of transforming a 'Redomap'.
doLoopMapAccumL :: (LocalScope (Lore m) m, MonadBinder m, Bindable (Lore m),
                    LetAttr (Lore m) ~ Type,
                    CanBeAliased (Op (Lore m))) =>
                   Certificates
                -> SubExp
                -> AST.Lambda (Aliases (Lore m))
                -> [SubExp]
                -> [VName]
                -> [VName]
                -> m (AST.Exp (Lore m))
doLoopMapAccumL cs width innerfun accexps arrexps maparrs = do
  arrts <- mapM lookupType arrexps
  -- for the MAP    part
  let i = lambdaIndex innerfun
  let acc_num     = length accexps
  let res_tps     = lambdaReturnType innerfun
  let map_arr_tps = drop acc_num res_tps
  let res_ts = [ arrayOf t (Shape [width]) NoUniqueness
               | t <- map_arr_tps ]
  let accts = map paramType $ fst $ splitAt acc_num $ lambdaParams innerfun
  outarrs <- mapM (newIdent "redomap_outarr") res_ts
  -- for the REDUCE part
  (acc, initacc) <- newFold $ zip accexps accts
  inarrs <- mapM (newIdent "redomap_inarr") arrts
  let consumed = consumedInBody $ lambdaBody innerfun
      withUniqueness p | identName p `HS.member` consumed = (p, Unique)
                       | p `elem` outarrs = (p, Unique)
                       | otherwise = (p, Nonunique)
      merge = loopMerge' (map withUniqueness (inarrs++acc++outarrs))
              (map Var arrexps++initacc++map Var maparrs)
  loopbody <- runBodyBinder $ localScope (scopeOfFParams $ map fst merge) $ do
    accxis<- bindLambda (removeLambdaAliases innerfun)
             (map (PrimOp . SubExp . Var . identName) acc ++
              index cs (map identName inarrs) (Var i))
    let (acc', xis) = splitAt acc_num accxis
    dests <- letwith cs (map identName outarrs) (pexp (Var i)) $
             map (PrimOp . SubExp) xis
    return $ resultBody (map (Var . identName) inarrs ++ acc' ++ map Var dests)
  return $ LoopOp $
    DoLoop (map identName $ acc++outarrs) merge (ForLoop i width) loopbody<|MERGE_RESOLUTION|>--- conflicted
+++ resolved
@@ -32,20 +32,19 @@
 import Futhark.Transform.Rename
 import Futhark.MonadFreshNames
 import Futhark.Tools
-<<<<<<< HEAD
-import Futhark.Transform.GlobalizeArrays
-import qualified Futhark.Transform.FirstOrderTransfOpt as FOTopt
---import Futhark.Analysis.LastUse
-
--- | Perform the first-order transformation on an Futhark program.
-transformProg :: MonadFreshNames m => Prog -> m Prog
-transformProg prg = do
-  let glob_arr_env = gatherGlobArrsProg prg
-  intraproceduralTransformation transformFunDec prg
-=======
 import qualified Futhark.Analysis.Alias as Alias
 import Futhark.Representation.Aliases (Aliases, removeLambdaAliases)
 import Futhark.Representation.AST.Attributes.Aliases
+
+-----------------------------------------------------
+-- for Cosmin's sequentializer: work in progress
+-----------------------------------------------------
+-- import Futhark.Transform.GlobalizeArrays 
+-- import qualified Futhark.Transform.FirstOrderTransfOpt as FOTopt
+-- import Futhark.Analysis.LastUse
+-- transformProg prg = do
+--  let glob_arr_env = gatherGlobArrsProg prg
+--  intraproceduralTransformation transformFunDec prg
 
 -- | Perform the first-order transformation on an Futhark program.
 transformProg :: (MonadFreshNames m, Bindable tolore,
@@ -53,7 +52,6 @@
                   CanBeAliased (Op tolore)) =>
                  Prog -> m (AST.Prog tolore)
 transformProg = intraproceduralTransformation transformFunDec
->>>>>>> 048150a3
 
 transformFunDec :: (MonadFreshNames m, Bindable tolore,
                     LetAttr SOACS ~ LetAttr tolore,
