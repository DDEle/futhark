{-# LANGUAGE ConstraintKinds #-}
{-# LANGUAGE FlexibleContexts #-}
{-# LANGUAGE TypeFamilies #-}

-- | The code generator cannot handle the array combinators (@map@ and
-- friends), so this module was written to transform them into the
-- equivalent do-loops.  The transformation is currently rather naive,
-- and - it's certainly worth considering when we can express such
-- transformations in-place.
module Futhark.Transform.FirstOrderTransform
  ( transformFunDef,
    transformConsts,
    FirstOrderRep,
    Transformer,
    transformStmRecursively,
    transformLambda,
    transformSOAC,
  )
where

import Control.Monad.Except
import Control.Monad.State
import Data.List (find, zip4)
import qualified Data.Map.Strict as M
import qualified Futhark.Analysis.Alias as Alias
import qualified Futhark.IR as AST
import Futhark.IR.Prop.Aliases
import Futhark.IR.SOACS
import Futhark.MonadFreshNames
import Futhark.Tools
import Futhark.Util (chunks, splitAt3)

-- | The constraints that must hold for a rep in order to be the
-- target of first-order transformation.
type FirstOrderRep rep =
  ( Buildable rep,
    BuilderOps rep,
    LetDec SOACS ~ LetDec rep,
    LParamInfo SOACS ~ LParamInfo rep,
    CanBeAliased (Op rep)
  )

-- | First-order-transform a single function, with the given scope
-- provided by top-level constants.
transformFunDef ::
  (MonadFreshNames m, FirstOrderRep torep) =>
  Scope torep ->
  FunDef SOACS ->
  m (AST.FunDef torep)
transformFunDef consts_scope (FunDef entry attrs fname rettype params body) = do
  (body', _) <- modifyNameSource $ runState $ runBuilderT m consts_scope
  return $ FunDef entry attrs fname rettype params body'
  where
    m = localScope (scopeOfFParams params) $ transformBody body

-- | First-order-transform these top-level constants.
transformConsts ::
  (MonadFreshNames m, FirstOrderRep torep) =>
  Stms SOACS ->
  m (AST.Stms torep)
transformConsts stms =
  fmap snd $ modifyNameSource $ runState $ runBuilderT m mempty
  where
    m = mapM_ transformStmRecursively stms

-- | The constraints that a monad must uphold in order to be used for
-- first-order transformation.
type Transformer m =
  ( MonadBuilder m,
    LocalScope (Rep m) m,
    Buildable (Rep m),
    BuilderOps (Rep m),
    LParamInfo SOACS ~ LParamInfo (Rep m),
    CanBeAliased (Op (Rep m))
  )

transformBody ::
  (Transformer m, LetDec (Rep m) ~ LetDec SOACS) =>
  Body ->
  m (AST.Body (Rep m))
transformBody (Body () stms res) = buildBody_ $ do
  mapM_ transformStmRecursively stms
  pure res

-- | First transform any nested t'Body' or t'Lambda' elements, then
-- apply 'transformSOAC' if the expression is a SOAC.
transformStmRecursively ::
  (Transformer m, LetDec (Rep m) ~ LetDec SOACS) =>
  Stm ->
  m ()
transformStmRecursively (Let pat aux (Op soac)) =
  auxing aux $ transformSOAC pat =<< mapSOACM soacTransform soac
  where
    soacTransform = identitySOACMapper {mapOnSOACLambda = transformLambda}
transformStmRecursively (Let pat aux e) =
  auxing aux $ letBind pat =<< mapExpM transform e
  where
    transform =
      identityMapper
        { mapOnBody = \scope -> localScope scope . transformBody,
          mapOnRetType = return,
          mapOnBranchType = return,
          mapOnFParam = return,
          mapOnLParam = return,
          mapOnOp = error "Unhandled Op in first order transform"
        }

-- Produce scratch "arrays" for the Map and Scan outputs of Screma.
-- "Arrays" is in quotes because some of those may be accumulators.
resultArray :: Transformer m => [VName] -> [Type] -> m [VName]
resultArray arrs ts = do
  arrs_ts <- mapM lookupType arrs
  let oneArray t@Acc {}
        | Just (v, _) <- find ((== t) . snd) (zip arrs arrs_ts) =
          pure v
      oneArray t =
        letExp "result" =<< eBlank t
  mapM oneArray ts

-- | Transform a single 'SOAC' into a do-loop.  The body of the lambda
-- is untouched, and may or may not contain further 'SOAC's depending
-- on the given rep.
transformSOAC ::
  Transformer m =>
  AST.Pat (Rep m) ->
  SOAC (Rep m) ->
  m ()
transformSOAC pat (Screma w arrs form@(ScremaForm scans reds map_lam)) = do
  -- See Note [Translation of Screma].
  --
  -- Start by combining all the reduction and scan parts into a single
  -- operator
  let Reduce _ red_lam red_nes = singleReduce reds
      Scan scan_lam scan_nes = singleScan scans
      (scan_arr_ts, _red_ts, map_arr_ts) =
        splitAt3 (length scan_nes) (length red_nes) $ scremaType w form

  scan_arrs <- resultArray [] scan_arr_ts
  map_arrs <- resultArray arrs map_arr_ts

  scanacc_params <- mapM (newParam "scanacc" . flip toDecl Nonunique) $ lambdaReturnType scan_lam
  scanout_params <- mapM (newParam "scanout" . flip toDecl Unique) scan_arr_ts
  redout_params <- mapM (newParam "redout" . flip toDecl Nonunique) $ lambdaReturnType red_lam
  mapout_params <- mapM (newParam "mapout" . flip toDecl Unique) map_arr_ts

  arr_ts <- mapM lookupType arrs
  let paramForAcc (Acc c _ _ _) = find (f . paramType) mapout_params
        where
          f (Acc c2 _ _ _) = c == c2
          f _ = False
      paramForAcc _ = Nothing

  let merge =
        concat
          [ zip scanacc_params scan_nes,
            zip scanout_params $ map Var scan_arrs,
            zip redout_params red_nes,
            zip mapout_params $ map Var map_arrs
          ]
  i <- newVName "i"
  let loopform = ForLoop i Int64 w []
      lam_cons = consumedByLambda $ Alias.analyseLambda mempty map_lam

  loop_body <- runBodyBuilder
    . localScope (scopeOfFParams (map fst merge) <> scopeOf loopform)
    $ do
      -- Bind the parameters to the lambda.
      forM_ (zip3 (lambdaParams map_lam) arrs arr_ts) $ \(p, arr, arr_t) ->
        case paramForAcc arr_t of
          Just acc_out_p ->
            letBindNames [paramName p] . BasicOp $
              SubExp $ Var $ paramName acc_out_p
          Nothing
            | paramName p `nameIn` lam_cons -> do
              p' <-
                letExp (baseString (paramName p)) $
                  BasicOp $
                    Index arr $ fullSlice arr_t $ DimIndices [DimFix $ Var i]
              letBindNames [paramName p] $ BasicOp $ Copy p'
            | otherwise ->
              letBindNames [paramName p] $
                BasicOp $
                  Index arr $ fullSlice arr_t $ DimIndices [DimFix $ Var i]

      -- Insert the statements of the lambda.  We have taken care to
      -- ensure that the parameters are bound at this point.
      mapM_ addStm $ bodyStms $ lambdaBody map_lam
      -- Split into scan results, reduce results, and map results.
      let (scan_res, red_res, map_res) =
            splitAt3 (length scan_nes) (length red_nes) $
              bodyResult $ lambdaBody map_lam

      scan_res' <-
        eLambda scan_lam $
          map (pure . BasicOp . SubExp) $
            map (Var . paramName) scanacc_params ++ map resSubExp scan_res
      red_res' <-
        eLambda red_lam $
          map (pure . BasicOp . SubExp) $
            map (Var . paramName) redout_params ++ map resSubExp red_res

      -- Write the scan accumulator to the scan result arrays.
      scan_outarrs <-
        certifying (foldMap resCerts scan_res) $
          letwith (map paramName scanout_params) (Var i) $ map resSubExp scan_res'

      -- Write the map results to the map result arrays.
      map_outarrs <-
        certifying (foldMap resCerts map_res) $
          letwith (map paramName mapout_params) (Var i) $ map resSubExp map_res

      return . mkBody mempty . concat $
        [ scan_res',
          varsRes scan_outarrs,
          red_res',
          varsRes map_outarrs
        ]

  -- We need to discard the final scan accumulators, as they are not
  -- bound in the original pattern.
  names <-
    (++ patNames pat)
      <$> replicateM (length scanacc_params) (newVName "discard")
  letBindNames names $ DoLoop merge loopform loop_body
transformSOAC pat (Stream w arrs _ nes lam) = do
  -- Create a loop that repeatedly applies the lambda body to a
  -- chunksize of 1.  Hopefully this will lead to this outer loop
  -- being the only one, as all the innermost one can be simplified
  -- array (as they will have one iteration each).
  let (chunk_size_param, fold_params, chunk_params) =
        partitionChunkedFoldParameters (length nes) $ lambdaParams lam

  mapout_merge <- forM (drop (length nes) $ lambdaReturnType lam) $ \t ->
    let t' = t `setOuterSize` w
        scratch = BasicOp $ Scratch (elemType t') (arrayDims t')
     in (,)
          <$> newParam "stream_mapout" (toDecl t' Unique)
          <*> letSubExp "stream_mapout_scratch" scratch

  -- We need to copy the neutral elements because they may be consumed
  -- in the body of the Stream.
  let copyIfArray se = do
        se_t <- subExpType se
        case (se_t, se) of
          (Array {}, Var v) -> letSubExp (baseString v) $ BasicOp $ Copy v
          _ -> pure se
  nes' <- mapM copyIfArray nes

  let onType t = t `toDecl` Unique
      merge = zip (map (fmap onType) fold_params) nes' ++ mapout_merge
      merge_params = map fst merge
      mapout_params = map fst mapout_merge

  i <- newVName "i"

  let loop_form = ForLoop i Int64 w []

  letBindNames [paramName chunk_size_param] $
    BasicOp $ SubExp $ intConst Int64 1

<<<<<<< HEAD
  loop_body <- runBodyBinder $
    localScope
      ( scopeOf loop_form
          <> scopeOfFParams merge_params
      )
      $ do
        let slice =
              DimIndices [DimSlice (Var i) (Var (paramName chunk_size_param)) (intConst Int64 1)]
        forM_ (zip chunk_params arrs) $ \(p, arr) ->
          letBindNames [paramName p] $
            BasicOp $
              Index arr $
                fullSlice (paramType p) slice

        (res, mapout_res) <- splitAt (length nes) <$> bodyBind (lambdaBody lam)

        mapout_res' <- forM (zip mapout_params mapout_res) $ \(p, se) ->
          letSubExp "mapout_res" $
            BasicOp $
              Update
                (paramName p)
                (fullSlice (paramType p) slice)
                se

        resultBodyM $ res ++ mapout_res'

  letBind pat $ DoLoop [] merge loop_form loop_body
=======
  loop_body <- runBodyBuilder $
    localScope (scopeOf loop_form <> scopeOfFParams merge_params) $ do
      let slice = [DimSlice (Var i) (Var (paramName chunk_size_param)) (intConst Int64 1)]
      forM_ (zip chunk_params arrs) $ \(p, arr) ->
        letBindNames [paramName p] . BasicOp . Index arr $
          fullSlice (paramType p) slice

      (res, mapout_res) <- splitAt (length nes) <$> bodyBind (lambdaBody lam)

      mapout_res' <- forM (zip mapout_params mapout_res) $ \(p, SubExpRes cs se) ->
        certifying cs . letSubExp "mapout_res" . BasicOp $
          Update Unsafe (paramName p) (fullSlice (paramType p) slice) se

      mkBodyM mempty $ res ++ subExpsRes mapout_res'

  letBind pat $ DoLoop merge loop_form loop_body
>>>>>>> 1a9edf89
transformSOAC pat (Scatter len lam ivs as) = do
  iter <- newVName "write_iter"

  let (as_ws, as_ns, as_vs) = unzip3 as
  ts <- mapM lookupType as_vs
  asOuts <- mapM (newIdent "write_out") ts

  -- Scatter is in-place, so we use the input array as the output array.
  let merge = loopMerge asOuts $ map Var as_vs
<<<<<<< HEAD
  loopBody <- runBodyBinder $
    localScope
      ( M.insert iter (IndexName Int64) $
          scopeOfFParams $ map fst merge
      )
      $ do
        ivs' <- forM ivs $ \iv -> do
          iv_t <- lookupType iv
          letSubExp "write_iv" $ BasicOp $ Index iv $ fullSlice iv_t $ DimIndices [DimFix $ Var iter]
        ivs'' <- bindLambda lam (map (BasicOp . SubExp) ivs')

        let indexes = groupScatterResults (zip3 as_ws as_ns $ map identName asOuts) ivs''

        ress <- forM indexes $ \(_, arr, indexes') -> do
          let saveInArray arr' (indexCur, valueCur) =
                letExp "write_out" =<< eWriteArray arr' (map eSubExp indexCur) (eSubExp valueCur)

          foldM saveInArray arr indexes'
        return $ resultBody (map Var ress)
  letBind pat $ DoLoop [] merge (ForLoop iter Int64 len []) loopBody
=======
  loopBody <- runBodyBuilder $
    localScope (M.insert iter (IndexName Int64) $ scopeOfFParams $ map fst merge) $ do
      ivs' <- forM ivs $ \iv -> do
        iv_t <- lookupType iv
        letSubExp "write_iv" $ BasicOp $ Index iv $ fullSlice iv_t [DimFix $ Var iter]
      ivs'' <- bindLambda lam (map (BasicOp . SubExp) ivs')

      let indexes = groupScatterResults (zip3 as_ws as_ns $ map identName asOuts) ivs''

      ress <- forM indexes $ \(_, arr, indexes') -> do
        arr_t <- lookupType arr
        let saveInArray arr' (indexCur, SubExpRes value_cs valueCur) =
              certifying (foldMap resCerts indexCur <> value_cs) . letExp "write_out" $
                BasicOp $ Update Safe arr' (fullSlice arr_t $ map (DimFix . resSubExp) indexCur) valueCur

        foldM saveInArray arr indexes'
      return $ resultBody (map Var ress)
  letBind pat $ DoLoop merge (ForLoop iter Int64 len []) loopBody
>>>>>>> 1a9edf89
transformSOAC pat (Hist len ops bucket_fun imgs) = do
  iter <- newVName "iter"

  -- Bind arguments to parameters for the merge-variables.
  hists_ts <- mapM lookupType $ concatMap histDest ops
  hists_out <- mapM (newIdent "dests") hists_ts
  let merge = loopMerge hists_out $ concatMap (map Var . histDest) ops

  -- Bind lambda-bodies for operators.
<<<<<<< HEAD
  loopBody <- runBodyBinder $
    localScope
      ( M.insert iter (IndexName Int64) $
          scopeOfFParams $ map fst merge
      )
      $ do
        -- Bind images to parameters of bucket function.
        imgs' <- forM imgs $ \img -> do
          img_t <- lookupType img
          letSubExp "pixel" $ BasicOp $ Index img $ fullSlice img_t $ DimIndices [DimFix $ Var iter]
        imgs'' <- bindLambda bucket_fun $ map (BasicOp . SubExp) imgs'

        -- Split out values from bucket function.
        let lens = length ops
            inds = take lens imgs''
            vals = chunks (map (length . lambdaReturnType . histOp) ops) $ drop lens imgs''
            hists_out' =
              chunks (map (length . lambdaReturnType . histOp) ops) $
                map identName hists_out

        hists_out'' <- forM (zip4 hists_out' ops inds vals) $ \(hist, op, idx, val) -> do
          -- Check whether the indexes are in-bound.  If they are not, we
          -- return the histograms unchanged.
          let outside_bounds_branch = insertStmsM $ resultBodyM $ map Var hist
              oob = case hist of
                [] -> eSubExp $ constant True
                arr : _ -> eOutOfBounds arr [eSubExp idx]

          letTupExp "new_histo"
            <=< eIf oob outside_bounds_branch
            $ do
              -- Read values from histogram.
              h_val <- forM hist $ \arr -> do
                arr_t <- lookupType arr
                letSubExp "read_hist" $ BasicOp $ Index arr $ fullSlice arr_t $ DimIndices [DimFix idx]

              -- Apply operator.
              h_val' <-
                bindLambda (histOp op) $
                  map (BasicOp . SubExp) $ h_val ++ val

              -- Write values back to histograms.
              hist' <- forM (zip hist h_val') $ \(arr, v) -> do
                arr_t <- lookupType arr
                letInPlace "hist_out" arr (fullSlice arr_t $ DimIndices [DimFix idx]) $
                  BasicOp $ SubExp v

              return $ resultBody $ map Var hist'

        return $ resultBody $ map Var $ concat hists_out''
=======
  let iter_scope = M.insert iter (IndexName Int64) $ scopeOfFParams $ map fst merge
  loopBody <- runBodyBuilder . localScope iter_scope $ do
    -- Bind images to parameters of bucket function.
    imgs' <- forM imgs $ \img -> do
      img_t <- lookupType img
      letSubExp "pixel" $ BasicOp $ Index img $ fullSlice img_t [DimFix $ Var iter]
    imgs'' <- map resSubExp <$> bindLambda bucket_fun (map (BasicOp . SubExp) imgs')

    -- Split out values from bucket function.
    let lens = length ops
        inds = take lens imgs''
        vals = chunks (map (length . lambdaReturnType . histOp) ops) $ drop lens imgs''
        hists_out' =
          chunks (map (length . lambdaReturnType . histOp) ops) $
            map identName hists_out

    hists_out'' <- forM (zip4 hists_out' ops inds vals) $ \(hist, op, idx, val) -> do
      -- Check whether the indexes are in-bound.  If they are not, we
      -- return the histograms unchanged.
      let outside_bounds_branch = buildBody_ $ pure $ varsRes hist
          oob = case hist of
            [] -> eSubExp $ constant True
            arr : _ -> eOutOfBounds arr [eSubExp idx]

      letTupExp "new_histo" <=< eIf oob outside_bounds_branch $
        buildBody_ $ do
          -- Read values from histogram.
          h_val <- forM hist $ \arr -> do
            arr_t <- lookupType arr
            letSubExp "read_hist" $ BasicOp $ Index arr $ fullSlice arr_t [DimFix idx]

          -- Apply operator.
          h_val' <-
            bindLambda (histOp op) $
              map (BasicOp . SubExp) $ h_val ++ val

          -- Write values back to histograms.
          hist' <- forM (zip hist h_val') $ \(arr, SubExpRes cs v) -> do
            arr_t <- lookupType arr
            certifying cs . letInPlace "hist_out" arr (fullSlice arr_t [DimFix idx]) $
              BasicOp $ SubExp v

          pure $ varsRes hist'

    return $ resultBody $ map Var $ concat hists_out''
>>>>>>> 1a9edf89

  -- Wrap up the above into a for-loop.
  letBind pat $ DoLoop merge (ForLoop iter Int64 len []) loopBody

-- | Recursively first-order-transform a lambda.
transformLambda ::
  ( MonadFreshNames m,
    Buildable rep,
    BuilderOps rep,
    LocalScope somerep m,
    SameScope somerep rep,
    LetDec rep ~ LetDec SOACS,
    CanBeAliased (Op rep)
  ) =>
  Lambda ->
  m (AST.Lambda rep)
transformLambda (Lambda params body rettype) = do
  body' <-
    runBodyBuilder $
      localScope (scopeOfLParams params) $
        transformBody body
  return $ Lambda params body' rettype

letwith :: Transformer m => [VName] -> SubExp -> [SubExp] -> m [VName]
letwith ks i vs = do
  let update k v = do
        k_t <- lookupType k
        case k_t of
          Acc {} ->
            letExp "lw_acc" $ BasicOp $ SubExp v
          _ ->
            letInPlace "lw_dest" k (fullSlice k_t $ DimIndices [DimFix i]) $ BasicOp $ SubExp v
  zipWithM update ks vs

bindLambda ::
  Transformer m =>
  AST.Lambda (Rep m) ->
  [AST.Exp (Rep m)] ->
  m Result
bindLambda (Lambda params body _) args = do
  forM_ (zip params args) $ \(param, arg) ->
    if primType $ paramType param
      then letBindNames [paramName param] arg
      else letBindNames [paramName param] =<< eCopy (pure arg)
  bodyBind body

loopMerge :: [Ident] -> [SubExp] -> [(Param DeclType, SubExp)]
loopMerge vars = loopMerge' $ zip vars $ repeat Unique

loopMerge' :: [(Ident, Uniqueness)] -> [SubExp] -> [(Param DeclType, SubExp)]
loopMerge' vars vals =
  [ (Param pname $ toDecl ptype u, val)
    | ((Ident pname ptype, u), val) <- zip vars vals
  ]

-- Note [Translation of Screma]
-- ~~~~~~~~~~~~~~~~~~~~~~~~~~~~
--
-- Screma is the most general SOAC.  It is translated by constructing
-- a loop that contains several groups of parameters, in this order:
--
-- (0) Scan accumulator, initialised with neutral element.
-- (1) Scan results, initialised with Scratch.
-- (2) Reduce results (also functioning as accumulators),
--     initialised with neutral element.
-- (3) Map results, mostly initialised with Scratch.
--
-- However, category (3) is a little more tricky in the case where one
-- of the results is an Acc.  In that case, the result is not an
-- array, but another Acc.  Any Acc result of a Map must correspond to
-- an Acc that is an input to the map, and the result is initialised
-- to be that input.  This requires a 1:1 relationship between Acc
-- inputs and Acc outputs, which the type checker should enforce.
-- There is no guarantee that the map results appear in any particular
-- order (e.g. accumulator results before non-accumulator results), so
-- we need to do a little sleuthing to establish the relationship.
--
-- Inside the loop, the non-Acc parameters to map_lam become for-in
-- parameters.  Acc parameters refer to the loop parameters for the
-- corresponding Map result instead.
--
-- Intuitively, a Screma(w,
--                       (scan_op, scan_ne),
--                       (red_op, red_ne),
--                       map_fn,
--                       {acc_input, arr_input})
--
-- then becomes
--
-- loop (scan_acc, scan_arr, red_acc, map_acc, map_arr) =
--   for i < w, x in arr_input do
--     let (a,b,map_acc',d) = map_fn(map_acc, x)
--     let scan_acc' = scan_op(scan_acc, a)
--     let scan_arr[i] = scan_acc'
--     let red_acc' = red_op(red_acc, b)
--     let map_arr[i] = d
--     in (scan_acc', scan_arr', red_acc', map_acc', map_arr)<|MERGE_RESOLUTION|>--- conflicted
+++ resolved
@@ -258,38 +258,9 @@
   letBindNames [paramName chunk_size_param] $
     BasicOp $ SubExp $ intConst Int64 1
 
-<<<<<<< HEAD
-  loop_body <- runBodyBinder $
-    localScope
-      ( scopeOf loop_form
-          <> scopeOfFParams merge_params
-      )
-      $ do
-        let slice =
-              DimIndices [DimSlice (Var i) (Var (paramName chunk_size_param)) (intConst Int64 1)]
-        forM_ (zip chunk_params arrs) $ \(p, arr) ->
-          letBindNames [paramName p] $
-            BasicOp $
-              Index arr $
-                fullSlice (paramType p) slice
-
-        (res, mapout_res) <- splitAt (length nes) <$> bodyBind (lambdaBody lam)
-
-        mapout_res' <- forM (zip mapout_params mapout_res) $ \(p, se) ->
-          letSubExp "mapout_res" $
-            BasicOp $
-              Update
-                (paramName p)
-                (fullSlice (paramType p) slice)
-                se
-
-        resultBodyM $ res ++ mapout_res'
-
-  letBind pat $ DoLoop [] merge loop_form loop_body
-=======
   loop_body <- runBodyBuilder $
     localScope (scopeOf loop_form <> scopeOfFParams merge_params) $ do
-      let slice = [DimSlice (Var i) (Var (paramName chunk_size_param)) (intConst Int64 1)]
+      let slice = DimIndices [DimSlice (Var i) (Var (paramName chunk_size_param)) (intConst Int64 1)]
       forM_ (zip chunk_params arrs) $ \(p, arr) ->
         letBindNames [paramName p] . BasicOp . Index arr $
           fullSlice (paramType p) slice
@@ -303,7 +274,6 @@
       mkBodyM mempty $ res ++ subExpsRes mapout_res'
 
   letBind pat $ DoLoop merge loop_form loop_body
->>>>>>> 1a9edf89
 transformSOAC pat (Scatter len lam ivs as) = do
   iter <- newVName "write_iter"
 
@@ -313,33 +283,11 @@
 
   -- Scatter is in-place, so we use the input array as the output array.
   let merge = loopMerge asOuts $ map Var as_vs
-<<<<<<< HEAD
-  loopBody <- runBodyBinder $
-    localScope
-      ( M.insert iter (IndexName Int64) $
-          scopeOfFParams $ map fst merge
-      )
-      $ do
-        ivs' <- forM ivs $ \iv -> do
-          iv_t <- lookupType iv
-          letSubExp "write_iv" $ BasicOp $ Index iv $ fullSlice iv_t $ DimIndices [DimFix $ Var iter]
-        ivs'' <- bindLambda lam (map (BasicOp . SubExp) ivs')
-
-        let indexes = groupScatterResults (zip3 as_ws as_ns $ map identName asOuts) ivs''
-
-        ress <- forM indexes $ \(_, arr, indexes') -> do
-          let saveInArray arr' (indexCur, valueCur) =
-                letExp "write_out" =<< eWriteArray arr' (map eSubExp indexCur) (eSubExp valueCur)
-
-          foldM saveInArray arr indexes'
-        return $ resultBody (map Var ress)
-  letBind pat $ DoLoop [] merge (ForLoop iter Int64 len []) loopBody
-=======
   loopBody <- runBodyBuilder $
     localScope (M.insert iter (IndexName Int64) $ scopeOfFParams $ map fst merge) $ do
       ivs' <- forM ivs $ \iv -> do
         iv_t <- lookupType iv
-        letSubExp "write_iv" $ BasicOp $ Index iv $ fullSlice iv_t [DimFix $ Var iter]
+        letSubExp "write_iv" $ BasicOp $ Index iv $ fullSlice iv_t $ DimIndices [DimFix $ Var iter]
       ivs'' <- bindLambda lam (map (BasicOp . SubExp) ivs')
 
       let indexes = groupScatterResults (zip3 as_ws as_ns $ map identName asOuts) ivs''
@@ -348,12 +296,11 @@
         arr_t <- lookupType arr
         let saveInArray arr' (indexCur, SubExpRes value_cs valueCur) =
               certifying (foldMap resCerts indexCur <> value_cs) . letExp "write_out" $
-                BasicOp $ Update Safe arr' (fullSlice arr_t $ map (DimFix . resSubExp) indexCur) valueCur
+                BasicOp $ Update Safe arr' (fullSlice arr_t $ DimIndices $ map (DimFix . resSubExp) indexCur) valueCur
 
         foldM saveInArray arr indexes'
       return $ resultBody (map Var ress)
   letBind pat $ DoLoop merge (ForLoop iter Int64 len []) loopBody
->>>>>>> 1a9edf89
 transformSOAC pat (Hist len ops bucket_fun imgs) = do
   iter <- newVName "iter"
 
@@ -363,64 +310,12 @@
   let merge = loopMerge hists_out $ concatMap (map Var . histDest) ops
 
   -- Bind lambda-bodies for operators.
-<<<<<<< HEAD
-  loopBody <- runBodyBinder $
-    localScope
-      ( M.insert iter (IndexName Int64) $
-          scopeOfFParams $ map fst merge
-      )
-      $ do
-        -- Bind images to parameters of bucket function.
-        imgs' <- forM imgs $ \img -> do
-          img_t <- lookupType img
-          letSubExp "pixel" $ BasicOp $ Index img $ fullSlice img_t $ DimIndices [DimFix $ Var iter]
-        imgs'' <- bindLambda bucket_fun $ map (BasicOp . SubExp) imgs'
-
-        -- Split out values from bucket function.
-        let lens = length ops
-            inds = take lens imgs''
-            vals = chunks (map (length . lambdaReturnType . histOp) ops) $ drop lens imgs''
-            hists_out' =
-              chunks (map (length . lambdaReturnType . histOp) ops) $
-                map identName hists_out
-
-        hists_out'' <- forM (zip4 hists_out' ops inds vals) $ \(hist, op, idx, val) -> do
-          -- Check whether the indexes are in-bound.  If they are not, we
-          -- return the histograms unchanged.
-          let outside_bounds_branch = insertStmsM $ resultBodyM $ map Var hist
-              oob = case hist of
-                [] -> eSubExp $ constant True
-                arr : _ -> eOutOfBounds arr [eSubExp idx]
-
-          letTupExp "new_histo"
-            <=< eIf oob outside_bounds_branch
-            $ do
-              -- Read values from histogram.
-              h_val <- forM hist $ \arr -> do
-                arr_t <- lookupType arr
-                letSubExp "read_hist" $ BasicOp $ Index arr $ fullSlice arr_t $ DimIndices [DimFix idx]
-
-              -- Apply operator.
-              h_val' <-
-                bindLambda (histOp op) $
-                  map (BasicOp . SubExp) $ h_val ++ val
-
-              -- Write values back to histograms.
-              hist' <- forM (zip hist h_val') $ \(arr, v) -> do
-                arr_t <- lookupType arr
-                letInPlace "hist_out" arr (fullSlice arr_t $ DimIndices [DimFix idx]) $
-                  BasicOp $ SubExp v
-
-              return $ resultBody $ map Var hist'
-
-        return $ resultBody $ map Var $ concat hists_out''
-=======
   let iter_scope = M.insert iter (IndexName Int64) $ scopeOfFParams $ map fst merge
   loopBody <- runBodyBuilder . localScope iter_scope $ do
     -- Bind images to parameters of bucket function.
     imgs' <- forM imgs $ \img -> do
       img_t <- lookupType img
-      letSubExp "pixel" $ BasicOp $ Index img $ fullSlice img_t [DimFix $ Var iter]
+      letSubExp "pixel" $ BasicOp $ Index img $ fullSlice img_t $ DimIndices [DimFix $ Var iter]
     imgs'' <- map resSubExp <$> bindLambda bucket_fun (map (BasicOp . SubExp) imgs')
 
     -- Split out values from bucket function.
@@ -444,7 +339,7 @@
           -- Read values from histogram.
           h_val <- forM hist $ \arr -> do
             arr_t <- lookupType arr
-            letSubExp "read_hist" $ BasicOp $ Index arr $ fullSlice arr_t [DimFix idx]
+            letSubExp "read_hist" $ BasicOp $ Index arr $ fullSlice arr_t $ DimIndices [DimFix idx]
 
           -- Apply operator.
           h_val' <-
@@ -454,13 +349,12 @@
           -- Write values back to histograms.
           hist' <- forM (zip hist h_val') $ \(arr, SubExpRes cs v) -> do
             arr_t <- lookupType arr
-            certifying cs . letInPlace "hist_out" arr (fullSlice arr_t [DimFix idx]) $
+            certifying cs . letInPlace "hist_out" arr (fullSlice arr_t $ DimIndices [DimFix idx]) $
               BasicOp $ SubExp v
 
           pure $ varsRes hist'
 
     return $ resultBody $ map Var $ concat hists_out''
->>>>>>> 1a9edf89
 
   -- Wrap up the above into a for-loop.
   letBind pat $ DoLoop merge (ForLoop iter Int64 len []) loopBody
