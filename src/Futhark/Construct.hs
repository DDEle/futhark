--- conflicted
+++ resolved
@@ -359,39 +359,6 @@
           BasicOp $ BinOp LogOr less_than_zero greater_than_size
   foldBinOp LogOr (constant False) =<< zipWithM checkDim ws is'
 
-<<<<<<< HEAD
--- | Write to an index of the array, if within bounds.  Otherwise,
--- nothing.  Produces the updated array.
-eWriteArray ::
-  (MonadBinder m, BranchType (Lore m) ~ ExtType) =>
-  VName ->
-  [m (Exp (Lore m))] ->
-  m (Exp (Lore m)) ->
-  m (Exp (Lore m))
-eWriteArray arr is v = do
-  arr_t <- lookupType arr
-  is' <- mapM (letSubExp "write_i") =<< sequence is
-  v' <- letSubExp "write_v" =<< v
-
-  outside_bounds <- letSubExp "outside_bounds" =<< eOutOfBounds arr is
-
-  outside_bounds_branch <- insertStmsM $ resultBodyM [Var arr]
-
-  in_bounds_branch <- insertStmsM $ do
-    res <-
-      letInPlace
-        "write_out_inside_bounds"
-        arr
-        (fullSlice arr_t $ DimIndices $ map DimFix is')
-        $ BasicOp $ SubExp v'
-    resultBodyM [Var res]
-
-  return $
-    If outside_bounds outside_bounds_branch in_bounds_branch $
-      ifCommon [arr_t]
-
-=======
->>>>>>> 1a9edf89
 -- | Construct an unspecified value of the given type.
 eBlank :: MonadBuilder m => Type -> m (Exp (Rep m))
 eBlank (Prim t) = return $ BasicOp $ SubExp $ Constant $ blankPrimValue t
