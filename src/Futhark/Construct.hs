{-# LANGUAGE TypeFamilies #-}

-- | = Constructing Futhark ASTs
--
-- This module re-exports and defines a bunch of building blocks for
-- constructing fragments of Futhark ASTs.  More importantly, it also
-- contains a basic introduction on how to use them.
--
-- The "Futhark.IR.Syntax" module contains the core
-- AST definition.  One important invariant is that all bound names in
-- a Futhark program must be /globally/ unique.  In principle, you
-- could use the facilities from "Futhark.MonadFreshNames" (or your
-- own bespoke source of unique names) to manually construct
-- expressions, statements, and entire ASTs.  In practice, this would
-- be very tedious.  Instead, we have defined a collection of building
-- blocks (centered around the 'MonadBuilder' type class) that permits
-- a more abstract way of generating code.
--
-- Constructing ASTs with these building blocks requires you to ensure
-- that all free variables are in scope.  See
-- "Futhark.IR.Prop.Scope".
--
-- == 'MonadBuilder'
--
-- A monad that implements 'MonadBuilder' tracks the statements added
-- so far, the current names in scope, and allows you to add
-- additional statements with 'addStm'.  Any monad that implements
-- 'MonadBuilder' also implements the t'Rep' type family, which
-- indicates which rep it works with.  Inside a 'MonadBuilder' we can
-- use 'collectStms' to gather up the 'Stms' added with 'addStm' in
-- some nested computation.
--
-- The 'BuilderT' monad (and its convenient 'Builder' version) provides
-- the simplest implementation of 'MonadBuilder'.
--
-- == Higher-level building blocks
--
-- On top of the raw facilities provided by 'MonadBuilder', we have
-- more convenient facilities.  For example, 'letSubExp' lets us
-- conveniently create a 'Stm' for an 'Exp' that produces a /single/
-- value, and returns the (fresh) name for the resulting variable:
--
-- @
-- z <- letExp "z" $ BasicOp $ BinOp (Add Int32) (Var x) (Var y)
-- @
--
-- == Monadic expression builders
--
-- This module also contains "monadic expression" functions that let
-- us build nested expressions in a "direct" style, rather than using
-- 'letExp' and friends to bind every sub-part first.  See functions
-- such as 'eIf' and 'eBody' for example.  See also
-- "Futhark.Analysis.PrimExp" and the 'ToExp' type class.
--
-- == Examples
--
-- The "Futhark.Transform.FirstOrderTransform" module is a
-- (relatively) simple example of how to use these components.  As are
-- some of the high-level building blocks in this very module.
module Futhark.Construct
  ( -- * Basic building blocks
    module Futhark.Builder,
    letSubExp,
    letExp,
    letTupExp,
    letTupExp',
    letInPlace,

    -- * Monadic expression builders
    eSubExp,
    eParam,
    eMatch',
    eMatch,
    eIf,
    eIf',
    eBinOp,
    eUnOp,
    eCmpOp,
    eConvOp,
    eSignum,
    eCopy,
    eBody,
    eLambda,
    eBlank,
    eAll,
    eAny,
    eDimInBounds,
    eOutOfBounds,
    eIndex,
    eLast,

    -- * Other building blocks
    asIntZ,
    asIntS,
    resultBody,
    resultBodyM,
    insertStmsM,
    buildBody,
    buildBody_,
    mapResult,
    foldBinOp,
    binOpLambda,
    cmpOpLambda,
    mkLambda,
    sliceDim,
    fullSlice,
    fullSliceNum,
    isFullSlice,
    sliceAt,

    -- * Result types
    instantiateShapes,
    instantiateShapes',
    removeExistentials,

    -- * Convenience
    simpleMkLetNames,
    ToExp (..),
    toSubExp,
  )
where

import Control.Monad
import Control.Monad.Identity
import Control.Monad.State
import Data.List (foldl', sortOn, transpose)
import Data.Map.Strict qualified as M
import Futhark.Builder
import Futhark.IR
import Futhark.Util (maybeNth)

-- | @letSubExp desc e@ binds the expression @e@, which must produce a
-- single value.  Returns a t'SubExp' corresponding to the resulting
-- value.  For expressions that produce multiple values, see
-- 'letTupExp'.
letSubExp ::
  (MonadBuilder m) =>
  String ->
  Exp (Rep m) ->
  m SubExp
letSubExp _ (BasicOp (SubExp se)) = pure se
letSubExp desc e = Var <$> letExp desc e

-- | Like 'letSubExp', but returns a name rather than a t'SubExp'.
letExp ::
  (MonadBuilder m) =>
  String ->
  Exp (Rep m) ->
  m VName
letExp _ (BasicOp (SubExp (Var v))) =
  pure v
letExp desc e = do
  n <- length <$> expExtType e
  vs <- replicateM n $ newVName desc
  letBindNames vs e
  case vs of
    [v] -> pure v
    _ -> error $ "letExp: tuple-typed expression given:\n" ++ prettyString e

-- | Like 'letExp', but the 'VName' and 'Slice' denote an array that
-- is 'Update'd with the result of the expression.  The name of the
-- updated array is returned.
letInPlace ::
  (MonadBuilder m) =>
  String ->
  VName ->
  Slice SubExp ->
  Exp (Rep m) ->
  m VName
letInPlace desc src slice e = do
  tmp <- letSubExp (desc ++ "_tmp") e
  letExp desc $ BasicOp $ Update Unsafe src slice tmp

-- | Like 'letExp', but the expression may return multiple values.
letTupExp ::
  (MonadBuilder m) =>
  String ->
  Exp (Rep m) ->
  m [VName]
letTupExp _ (BasicOp (SubExp (Var v))) =
  pure [v]
letTupExp name e = do
  e_t <- expExtType e
  names <- replicateM (length e_t) $ newVName name
  letBindNames names e
  pure names

-- | Like 'letTupExp', but returns t'SubExp's instead of 'VName's.
letTupExp' ::
  (MonadBuilder m) =>
  String ->
  Exp (Rep m) ->
  m [SubExp]
letTupExp' _ (BasicOp (SubExp se)) = pure [se]
letTupExp' name ses = map Var <$> letTupExp name ses

-- | Turn a subexpression into a monad expression.  Does not actually
-- lead to any code generation.  This is supposed to be used alongside
-- the other monadic expression functions, such as 'eIf'.
eSubExp ::
  (MonadBuilder m) =>
  SubExp ->
  m (Exp (Rep m))
eSubExp = pure . BasicOp . SubExp

-- | Treat a parameter as a monadic expression.
eParam ::
  (MonadBuilder m) =>
  Param t ->
  m (Exp (Rep m))
eParam = eSubExp . Var . paramName

removeRedundantScrutinees :: [SubExp] -> [Case b] -> ([SubExp], [Case b])
removeRedundantScrutinees ses cases =
  let (ses', vs) =
        unzip $ filter interesting $ zip ses $ transpose (map casePat cases)
   in (ses', zipWith Case (transpose vs) $ map caseBody cases)
  where
    interesting = any (/= Nothing) . snd

-- | As 'eMatch', but an 'MatchSort' can be given.
eMatch' ::
  (MonadBuilder m, BranchType (Rep m) ~ ExtType) =>
  [SubExp] ->
  [Case (m (Body (Rep m)))] ->
  m (Body (Rep m)) ->
  MatchSort ->
  m (Exp (Rep m))
eMatch' ses cases_m defbody_m sort = do
  cases <- mapM (traverse insertStmsM) cases_m
  defbody <- insertStmsM defbody_m
  ts <-
    foldl' generaliseExtTypes
      <$> bodyExtType defbody
      <*> mapM (bodyExtType . caseBody) cases
  cases' <- mapM (traverse $ addContextForBranch ts) cases
  defbody' <- addContextForBranch ts defbody
  let ts' = replicate (length (shapeContext ts)) (Prim int64) ++ ts
      (ses', cases'') = removeRedundantScrutinees ses cases'
  pure $ Match ses' cases'' defbody' $ MatchDec ts' sort
  where
    addContextForBranch ts (Body _ stms val_res) = do
      body_ts <- extendedScope (traverse subExpResType val_res) stmsscope
      let ctx_res =
            map snd $ sortOn fst $ M.toList $ shapeExtMapping ts body_ts
      mkBodyM stms $ subExpsRes ctx_res ++ val_res
      where
        stmsscope = scopeOf stms

-- | Construct a 'Match' expression.  The main convenience here is
-- that the existential context of the return type is automatically
-- deduced, and the necessary elements added to the branches.
eMatch ::
  (MonadBuilder m, BranchType (Rep m) ~ ExtType) =>
  [SubExp] ->
  [Case (m (Body (Rep m)))] ->
  m (Body (Rep m)) ->
  m (Exp (Rep m))
eMatch ses cases_m defbody_m = eMatch' ses cases_m defbody_m MatchNormal

-- | Construct a 'Match' modelling an if-expression from a monadic
-- condition and monadic branches.  'eBody' might be convenient for
-- constructing the branches.
eIf ::
  (MonadBuilder m, BranchType (Rep m) ~ ExtType) =>
  m (Exp (Rep m)) ->
  m (Body (Rep m)) ->
  m (Body (Rep m)) ->
  m (Exp (Rep m))
eIf ce te fe = eIf' ce te fe MatchNormal

-- | As 'eIf', but an 'MatchSort' can be given.
eIf' ::
  (MonadBuilder m, BranchType (Rep m) ~ ExtType) =>
  m (Exp (Rep m)) ->
  m (Body (Rep m)) ->
  m (Body (Rep m)) ->
  MatchSort ->
  m (Exp (Rep m))
eIf' ce te fe if_sort = do
  ce' <- letSubExp "cond" =<< ce
  eMatch' [ce'] [Case [Just $ BoolValue True] te] fe if_sort

-- The type of a body.  Watch out: this only works for the degenerate
-- case where the body does not already return its context.
bodyExtType :: (HasScope rep m, Monad m) => Body rep -> m [ExtType]
bodyExtType (Body _ stms res) =
  existentialiseExtTypes (M.keys stmsscope) . staticShapes
    <$> extendedScope (traverse subExpResType res) stmsscope
  where
    stmsscope = scopeOf stms

-- | Construct a v'BinOp' expression with the given operator.
eBinOp ::
  (MonadBuilder m) =>
  BinOp ->
  m (Exp (Rep m)) ->
  m (Exp (Rep m)) ->
  m (Exp (Rep m))
eBinOp op x y = do
  x' <- letSubExp "x" =<< x
  y' <- letSubExp "y" =<< y
  pure $ BasicOp $ BinOp op x' y'

-- | Construct a v'UnOp' expression with the given operator.
eUnOp ::
  (MonadBuilder m) =>
  UnOp ->
  m (Exp (Rep m)) ->
  m (Exp (Rep m))
eUnOp op x = BasicOp . UnOp op <$> (letSubExp "x" =<< x)

-- | Construct a v'CmpOp' expression with the given comparison.
eCmpOp ::
  (MonadBuilder m) =>
  CmpOp ->
  m (Exp (Rep m)) ->
  m (Exp (Rep m)) ->
  m (Exp (Rep m))
eCmpOp op x y = do
  x' <- letSubExp "x" =<< x
  y' <- letSubExp "y" =<< y
  pure $ BasicOp $ CmpOp op x' y'

-- | Construct a v'ConvOp' expression with the given conversion.
eConvOp ::
  (MonadBuilder m) =>
  ConvOp ->
  m (Exp (Rep m)) ->
  m (Exp (Rep m))
eConvOp op x = do
  x' <- letSubExp "x" =<< x
  pure $ BasicOp $ ConvOp op x'

-- | Construct a 'SSignum' expression.  Fails if the provided
-- expression is not of integer type.
eSignum ::
  (MonadBuilder m) =>
  m (Exp (Rep m)) ->
  m (Exp (Rep m))
eSignum em = do
  e <- em
  e' <- letSubExp "signum_arg" e
  t <- subExpType e'
  case t of
    Prim (IntType int_t) ->
      pure $ BasicOp $ UnOp (SSignum int_t) e'
    _ ->
      error $ "eSignum: operand " ++ prettyString e ++ " has invalid type."

-- | Copy a value.
eCopy ::
  (MonadBuilder m) =>
  m (Exp (Rep m)) ->
  m (Exp (Rep m))
eCopy e = BasicOp . Replicate mempty <$> (letSubExp "copy_arg" =<< e)

-- | Construct a body from expressions.  If multiple expressions are
-- provided, their results will be concatenated in order and returned
-- as the result.
--
-- /Beware/: this will not produce correct code if the type of the
-- body would be existential.  That is, the type of the results being
-- returned should be invariant to the body.
eBody ::
  (MonadBuilder m) =>
  [m (Exp (Rep m))] ->
  m (Body (Rep m))
eBody es = buildBody_ $ do
  es' <- sequence es
  xs <- mapM (letTupExp "x") es'
  pure $ varsRes $ concat xs

-- | Bind each lambda parameter to the result of an expression, then
-- bind the body of the lambda.  The expressions must produce only a
-- single value each.
eLambda ::
  (MonadBuilder m) =>
  Lambda (Rep m) ->
  [m (Exp (Rep m))] ->
  m [SubExpRes]
eLambda lam args = do
  zipWithM_ bindParam (lambdaParams lam) args
  bodyBind $ lambdaBody lam
  where
    bindParam param arg = letBindNames [paramName param] =<< arg

-- | @eInBoundsForDim w i@ produces @0 <= i < w@.
eDimInBounds :: (MonadBuilder m) => m (Exp (Rep m)) -> m (Exp (Rep m)) -> m (Exp (Rep m))
eDimInBounds w i =
  eBinOp
    LogAnd
    (eCmpOp (CmpSle Int64) (eSubExp (intConst Int64 0)) i)
    (eCmpOp (CmpSlt Int64) i w)

-- | Are these indexes out-of-bounds for the array?
eOutOfBounds ::
  (MonadBuilder m) =>
  VName ->
  [m (Exp (Rep m))] ->
  m (Exp (Rep m))
eOutOfBounds arr is = do
  arr_t <- lookupType arr
  let ws = arrayDims arr_t
  is' <- mapM (letSubExp "write_i") =<< sequence is
  let checkDim w i = do
        less_than_zero <-
          letSubExp "less_than_zero" $
            BasicOp $
              CmpOp (CmpSlt Int64) i (constant (0 :: Int64))
        greater_than_size <-
          letSubExp "greater_than_size" $
            BasicOp $
              CmpOp (CmpSle Int64) w i
        letSubExp "outside_bounds_dim" $
          BasicOp $
            BinOp LogOr less_than_zero greater_than_size
  foldBinOp LogOr (constant False) =<< zipWithM checkDim ws is'

<<<<<<< HEAD
-- | The array element at this index.  Returns array unmodified if
-- indexes are null (does not even need to be an array in that case).
eIndex :: MonadBuilder m => VName -> [m (Exp (Rep m))] -> m (Exp (Rep m))
eIndex arr [] = eSubExp $ Var arr
eIndex arr is = do
  is' <- mapM (letSubExp "i" =<<) is
=======
-- | The array element at this index.
eIndex :: (MonadBuilder m) => VName -> m (Exp (Rep m)) -> m (Exp (Rep m))
eIndex arr i = do
  i' <- letSubExp "i" =<< i
>>>>>>> 4bb31c0c
  arr_t <- lookupType arr
  pure $ BasicOp $ Index arr $ fullSlice arr_t $ map DimFix is'

-- | The last element of the given array.
eLast :: (MonadBuilder m) => VName -> m (Exp (Rep m))
eLast arr = do
  n <- arraySize 0 <$> lookupType arr
  nm1 <-
    letSubExp "nm1" . BasicOp $
      BinOp (Sub Int64 OverflowUndef) n (intConst Int64 1)
  eIndex arr [eSubExp nm1]

-- | Construct an unspecified value of the given type.
eBlank :: (MonadBuilder m) => Type -> m (Exp (Rep m))
eBlank (Prim t) = pure $ BasicOp $ SubExp $ Constant $ blankPrimValue t
eBlank (Array t shape _) = pure $ BasicOp $ Scratch t $ shapeDims shape
eBlank Acc {} = error "eBlank: cannot create blank accumulator"
eBlank Mem {} = error "eBlank: cannot create blank memory"

-- | Sign-extend to the given integer type.
asIntS :: (MonadBuilder m) => IntType -> SubExp -> m SubExp
asIntS = asInt SExt

-- | Zero-extend to the given integer type.
asIntZ :: (MonadBuilder m) => IntType -> SubExp -> m SubExp
asIntZ = asInt ZExt

asInt ::
  (MonadBuilder m) =>
  (IntType -> IntType -> ConvOp) ->
  IntType ->
  SubExp ->
  m SubExp
asInt ext to_it e = do
  e_t <- subExpType e
  case e_t of
    Prim (IntType from_it)
      | to_it == from_it -> pure e
      | otherwise -> letSubExp s $ BasicOp $ ConvOp (ext from_it to_it) e
    _ -> error "asInt: wrong type"
  where
    s = case e of
      Var v -> baseString v
      _ -> "to_" ++ prettyString to_it

-- | Apply a binary operator to several subexpressions.  A left-fold.
foldBinOp ::
  (MonadBuilder m) =>
  BinOp ->
  SubExp ->
  [SubExp] ->
  m (Exp (Rep m))
foldBinOp _ ne [] =
  pure $ BasicOp $ SubExp ne
foldBinOp bop ne (e : es) =
  eBinOp bop (pure $ BasicOp $ SubExp e) (foldBinOp bop ne es)

-- | True if all operands are true.
eAll :: (MonadBuilder m) => [SubExp] -> m (Exp (Rep m))
eAll [] = pure $ BasicOp $ SubExp $ constant True
eAll [x] = eSubExp x
eAll (x : xs) = foldBinOp LogAnd x xs

-- | True if any operand is true.
eAny :: (MonadBuilder m) => [SubExp] -> m (Exp (Rep m))
eAny [] = pure $ BasicOp $ SubExp $ constant False
eAny [x] = eSubExp x
eAny (x : xs) = foldBinOp LogOr x xs

-- | Create a two-parameter lambda whose body applies the given binary
-- operation to its arguments.  It is assumed that both argument and
-- result types are the same.  (This assumption should be fixed at
-- some point.)
binOpLambda ::
  (MonadBuilder m, Buildable (Rep m)) =>
  BinOp ->
  PrimType ->
  m (Lambda (Rep m))
binOpLambda bop t = binLambda (BinOp bop) t t

-- | As 'binOpLambda', but for t'CmpOp's.
cmpOpLambda ::
  (MonadBuilder m, Buildable (Rep m)) =>
  CmpOp ->
  m (Lambda (Rep m))
cmpOpLambda cop = binLambda (CmpOp cop) (cmpOpType cop) Bool

binLambda ::
  (MonadBuilder m, Buildable (Rep m)) =>
  (SubExp -> SubExp -> BasicOp) ->
  PrimType ->
  PrimType ->
  m (Lambda (Rep m))
binLambda bop arg_t ret_t = do
  x <- newVName "x"
  y <- newVName "y"
  body <-
    buildBody_ . fmap (pure . subExpRes) $
      letSubExp "binlam_res" $
        BasicOp $
          bop (Var x) (Var y)
  pure
    Lambda
      { lambdaParams =
          [ Param mempty x (Prim arg_t),
            Param mempty y (Prim arg_t)
          ],
        lambdaReturnType = [Prim ret_t],
        lambdaBody = body
      }

-- | Easily construct a t'Lambda' within a 'MonadBuilder'.  See also
-- 'runLambdaBuilder'.
mkLambda ::
  (MonadBuilder m) =>
  [LParam (Rep m)] ->
  m Result ->
  m (Lambda (Rep m))
mkLambda params m = do
  (body, ret) <- buildBody . localScope (scopeOfLParams params) $ do
    res <- m
    ret <- mapM subExpResType res
    pure (res, ret)
  pure $ Lambda params body ret

-- | Slice a full dimension of the given size.
sliceDim :: SubExp -> DimIndex SubExp
sliceDim d = DimSlice (constant (0 :: Int64)) d (constant (1 :: Int64))

-- | @fullSlice t slice@ returns @slice@, but with 'DimSlice's of
-- entire dimensions appended to the full dimensionality of @t@.  This
-- function is used to turn incomplete indexing complete, as required
-- by 'Index'.
fullSlice :: Type -> [DimIndex SubExp] -> Slice SubExp
fullSlice t slice =
  Slice $ slice ++ map sliceDim (drop (length slice) $ arrayDims t)

-- | @ sliceAt t n slice@ returns @slice@ but with 'DimSlice's of the
-- outer @n@ dimensions prepended, and as many appended as to make it
-- a full slice.  This is a generalisation of 'fullSlice'.
sliceAt :: Type -> Int -> [DimIndex SubExp] -> Slice SubExp
sliceAt t n slice =
  fullSlice t $ map sliceDim (take n $ arrayDims t) ++ slice

-- | Like 'fullSlice', but the dimensions are simply numeric.
fullSliceNum :: (Num d) => [d] -> [DimIndex d] -> Slice d
fullSliceNum dims slice =
  Slice $ slice ++ map (\d -> DimSlice 0 d 1) (drop (length slice) dims)

-- | Does the slice describe the full size of the array?  The most
-- obvious such slice is one that 'DimSlice's the full span of every
-- dimension, but also one that fixes all unit dimensions.
isFullSlice :: Shape -> Slice SubExp -> Bool
isFullSlice shape slice = and $ zipWith allOfIt (shapeDims shape) (unSlice slice)
  where
    allOfIt (Constant v) DimFix {} = oneIsh v
    allOfIt d (DimSlice _ n _) = d == n
    allOfIt _ _ = False

-- | Conveniently construct a body that contains no bindings.
resultBody :: (Buildable rep) => [SubExp] -> Body rep
resultBody = mkBody mempty . subExpsRes

-- | Conveniently construct a body that contains no bindings - but
-- this time, monadically!
resultBodyM :: (MonadBuilder m) => [SubExp] -> m (Body (Rep m))
resultBodyM = mkBodyM mempty . subExpsRes

-- | Evaluate the action, producing a body, then wrap it in all the
-- bindings it created using 'addStm'.
insertStmsM ::
  (MonadBuilder m) =>
  m (Body (Rep m)) ->
  m (Body (Rep m))
insertStmsM m = do
  (Body _ stms res, otherstms) <- collectStms m
  mkBodyM (otherstms <> stms) res

-- | Evaluate an action that produces a 'Result' and an auxiliary
-- value, then return the body constructed from the 'Result' and any
-- statements added during the action, along the auxiliary value.
buildBody ::
  (MonadBuilder m) =>
  m (Result, a) ->
  m (Body (Rep m), a)
buildBody m = do
  ((res, v), stms) <- collectStms m
  body <- mkBodyM stms res
  pure (body, v)

-- | As 'buildBody', but there is no auxiliary value.
buildBody_ ::
  (MonadBuilder m) =>
  m Result ->
  m (Body (Rep m))
buildBody_ m = fst <$> buildBody ((,()) <$> m)

-- | Change that result where evaluation of the body would stop.  Also
-- change type annotations at branches.
mapResult ::
  (Buildable rep) =>
  (Result -> Body rep) ->
  Body rep ->
  Body rep
mapResult f (Body _ stms res) =
  let Body _ stms2 newres = f res
   in mkBody (stms <> stms2) newres

-- | Instantiate all existential parts dimensions of the given
-- type, using a monadic action to create the necessary t'SubExp's.
-- You should call this function within some monad that allows you to
-- collect the actions performed (say, 'State').
instantiateShapes ::
  (Monad m) =>
  (Int -> m SubExp) ->
  [TypeBase ExtShape u] ->
  m [TypeBase Shape u]
instantiateShapes f ts = evalStateT (mapM instantiate ts) M.empty
  where
    instantiate t = do
      shape <- mapM instantiate' $ shapeDims $ arrayShape t
      pure $ t `setArrayShape` Shape shape
    instantiate' (Ext x) = do
      m <- get
      case M.lookup x m of
        Just se -> pure se
        Nothing -> do
          se <- lift $ f x
          put $ M.insert x se m
          pure se
    instantiate' (Free se) = pure se

-- | Like 'instantiateShapes', but obtains names from the provided
-- list.  If an 'Ext' is out of bounds of this list, the function
-- fails with 'error'.
instantiateShapes' :: [VName] -> [TypeBase ExtShape u] -> [TypeBase Shape u]
instantiateShapes' names ts =
  -- Carefully ensure that the order of idents we produce corresponds
  -- to their existential index.
  runIdentity $ instantiateShapes instantiate ts
  where
    instantiate x =
      case maybeNth x names of
        Nothing -> error $ "instantiateShapes': " ++ prettyString names ++ ", " ++ show x
        Just name -> pure $ Var name

-- | Remove existentials by imposing sizes from another type where
-- needed.
removeExistentials :: ExtType -> Type -> Type
removeExistentials t1 t2 =
  t1
    `setArrayDims` zipWith
      nonExistential
      (shapeDims $ arrayShape t1)
      (arrayDims t2)
  where
    nonExistential (Ext _) dim = dim
    nonExistential (Free dim) _ = dim

-- | Can be used as the definition of 'mkLetNames' for a 'Buildable'
-- instance for simple representations.
simpleMkLetNames ::
  ( ExpDec rep ~ (),
    LetDec rep ~ Type,
    MonadFreshNames m,
    TypedOp (Op rep),
    HasScope rep m
  ) =>
  [VName] ->
  Exp rep ->
  m (Stm rep)
simpleMkLetNames names e = do
  et <- expExtType e
  let ts = instantiateShapes' names et
  pure $ Let (Pat $ zipWith PatElem names ts) (defAux ()) e

-- | Instances of this class can be converted to Futhark expressions
-- within a 'MonadBuilder'.
class ToExp a where
  toExp :: (MonadBuilder m) => a -> m (Exp (Rep m))

instance ToExp SubExp where
  toExp = pure . BasicOp . SubExp

instance ToExp VName where
  toExp = pure . BasicOp . SubExp . Var

-- | A convenient composition of 'letSubExp' and 'toExp'.
toSubExp :: (MonadBuilder m, ToExp a) => String -> a -> m SubExp
toSubExp s e = letSubExp s =<< toExp e<|MERGE_RESOLUTION|>--- conflicted
+++ resolved
@@ -417,19 +417,12 @@
             BinOp LogOr less_than_zero greater_than_size
   foldBinOp LogOr (constant False) =<< zipWithM checkDim ws is'
 
-<<<<<<< HEAD
 -- | The array element at this index.  Returns array unmodified if
 -- indexes are null (does not even need to be an array in that case).
-eIndex :: MonadBuilder m => VName -> [m (Exp (Rep m))] -> m (Exp (Rep m))
+eIndex :: (MonadBuilder m) => VName -> [m (Exp (Rep m))] -> m (Exp (Rep m))
 eIndex arr [] = eSubExp $ Var arr
 eIndex arr is = do
   is' <- mapM (letSubExp "i" =<<) is
-=======
--- | The array element at this index.
-eIndex :: (MonadBuilder m) => VName -> m (Exp (Rep m)) -> m (Exp (Rep m))
-eIndex arr i = do
-  i' <- letSubExp "i" =<< i
->>>>>>> 4bb31c0c
   arr_t <- lookupType arr
   pure $ BasicOp $ Index arr $ fullSlice arr_t $ map DimFix is'
 
