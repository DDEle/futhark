--- conflicted
+++ resolved
@@ -10,10 +10,7 @@
   , compileCAction
   , compileOpenCLAction
   , compileCUDAAction
-<<<<<<< HEAD
   , compileMulticoreAction
-=======
->>>>>>> 7dac2c1d
   )
 where
 
@@ -32,17 +29,11 @@
 import Futhark.IR.MCMem (MCMem)
 import qualified Futhark.CodeGen.ImpGen.Sequential as ImpGenSequential
 import qualified Futhark.CodeGen.ImpGen.Kernels as ImpGenKernels
-<<<<<<< HEAD
 import qualified Futhark.CodeGen.ImpGen.Multicore as ImpGenMulticore
 import qualified Futhark.CodeGen.Backends.SequentialC as SequentialC
 import qualified Futhark.CodeGen.Backends.CCUDA as CCUDA
 import qualified Futhark.CodeGen.Backends.COpenCL as COpenCL
 import qualified Futhark.CodeGen.Backends.MulticoreC as MulticoreC
-=======
-import qualified Futhark.CodeGen.Backends.SequentialC as SequentialC
-import qualified Futhark.CodeGen.Backends.CCUDA as CCUDA
-import qualified Futhark.CodeGen.Backends.COpenCL as COpenCL
->>>>>>> 7dac2c1d
 import Futhark.Analysis.Metrics
 import Futhark.Util (runProgramWithExitCode)
 
@@ -78,8 +69,6 @@
          , actionProcedure = liftIO . putStrLn . pretty . snd <=< ImpGenKernels.compileProgOpenCL
          }
 
-<<<<<<< HEAD
-
 multicoreImpCodeGenAction :: Action MCMem
 multicoreImpCodeGenAction =
   Action { actionName = "Compile to imperative multicore"
@@ -87,8 +76,6 @@
          , actionProcedure = liftIO . putStrLn . pretty . snd <=< ImpGenMulticore.compileProg
          }
 
-=======
->>>>>>> 7dac2c1d
 -- | The @futhark c@ action.
 compileCAction :: FutharkConfig -> CompilerMode -> FilePath -> Action SeqMem
 compileCAction fcfg mode outpath =
@@ -188,7 +175,6 @@
               externalErrorS $ "gcc failed with code " ++
               show code ++ ":\n" ++ gccerr
             Right (ExitSuccess, _, _) ->
-<<<<<<< HEAD
               return ()
 
 -- | The @futhark multicore@ action.
@@ -219,6 +205,4 @@
               externalErrorS $ "gcc failed with code " ++
               show code ++ ":\n" ++ gccerr
             Right (ExitSuccess, _, _) ->
-=======
->>>>>>> 7dac2c1d
               return ()