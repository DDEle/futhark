{-# LANGUAGE GeneralizedNewtypeDeriving, ScopedTypeVariables #-}

module L0.EnablingOpt ( copyCtProp
                      , enablingOpts
                      , EnablingOptError(..))
  where

import Control.Applicative
import Control.Monad.Reader
import Control.Monad.Writer

--import Data.Either

--import Control.Monad.State
import Data.Array
import Data.List

import Data.Bits
import Data.Loc

import qualified Data.Map as M

import L0.AbSyn

import Debug.Trace

-- | Information about an error during type checking.  The 'Show'
-- instance for this type produces a human-readable description.
data EnablingOptError = EnablingOptError SrcLoc String
               -- ^ A general error happened at the given position and
               -- for the given reason.
               | DupParamError String String SrcLoc
               -- ^ Two function parameters share the same name.
               | CopyCtPropError SrcLoc String 
               -- ^ Copy/Constant Propagation Error
               | TypeError SrcLoc String
               | Div0Error SrcLoc

instance Show EnablingOptError where
    show (EnablingOptError pos msg) =
        "Enabling Optimization Error at " ++ locStr pos ++ ":\n" ++ msg
    show (DupParamError funname paramname pos) =
        "Parameter " ++ paramname ++
        " mentioned multiple times in argument list of function " ++
        funname ++ " at " ++ locStr pos ++ "."
    show (CopyCtPropError pos msg ) = --ee
        "Copy or Constant Folding and Propagation Implementation Error " ++ 
        msg ++ " at " ++ locStr pos -- ++ ppExp 0 ee 
    show (TypeError pos s) =
        "Type error at " ++ locStr pos ++ " in " ++ s ++ 
        " during interpretation.  This implies a bug in the type checker."
    show (Div0Error pos) =
        "Division by zero Error detected during copy/constant propagation and folding at line: " 
        ++ locStr pos 

--------------------------------------------------------------
---- Enabling Optimization Driver
--------------------------------------------------------------

enablingOpts :: TypeBox tf => Prog tf -> Either EnablingOptError (Prog tf)
enablingOpts prog = do
    (success, prog') <- copyCtProp prog
    trace (prettyPrint prog') $ return ()
    if(success) 
    then enablingOpts prog'
    else return prog'


-----------------------------------------------------------------
-----------------------------------------------------------------
---- Copy and Constant Propagation + Constant Folding        ----
-----------------------------------------------------------------
-----------------------------------------------------------------

-----------------------------------------------
-- The data to be stored in vtable           --
--   the third param (Bool) indicates if the -- 
--   binding is to be removed from program   --
-----------------------------------------------
data CtOrId tf  = Constant Value   tf Bool
                -- value for constant propagation

                | VarId    String  tf Bool
                -- Variable id for copy propagation

                | SymArr  (Exp tf) tf Bool
                -- various other opportunities for copy
                -- propagation, for the moment: (i) an indexed variable,
                -- (ii) an iota array, (iii) a replicated array, (iv) a TupLit, 
                -- and (v) an ArrayLit.   I leave this one open, i.e., (Exp tf),
                -- as I do not know exactly what we need here
                -- To Cosmin: Clean it up in the end, i.e., get rid of (Exp tf).

data CPropEnv tf = CopyPropEnv {   
                        envVtable  :: M.Map String (CtOrId tf)
                  }

data CPropRes tf = CPropRes {
    resSuccess :: Bool
  -- ^ Whether we have changed something.
  , resNonRemovable :: [String]
  -- ^ The set of variables used as merge variables.
  }

instance Monoid (CPropRes tf) where
  CPropRes c1 m1 `mappend` CPropRes c2 m2 =
    CPropRes (c1 || c2) (m1 `union` m2)
  mempty = CPropRes False []

newtype CPropM tf a = CPropM (WriterT (CPropRes tf) (ReaderT (CPropEnv tf) (Either EnablingOptError)) a)
    deriving (MonadWriter (CPropRes tf),
              MonadReader (CPropEnv tf), Monad, Applicative, Functor)

-- | We changed part of the AST, and this is the result.  For
-- convenience, use this instead of 'return'.
changed :: a -> CPropM tf a
changed x = do
  tell $ CPropRes True []
  return x

-- | This name was used as a merge variable.
nonRemovable :: String -> CPropM tf ()
nonRemovable name = do
  tell $ CPropRes False [name]

-- | @collectNonRemovable mvars m@ executes the action @m@.  The
-- intersection of @mvars@ and any variables used as merge variables
-- while executing @m@ will also be returned, and removed from the
-- writer result.  The latter property is only important if names are
-- not unique.
collectNonRemovable :: [String] -> CPropM tf a -> CPropM tf (a, [String])
collectNonRemovable mvars m = pass collect
  where collect = do
          (x,res) <- listen m
          return ((x, mvars `intersect` resNonRemovable res),
                  const $ res { resNonRemovable = resNonRemovable res \\ mvars})

-- | The enabling optimizations run in this monad.  Note that it has no mutable
-- state, but merely keeps track of current bindings in a 'TypeEnv'.
-- The 'Either' monad is used for error handling.
runCPropM :: CPropM tf a -> CPropEnv tf -> Either EnablingOptError (a, CPropRes tf)
runCPropM  (CPropM a) env = runReaderT (runWriterT a) env

badCPropM :: EnablingOptError -> CPropM tf a
badCPropM = CPropM . lift . lift . Left


-- | Bind a name as a common (non-merge) variable.
-- TypeBox tf => 
bindVar :: CPropEnv tf -> (String, CtOrId tf) -> CPropEnv tf
bindVar env (name,val) =
  env { envVtable = M.insert name val $ envVtable env }

bindVars :: CPropEnv tf -> [(String, CtOrId tf)] -> CPropEnv tf
bindVars = foldl bindVar

binding :: [(String, CtOrId tf)] -> CPropM tf a -> CPropM tf a
binding bnds = local (`bindVars` bnds)

-- | Remove the binding for a name.
-- TypeBox tf => 
remVar :: CPropEnv tf -> String -> CPropEnv tf
remVar env name = env { envVtable = M.delete name $ envVtable env }

remVars :: CPropEnv tf -> [String] -> CPropEnv tf
remVars = foldl remVar

remBindings :: [String] -> CPropM tf a -> CPropM tf a
remBindings keys = local (`remVars` keys)

-- | Applies Copy/Constant Propagation and Folding to an Entire Program.
-- TypeBox tf => 
copyCtProp :: TypeBox tf => Prog tf -> Either EnablingOptError (Bool, Prog tf)
copyCtProp prog = do
    let env = CopyPropEnv { envVtable = M.empty }
    -- res   <- runCPropM (mapM copyCtPropFun prog) env
    -- let (bs, rs) = unzip res
    (rs, res) <- runCPropM (mapM copyCtPropFun prog) env
    return (resSuccess res, rs)

copyCtPropFun :: TypeBox tf => FunDec tf -> CPropM tf (FunDec tf)
copyCtPropFun (fname, rettype, args, body, pos) = do
    body' <- copyCtPropExp body
    return (fname, rettype, args, body', pos)

--------------------------------------------------------------------
--------------------------------------------------------------------
---- Main Function: Copy/Ct propagation and folding for exps    ----
--------------------------------------------------------------------
--------------------------------------------------------------------

copyCtPropExp :: TypeBox tf => Exp tf -> CPropM tf (Exp tf)

copyCtPropExp (LetWith nm e inds el body pos) = do
    e'        <- copyCtPropExp e 
    el'       <- copyCtPropExp el
    inds'     <- mapM copyCtPropExp inds
    body'     <- copyCtPropExp body
    -- propagating (nm,e[inds]) would be incorrect and  
    -- would defeat the in-place semantics of LetWith 
    return $ LetWith nm e' inds' el' body' pos

copyCtPropExp (LetPat pat e body pos) = do
    e' <- copyCtPropExp e
    remv <- isRemovablePat pat e'
    bnds <- getPropBnds pat e' remv
    (body', mvars) <-  collectNonRemovable (map fst bnds) $
                       if null bnds then copyCtPropExp body
                       else binding bnds $ copyCtPropExp body
    if remv && null mvars then changed body'
    else return $ LetPat pat e' body' pos

 
copyCtPropExp (DoLoop ind n body mergevars pos) = do
<<<<<<< HEAD
    (s1, n')   <- copyCtPropExp n
    let mergenames = map identName mergevars
=======
    n'   <- copyCtPropExp n
    let mergenames = map (\ (Ident s _ _) -> s) mergevars
    mapM_ nonRemovable mergenames
>>>>>>> d73e413d
    bnds       <- mapM (\vnm -> asks $ M.lookup vnm . envVtable) mergenames
    let idbnds1 = zip bnds mergevars
    let idbnds  = filter ( \(x,_) -> isValidBnd     x ) idbnds1
    let remkeys = map (\(_, (Ident s _ _) ) -> s) idbnds
    body' <- remBindings remkeys $ copyCtPropExp body
    let newloop = DoLoop ind n' body' mergevars pos
    --(_, resloop) <- foldM (\y bnd -> writeBackBnd pos y bnd) (False, newloop) toadd
    --let ccc = (toadd !! 0)
    --(_, resloop1) <- writeBackBnd pos (False,newloop) (toadd !! 0)
    return newloop --newloop)--resloop1)

copyCtPropExp e@(Var (Ident vnm _ pos)) = do 
    -- let _ = trace ("In VarExp: "++ppExp 0 e) e
    bnd <- asks $ M.lookup vnm . envVtable
    case bnd of
        Nothing                 -> return e
        Just (Constant v   _ _) -> changed $ Literal v
        Just (VarId  id' tp1 _) -> changed $ Var (Ident id' tp1 pos) -- or tp
        Just (SymArr e'    _ _) ->
            case e' of
                Replicate _ _ _ _ -> return e
                TupLit    _ _     -> return e
                ArrayLit  _ _ _   -> return e
                Index _ _ _ _ _   -> changed e'
                Iota  _ _         -> changed e'
                _                 -> return e

copyCtPropExp eee@(Index idd@(Ident vnm tp p) inds tp1 tp2 pos) = do 
  inds'  <- mapM copyCtPropExp inds
  bnd <- asks $ M.lookup vnm . envVtable 
  case bnd of
    Nothing               -> return $ Index idd inds' tp1 tp2 pos
    Just (VarId  id' _ _) -> changed $ Index (Ident id' tp p) inds' tp1 tp2 pos
    Just (Constant v _ _) -> 
      case v of
        ArrayVal _ _ _ ->
          let sh = arrayShape v 
          in case ctIndex inds' of
               Nothing -> return $ Index idd inds' tp1 tp2 pos
               Just iis-> 
                 if (length iis == length sh)
                 then case getArrValInd v iis of
                        Nothing -> return $ Index idd inds' tp1 tp2 pos
                        Just el -> changed $ Literal el
                 else return $ Index idd inds' tp1 tp2 pos
        _ -> badCPropM $ TypeError pos  " indexing into a non-array value "
    Just (SymArr e' _ _) -> 
      case (e', inds') of 
        (Iota _ _, [ii]) -> changed ii
        (Iota _ _, _)    -> badCPropM $ TypeError pos  " bad indexing in iota "
        (Replicate _ vvv@(Var vv@(Ident _ _ _)) _ _, _:is') -> do
            inner <- if null is' then copyCtPropExp vvv
                     else copyCtPropExp (Index vv is' tp1 tp2 pos) 
            changed inner
        (Replicate _ (Index a ais _ _ _) _ _, _:is') -> do
            inner <- copyCtPropExp (Index a (ais ++ is') tp1 tp2 pos)
            changed inner
        (Replicate _ (Iota n _) _ _, _:is') -> do
            if     (length is' == 0) then changed $ Iota n pos 
            else if(length is' == 1) then changed $ head is'
            else badCPropM $ TypeError pos  (" illegal indexing: " ++ ppExp 0 eee)
        (Replicate _ _ _ _, _) -> 
            return $ Index idd inds' tp1 tp2 pos
        (ArrayLit _ _ _   , _) ->
            case ctIndex inds' of
                Nothing  -> return $ Index idd inds' tp1 tp2 pos
                Just iis -> case getArrLitInd e' iis of
                                Nothing -> return $ Index idd inds' tp1 tp2 pos
                                Just el -> changed el
        (Index aa ais t1 t2 _,_) -> do
            inner <- copyCtPropExp( Index aa (ais ++ inds') t1 t2 pos ) 
            changed inner
        (TupLit   _ _, _       ) -> badCPropM $ TypeError pos  " indexing into a tuple "
        _ -> badCPropM $ CopyCtPropError pos (" Unreachable case in copyCtPropExp of Index exp: " ++
                                              ppExp 0 eee++" is bound to "++ppExp 0 e' ) --e 
                                              --" index-exp of "++ppExp 0 eee++" bound to "++ppExp 0 e' ) --e


copyCtPropExp (Literal v) =
    return $ Literal v

copyCtPropExp (TupLit els pos) = do 
    els' <- mapM copyCtPropExp els
    return $ TupLit els' pos

copyCtPropExp (ArrayLit  els tp pos) = do 
    els' <- mapM copyCtPropExp els
    return $ ArrayLit els' tp pos
    
copyCtPropExp (BinOp bop e1 e2 tp pos) = do 
    e1'   <- copyCtPropExp e1
    e2'   <- copyCtPropExp e2
    ctFoldBinOp (BinOp bop e1' e2' tp pos)

copyCtPropExp (And e1 e2 pos) = do 
    e1'   <- copyCtPropExp e1
    e2'   <- copyCtPropExp e2
    ctFoldBinOp (And e1' e2' pos)

copyCtPropExp (Or e1 e2 pos) = do 
    e1'   <- copyCtPropExp e1
    e2'   <- copyCtPropExp e2
    ctFoldBinOp $ Or e1' e2' pos

copyCtPropExp (Negate e _ pos) = do 
    e'   <- copyCtPropExp e
    if( isValue e' ) 
    then case e' of
            Literal (IntVal  v _) -> changed $ Literal (IntVal  (0  -v) pos)
            Literal (RealVal v _) -> changed $ Literal (RealVal (0.0-v) pos)
            _ -> badCPropM $ TypeError pos  " ~ operands not of (the same) numeral type! "
    else return e'

copyCtPropExp (Not e pos) = do 
    e'   <- copyCtPropExp e
    if( isValue e' ) 
    then case e' of
            Literal (LogVal  v _) -> changed $ Literal (LogVal (not v) pos)
            _ -> badCPropM $ TypeError pos  " not operands not of (the same) numeral type! "    
    else return e'

copyCtPropExp (If e1 e2 e3 tp pos) = do 
    e1' <- copyCtPropExp e1
    e2' <- copyCtPropExp e2
    e3' <- copyCtPropExp e3
    if      isCt1 e1' then changed e2'
    else if isCt0 e1' then changed e3'
    else return $ If e1' e2' e3' tp pos

copyCtPropExp (Apply fname es tp pos) = do 
    es' <- copyCtPropExpList es
    return $ Apply fname es' tp pos

copyCtPropExp (Iota e pos) = do 
    e'   <- copyCtPropExp e
    return $ Iota e' pos

copyCtPropExp (Size e pos) = do 
    e' <- copyCtPropExp e
    return $ Size e' pos

copyCtPropExp (Replicate e1 e2 tp pos) = do
    e1' <- copyCtPropExp e1
    e2' <- copyCtPropExp e2
    return $ Replicate e1' e2' tp pos

copyCtPropExp (Reshape es e tp1 tp2 pos) = do
    es' <- copyCtPropExpList es
    e'  <- copyCtPropExp e
    return $ Reshape es' e' tp1 tp2 pos

copyCtPropExp (Transpose e tp1 tp2 pos) = do
    e' <- copyCtPropExp e
    return $ Transpose e' tp1 tp2 pos

copyCtPropExp (Map fname e tp1 tp2 pos) = do
    e' <- copyCtPropExp e
    return $ Map fname e' tp1 tp2 pos

copyCtPropExp (Reduce fname e1 e2 tp pos) = do
    e1' <- copyCtPropExp e1
    e2' <- copyCtPropExp e2
    return $ Reduce fname e1' e2' tp pos

-------------------------------------------------------
------- ZipWith was replaced with map . zip!!!  -------
-------------------------------------------------------
--copyCtPropExp (ZipWith fname es tp1 tp2 pos) = do
--    (ss, es') <- copyCtPropExpList es
--    return (ss, ZipWith fname es' tp1 tp2 pos)

copyCtPropExp (Zip exptps pos) = do
    let (es, tps) = unzip exptps
    es' <- copyCtPropExpList es
    return $ Zip (zip es' tps) pos

copyCtPropExp (Unzip e tps pos)= do
    e' <- copyCtPropExp e
    return $ Unzip e' tps pos

copyCtPropExp (Scan fname e1 e2 tp pos) = do
    e1' <- copyCtPropExp e1
    e2' <- copyCtPropExp e2
    return $ Scan fname e1' e2' tp pos

copyCtPropExp (Filter fname e tp pos) = do
    e' <- copyCtPropExp e
    return $ Filter fname e' tp pos

copyCtPropExp (Mapall fname e tp1 tp2 pos) = do
    e' <- copyCtPropExp e
    return $ Mapall fname e' tp1 tp2 pos

copyCtPropExp (Redomap f g e1 e2 tp1 tp2 pos) = do
    e1' <- copyCtPropExp e1
    e2' <- copyCtPropExp e2
    return $ Redomap f g e1' e2' tp1 tp2 pos

copyCtPropExp (Split e1 e2 tp pos) = do
    e1' <- copyCtPropExp e1
    e2' <- copyCtPropExp e2
    return $ Split e1' e2' tp pos

copyCtPropExp (Concat e1 e2 tp pos) = do
    e1' <- copyCtPropExp e1
    e2' <- copyCtPropExp e2
    return $ Concat e1' e2' tp pos

copyCtPropExp (Write e tp pos) = do
    e' <- copyCtPropExp e
    return $ Write e' tp pos

copyCtPropExp r@(Read _ _) =
  return r



-- copyCtPropExp e = do
--    return (False, e)


copyCtPropExpList :: TypeBox tf => [Exp tf] -> CPropM tf [Exp tf]
copyCtPropExpList es = mapM copyCtPropExp es

------------------------------------------------
---- Constant Folding                       ----
------------------------------------------------

ctFoldBinOp :: TypeBox tf => Exp tf -> CPropM tf (Exp tf)
ctFoldBinOp e@(BinOp Plus e1 e2 _ pos) = do
    if isCt0 e1 then changed e2 else if isCt0 e2 then changed e1
    else if(isValue e1 && isValue e2)
         then case (e1, e2) of
                (Literal (IntVal  v1 _), Literal (IntVal  v2 _)) -> changed $ Literal (IntVal  (v1+v2) pos)
                (Literal (RealVal v1 _), Literal (RealVal v2 _)) -> changed $ Literal (RealVal (v1+v2) pos)
                _ -> badCPropM $ TypeError pos  " + operands not of (the same) numeral type! "
         else return e
ctFoldBinOp e@(BinOp Minus e1 e2 _ pos) = do
    if isCt0 e2 then changed e1
    else if(isValue e1 && isValue e2)
         then case (e1, e2) of
                (Literal (IntVal  v1 _), Literal (IntVal  v2 _)) -> changed $ Literal (IntVal  (v1-v2) pos)
                (Literal (RealVal v1 _), Literal (RealVal v2 _)) -> changed $ Literal (RealVal (v1-v2) pos)
                _ -> badCPropM $ TypeError pos  " - operands not of (the same) numeral type! "
         else return e
ctFoldBinOp e@(BinOp Times e1 e2 _ pos) = do
    if      isCt0 e1 then changed e1 else if isCt0 e2 then changed e2
    else if isCt1 e1 then changed e2 else if isCt1 e2 then changed e1
    else if(isValue e1 && isValue e2)
         then case (e1, e2) of
                (Literal (IntVal  v1 _), Literal (IntVal  v2 _)) -> changed $ Literal (IntVal  (v1*v2) pos)
                (Literal (RealVal v1 _), Literal (RealVal v2 _)) -> changed $ Literal (RealVal (v1*v2) pos)
                _ -> badCPropM $ TypeError pos  " * operands not of (the same) numeral type! "
         else return e
ctFoldBinOp e@(BinOp Divide e1 e2 _ pos) = do
    if      isCt0 e1 then changed e1
    else if isCt0 e2 then badCPropM $ Div0Error pos
    else if isCt1 e2 then changed e1
    else if(isValue e1 && isValue e2)
         then case (e1, e2) of
                (Literal (IntVal  v1 _), Literal (IntVal  v2 _)) -> changed $ Literal (IntVal  (div v1 v2) pos)
                (Literal (RealVal v1 _), Literal (RealVal v2 _)) -> changed $ Literal (RealVal (v1 / v2)   pos)
                _ -> badCPropM $ TypeError pos  " / operands not of (the same) numeral type! "
         else return e
ctFoldBinOp e@(BinOp Pow e1 e2 _ pos) = do
    if      isCt0 e1 || isCt1 e1 || isCt1 e2 then changed e1
    else if isCt0 e2 then case e1 of
                            Literal (IntVal  _ _) -> changed $ Literal (IntVal  1   pos)
                            Literal (RealVal _ _) -> changed $ Literal (RealVal 1.0 pos)
                            _ -> badCPropM $ TypeError pos  " pow operands not of (the same) numeral type! "
    else if(isValue e1 && isValue e2)
         then case (e1, e2) of
                (Literal (IntVal  v1 _), Literal (IntVal  v2 _)) -> changed $ Literal (IntVal  (v1 ^v2) pos)
                (Literal (RealVal v1 _), Literal (RealVal v2 _)) -> changed $ Literal (RealVal (v1**v2) pos)
                _ -> badCPropM $ TypeError pos  " pow operands not of (the same) numeral type! "
         else return e
ctFoldBinOp e@(BinOp ShiftL e1 e2 _ pos) = do
    if      isCt0 e2 then changed e1
    else if(isValue e1 && isValue e2)
         then case (e1, e2) of
                (Literal (IntVal  v1 _), Literal (IntVal  v2 _)) -> changed $ Literal (IntVal  (shiftL v1 v2) pos)
                _ -> badCPropM $ TypeError pos  " << operands not of integer type! "
         else return e
ctFoldBinOp e@(BinOp ShiftR e1 e2 _ pos) = do
    if      isCt0 e2 then changed e1
    else if(isValue e1 && isValue e2)
         then case (e1, e2) of
                (Literal (IntVal  v1 _), Literal (IntVal  v2 _)) -> changed $ Literal (IntVal  (shiftR v1 v2) pos)
                _ -> badCPropM $ TypeError pos  " >> operands not of integer type! "
         else return e
ctFoldBinOp e@(BinOp Band e1 e2 _ pos) = do
    if      isCt0 e1 then changed e1 else if isCt0 e2 then changed e2
    else if isCt1 e1 then changed e2 else if isCt1 e2 then changed e1
    else if(isValue e1 && isValue e2)
         then case (e1, e2) of
                (Literal (IntVal  v1 _), Literal (IntVal  v2 _)) -> changed $ Literal (IntVal  (v1 .&. v2) pos)
                _ -> badCPropM $ TypeError pos  " & operands not of integer type! "
         else return e
ctFoldBinOp e@(BinOp Bor e1 e2 _ pos) = do
    if      isCt0 e1 then changed e2 else if isCt0 e2 then changed e1
    else if isCt1 e1 then changed e1 else if isCt1 e2 then changed e2
    else if(isValue e1 && isValue e2)
         then case (e1, e2) of
                (Literal (IntVal  v1 _), Literal (IntVal  v2 _)) -> changed $ Literal (IntVal  (v1 .|. v2) pos)
                _ -> badCPropM $ TypeError pos  " | operands not of integer type! "
         else return e
ctFoldBinOp e@(BinOp Xor e1 e2 _ pos) = do
    if      isCt0 e1 then changed e2 else if isCt0 e2 then return e1
    else if(isValue e1 && isValue e2)
         then case (e1, e2) of
                (Literal (IntVal  v1 _), Literal (IntVal  v2 _)) -> changed $ Literal (IntVal  (xor v1 v2) pos)
                _ -> badCPropM $ TypeError pos  " ^ operands not of integer type! "
         else return e
ctFoldBinOp e@(And e1 e2 pos) = do
    if      isCt0 e1 then changed e1 else if isCt0 e2 then changed e2
    else if isCt1 e1 then changed e2 else if isCt1 e2 then changed e1
    else if(isValue e1 && isValue e2)
         then case (e1, e2) of
                (Literal (LogVal  v1 _), Literal (LogVal  v2 _)) -> changed $ Literal (LogVal  (v1 && v2) pos)
                _ -> badCPropM $ TypeError pos  " && operands not of boolean type! "
         else return e
ctFoldBinOp e@(Or e1 e2 pos) = do
    if      isCt0 e1 then changed e2 else if isCt0 e2 then changed e1
    else if isCt1 e1 then changed e1 else if isCt1 e2 then changed e2
    else if(isValue e1 && isValue e2)
         then case (e1, e2) of
                (Literal (LogVal  v1 _), Literal (LogVal  v2 _)) -> changed $ Literal (LogVal  (v1 || v2) pos)
                _ -> badCPropM $ TypeError pos  " || operands not of boolean type! "
         else return e

ctFoldBinOp e@(BinOp Equal e1 e2 _ pos) = do
    if(isValue e1 && isValue e2) then
      case (e1, e2) of
        -- for numerals we could build node e1-e2, simplify and test equality with 0 or 0.0!
        (Literal (IntVal  v1 _), Literal (IntVal  v2 _)) -> changed $ Literal (LogVal (v1==v2) pos)
        (Literal (RealVal v1 _), Literal (RealVal v2 _)) -> changed $ Literal (LogVal (v1==v2) pos)
        (Literal (LogVal  v1 _), Literal (LogVal  v2 _)) -> changed $ Literal (LogVal (v1==v2) pos)
        (Literal (CharVal v1 _), Literal (CharVal v2 _)) -> changed $ Literal (LogVal (v1==v2) pos)
        --(Literal (TupVal  v1 _), Literal (TupVal  v2 _)) -> return (True, Literal (LogVal (v1==v2) pos))
        _ -> badCPropM $ TypeError pos  " equal operands not of (the same) basic type! "
    else return e
ctFoldBinOp e@(BinOp Less e1 e2 _ pos) = do
    if(isValue e1 && isValue e2) then
      case (e1, e2) of
        -- for numerals we could build node e1-e2, simplify and compare with 0 or 0.0!
        (Literal (IntVal  v1 _), Literal (IntVal  v2 _)) -> changed $ Literal (LogVal (v1<v2) pos)
        (Literal (RealVal v1 _), Literal (RealVal v2 _)) -> changed $ Literal (LogVal (v1<v2) pos)
        (Literal (LogVal  v1 _), Literal (LogVal  v2 _)) -> changed $ Literal (LogVal (v1<v2) pos)
        (Literal (CharVal v1 _), Literal (CharVal v2 _)) -> changed $ Literal (LogVal (v1<v2) pos)
        --(Literal (TupVal  v1 _), Literal (TupVal  v2 _)) -> return (True, Literal (LogVal (v1<v2) pos))
        _ -> badCPropM $ TypeError pos  " less-than operands not of (the same) basic type! "
    else return e
ctFoldBinOp e@(BinOp Leq e1 e2 _ pos) = do
    if(isValue e1 && isValue e2) then
      case (e1, e2) of
        -- for numerals we could build node e1-e2, simplify and compare with 0 or 0.0!
        (Literal (IntVal  v1 _), Literal (IntVal  v2 _)) -> changed $ Literal (LogVal (v1<=v2) pos)
        (Literal (RealVal v1 _), Literal (RealVal v2 _)) -> changed $ Literal (LogVal (v1<=v2) pos)
        (Literal (LogVal  v1 _), Literal (LogVal  v2 _)) -> changed $ Literal (LogVal (v1<=v2) pos)
        (Literal (CharVal v1 _), Literal (CharVal v2 _)) -> changed $ Literal (LogVal (v1<=v2) pos)
        --(Literal (TupVal  v1 _), Literal (TupVal  v2 _)) -> return (True, Literal (LogVal (v1<=v2) pos))
        _ -> badCPropM $ TypeError pos  " less-than-or-equal operands not of (the same) basic type! "
    else return e
ctFoldBinOp e = return e


----------------------------------------------------
---- Helpers for VTABLE bindings                 ---
----------------------------------------------------

isValidBnd :: Maybe (CtOrId tf) -> Bool
isValidBnd bnd = case bnd of
                    Nothing -> False
                    Just _  -> True

----------------------------------------------------
---- Helpers for Constant Folding                ---
----------------------------------------------------


isValue :: TypeBox tf => Exp tf -> Bool
isValue e = case e of
              Literal _ -> True
              _         -> False 

isCt1 :: TypeBox tf => Exp tf -> Bool
isCt1 e = case e of
            Literal (IntVal  one _)  -> (one == 1  )
            Literal (RealVal one _)  -> (one == 1.0)
            Literal (LogVal True _)  -> True
            _                        -> False
isCt0 :: TypeBox tf => Exp tf -> Bool
isCt0 e = case e of
            Literal (IntVal  zr   _) -> (zr == 0  )
            Literal (RealVal zr   _) -> (zr == 0.0)
            Literal (LogVal False _) -> True
            _                        -> False

----------------------------------------------------
---- Helpers for Constant/Copy Propagation       ---
----------------------------------------------------

isBasicTypeVal :: Value -> Bool
isBasicTypeVal (IntVal     _ _) = True
isBasicTypeVal (RealVal    _ _) = True
isBasicTypeVal (LogVal     _ _) = True
isBasicTypeVal (CharVal    _ _) = True
isBasicTypeVal (ArrayVal _ _ _) = False
isBasicTypeVal (TupVal    vs _) = 
    foldl (&&) True (map isBasicTypeVal vs)

isCtOrCopy :: TypeBox tf => Exp tf -> Bool
isCtOrCopy (Literal  val   ) = isBasicTypeVal val
isCtOrCopy (TupLit   ts _  ) = foldl (&&) True (map isCtOrCopy ts)
isCtOrCopy (Var           _) = True
isCtOrCopy (Iota        _ _) = True
isCtOrCopy (Index _ _ _ _ _) = True
isCtOrCopy _                 = False

isRemovablePat  :: TypeBox tf => TupIdent tf -> Exp tf -> CPropM tf Bool 
isRemovablePat (Id _) e = 
 let s=case e of
        Var     _         -> True
        Index   _ _ _ _ _ -> True
        Iota    _ _       -> True
        Literal v         -> isBasicTypeVal v
        TupLit  _ _       -> False
        _                 -> False
 in return s

isRemovablePat (TupId tups _) e = 
    case e of
          Var (Ident vnm _ _)      -> do
              bnd <- asks $ M.lookup vnm . envVtable
              case bnd of
                  Just (Constant val@(TupVal ts   _) _ _) -> 
                      return ( isBasicTypeVal val && length ts == length tups )
                  Just (SymArr   tup@(TupLit ts _  ) _ _) -> 
                      return ( isCtOrCopy tup && length ts == length tups ) 
                  _ ->  return False
          TupLit  _ _              -> return (isCtOrCopy     e  )
          Literal val@(TupVal _ _) -> return (isBasicTypeVal val)
          _ -> return False

getPropBnds :: TypeBox tf => TupIdent tf -> Exp tf -> Bool -> CPropM tf [(String,CtOrId tf)]
getPropBnds ( Id (Ident var tp pos) ) e to_rem = 
  let r = case e of
            Literal v            -> [(var, (Constant v (boxType (valueType v)) to_rem))]
            Var (Ident id1 tp1 _)-> [(var, (VarId  id1 tp1 to_rem))]
            Index   _ _ _ _ _    -> [(var, (SymArr e   tp  to_rem))]
            TupLit     _  _      -> [(var, (SymArr e   tp  to_rem))]

            Iota           _ _   -> let newtp = boxType (Array (Int pos) Nothing pos) -- (Just n) does not work Exp tf
                                    in  [(var, SymArr e newtp to_rem)]
            Replicate _ _ _ _    -> [(var, SymArr e tp to_rem)] 
            ArrayLit    _ _ _    -> [(var, SymArr e tp to_rem)]
            _ -> [] 
  in return r 
getPropBnds pat@(TupId ids _) e to_rem = 
    case e of
        TupLit  ts _          ->
            if( length ids == length ts )
            then do lst <- mapM  (\(x,y)->getPropBnds x y to_rem) (zip ids ts)
                    return (foldl (++) [] lst)
            else return []
        Literal (TupVal ts _) ->
            if( length ids == length ts )
            then do lst <- mapM (\(x,y)->getPropBnds x (Literal y) to_rem) (zip ids ts)
                    return (foldl (++) [] lst)
            else return []
        Var (Ident vnm _ _)   -> do 
            bnd <- asks $ M.lookup vnm . envVtable
            case bnd of
                Just (SymArr tup@(TupLit   _ _) _ _) -> getPropBnds pat tup           to_rem
                Just (Constant tup@(TupVal _ _) _ _) -> getPropBnds pat (Literal tup) to_rem 
                _                                    -> return []
        _ -> return []

ctIndex :: TypeBox tf => [Exp tf] -> Maybe [Int]
ctIndex []     = Just []
ctIndex (i:is) = 
  case i of
    Literal (IntVal ii _) ->  
      let x = ctIndex is in
      case x of
        Nothing -> Nothing
        Just y -> Just (ii:y)
    _ -> Nothing 

getArrValInd :: Value -> [Int] -> Maybe Value
getArrValInd v [] = if isBasicTypeVal v then Just v else Nothing 
getArrValInd (ArrayVal arr _ _) (i:is) = getArrValInd (arr ! i) is
getArrValInd _ _ = Nothing 

getArrLitInd :: TypeBox tf => Exp tf -> [Int] -> Maybe (Exp tf)
getArrLitInd e [] = if isCtOrCopy e then Just e else Nothing 
getArrLitInd (ArrayLit els _ _) (i:is) = getArrLitInd (els !! i) is
getArrLitInd (Literal arr@(ArrayVal _ _ _)) (i:is) = 
    case getArrValInd arr (i:is) of
        Nothing -> Nothing
        Just v  -> Just (Literal v) 
getArrLitInd _ _ = Nothing 
<|MERGE_RESOLUTION|>--- conflicted
+++ resolved
@@ -212,14 +212,9 @@
 
  
 copyCtPropExp (DoLoop ind n body mergevars pos) = do
-<<<<<<< HEAD
-    (s1, n')   <- copyCtPropExp n
+    n'   <- copyCtPropExp n
     let mergenames = map identName mergevars
-=======
-    n'   <- copyCtPropExp n
-    let mergenames = map (\ (Ident s _ _) -> s) mergevars
     mapM_ nonRemovable mergenames
->>>>>>> d73e413d
     bnds       <- mapM (\vnm -> asks $ M.lookup vnm . envVtable) mergenames
     let idbnds1 = zip bnds mergevars
     let idbnds  = filter ( \(x,_) -> isValidBnd     x ) idbnds1
