{-# LANGUAGE Strict #-}

-- | Facilities for type-checking terms.  Factored out of
-- "Language.Futhark.TypeChecker.Terms" to prevent the module from
-- being gigantic.
--
-- Incidentally also a nice place to put Haddock comments to make the
-- internal API of the type checker easier to browse.
module Language.Futhark.TypeChecker.Terms.Monad
  ( TermTypeM,
    runTermTypeM,
    ValBinding (..),
    SizeSource (SourceBound, SourceSlice),
    Inferred (..),
    Checking (..),
    withEnv,
    localScope,
    TermEnv (..),
    TermScope (..),
    TermTypeState (..),
    onFailure,
    extSize,
    expType,
    expTypeFully,
    constrain,
    newArrayType,
    allDimsFreshInType,
    replaceTyVars,
    updateTypes,
    Names,

    -- * Primitive checking
    unifies,
    checkTypeExpNonrigid,
    lookupVar,
    lookupMod,

    -- * Sizes
    isInt64,

    -- * Control flow
    incLevel,

    -- * Errors
    unusedSize,
  )
where

import Control.Monad
import Control.Monad.Except
import Control.Monad.Reader
import Control.Monad.State.Strict
import Data.Bifunctor
import Data.Bitraversable
import Data.Foldable
import Data.Map.Strict qualified as M
import Data.Maybe
import Data.Set qualified as S
import Data.Text qualified as T
import Futhark.FreshNames hiding (newName)
import Futhark.FreshNames qualified
import Futhark.Util.Pretty hiding (space)
import Language.Futhark
import Language.Futhark.Traversals
import Language.Futhark.TypeChecker.Constraints (TyVar)
import Language.Futhark.TypeChecker.Monad hiding (BoundV, lookupMod, stateNameSource)
import Language.Futhark.TypeChecker.Monad qualified as TypeM
import Language.Futhark.TypeChecker.Types
import Language.Futhark.TypeChecker.Unify
import Prelude hiding (mod)

type Names = S.Set VName

data ValBinding
  = BoundV [TypeParam] StructType
  | OverloadedF [PrimType] [Maybe PrimType] (Maybe PrimType)
  | EqualityF
  deriving (Show)

unusedSize :: (MonadTypeChecker m) => SizeBinder VName -> m a
unusedSize p =
  typeError p mempty . withIndexLink "unused-size" $
    "Size" <+> pretty p <+> "unused in pattern."

data Inferred t
  = NoneInferred
  | Ascribed t

instance Functor Inferred where
  fmap _ NoneInferred = NoneInferred
  fmap f (Ascribed t) = Ascribed (f t)

data Checking
  = CheckingApply (Maybe (QualName VName)) Exp StructType StructType
  | CheckingReturn ResType StructType
  | CheckingAscription StructType StructType
  | CheckingLetGeneralise Name
  | CheckingParams (Maybe Name)
  | CheckingPat (PatBase Info VName StructType) (Inferred StructType)
  | CheckingLoopBody StructType StructType
  | CheckingLoopInitial StructType StructType
  | CheckingRecordUpdate [Name] StructType StructType
  | CheckingRequired [StructType] StructType
  | CheckingBranches StructType StructType

instance Pretty Checking where
  pretty (CheckingApply f e expected actual) =
    header
      </> "Expected:"
      <+> align (pretty expected)
      </> "Actual:  "
      <+> align (pretty actual)
    where
      header =
        case f of
          Nothing ->
            "Cannot apply function to"
              <+> dquotes (shorten $ group $ pretty e)
              <> " (invalid type)."
          Just fname ->
            "Cannot apply"
              <+> dquotes (pretty fname)
              <+> "to"
              <+> dquotes (align $ shorten $ group $ pretty e)
              <> " (invalid type)."
  pretty (CheckingReturn expected actual) =
    "Function body does not have expected type."
      </> "Expected:"
      <+> align (pretty expected)
      </> "Actual:  "
      <+> align (pretty actual)
  pretty (CheckingAscription expected actual) =
    "Expression does not have expected type from explicit ascription."
      </> "Expected:"
      <+> align (pretty expected)
      </> "Actual:  "
      <+> align (pretty actual)
  pretty (CheckingLetGeneralise fname) =
    "Cannot generalise type of" <+> dquotes (pretty fname) <> "."
  pretty (CheckingParams fname) =
    "Invalid use of parameters in" <+> dquotes fname' <> "."
    where
      fname' = maybe "anonymous function" pretty fname
  pretty (CheckingPat pat NoneInferred) =
    "Invalid pattern" <+> dquotes (pretty pat) <> "."
  pretty (CheckingPat pat (Ascribed t)) =
    "Pattern"
      </> indent 2 (pretty pat)
      </> "cannot match value of type"
      </> indent 2 (pretty t)
  pretty (CheckingLoopBody expected actual) =
    "Loop body does not have expected type."
      </> "Expected:"
      <+> align (pretty expected)
      </> "Actual:  "
      <+> align (pretty actual)
  pretty (CheckingLoopInitial expected actual) =
    "Initial loop values do not have expected type."
      </> "Expected:"
      <+> align (pretty expected)
      </> "Actual:  "
      <+> align (pretty actual)
  pretty (CheckingRecordUpdate fs expected actual) =
    "Type mismatch when updating record field"
      <+> dquotes fs'
      <> "."
        </> "Existing:"
        <+> align (pretty expected)
        </> "New:     "
        <+> align (pretty actual)
    where
      fs' = mconcat $ punctuate "." $ map pretty fs
  pretty (CheckingRequired [expected] actual) =
    "Expression must have type"
      <+> pretty expected
      <> "."
        </> "Actual type:"
        <+> align (pretty actual)
  pretty (CheckingRequired expected actual) =
    "Type of expression must be one of "
      <+> expected'
      <> "."
        </> "Actual type:"
        <+> align (pretty actual)
    where
      expected' = commasep (map pretty expected)
  pretty (CheckingBranches t1 t2) =
    "Branches differ in type."
      </> "Former:"
      <+> pretty t1
      </> "Latter:"
      <+> pretty t2

-- | Type checking happens with access to this environment.  The
-- 'TermScope' will be extended during type-checking as bindings come into
-- scope.
data TermEnv = TermEnv
  { termScope :: TermScope,
    termChecking :: Maybe Checking,
    termLevel :: Level,
    termCheckExp :: ExpBase Info VName -> TermTypeM Exp,
    termOuterEnv :: Env,
    termTyVars :: M.Map TyVar (TypeBase () NoUniqueness),
    termImportName :: ImportName
  }

data TermScope = TermScope
  { scopeVtable :: M.Map VName ValBinding,
    scopeTypeTable :: M.Map VName TypeBinding,
    scopeModTable :: M.Map VName Mod
  }
  deriving (Show)

instance Semigroup TermScope where
  TermScope vt1 tt1 mt1 <> TermScope vt2 tt2 mt2 =
    TermScope (vt2 `M.union` vt1) (tt2 `M.union` tt1) (mt1 `M.union` mt2)

envToTermScope :: Env -> TermScope
envToTermScope env =
  TermScope
    { scopeVtable = vtable,
      scopeTypeTable = envTypeTable env,
      scopeModTable = envModTable env
    }
  where
    vtable = M.map valBinding $ envVtable env
    valBinding (TypeM.BoundV tps v) = BoundV tps v

withEnv :: TermEnv -> Env -> TermEnv
withEnv tenv env = tenv {termScope = termScope tenv <> envToTermScope env}

-- | Wrap a function name to give it a vacuous Eq instance for SizeSource.
newtype FName = FName (Maybe (QualName VName))
  deriving (Show)

instance Eq FName where
  _ == _ = True

instance Ord FName where
  compare _ _ = EQ

-- | What was the source of some existential size?  This is used for
-- using the same existential variable if the same source is
-- encountered in multiple locations.
data SizeSource
  = SourceArg FName (ExpBase NoInfo VName)
  | SourceBound (ExpBase NoInfo VName)
  | SourceSlice
      (Maybe Size)
      (Maybe (ExpBase NoInfo VName))
      (Maybe (ExpBase NoInfo VName))
      (Maybe (ExpBase NoInfo VName))
  deriving (Eq, Ord, Show)

-- | The state is a set of constraints and a counter for generating
-- type names.  This is distinct from the usual counter we use for
-- generating unique names, as these will be user-visible.
data TermTypeState = TermTypeState
  { stateConstraints :: Constraints,
    stateCounter :: !Int,
    stateWarnings :: Warnings,
    stateNameSource :: VNameSource
  }

newtype TermTypeM a
  = TermTypeM
      ( ReaderT
          TermEnv
          (StateT TermTypeState (Except (Warnings, TypeError)))
          a
      )
  deriving
    ( Monad,
      Functor,
      Applicative,
      MonadReader TermEnv,
      MonadState TermTypeState
    )

instance MonadError TypeError TermTypeM where
  throwError e = TermTypeM $ do
    ws <- gets stateWarnings
    throwError (ws, e)

  catchError (TermTypeM m) f =
    TermTypeM $ m `catchError` f'
    where
      f' (_, e) = let TermTypeM m' = f e in m'

incCounter :: TermTypeM Int
incCounter = do
  s <- get
  put s {stateCounter = stateCounter s + 1}
  pure $ stateCounter s

constrain :: VName -> Constraint -> TermTypeM ()
constrain v c = do
  lvl <- curLevel
  modifyConstraints $ M.insert v (lvl, c)

instance MonadUnify TermTypeM where
  getConstraints = gets stateConstraints
  putConstraints x = modify $ \s -> s {stateConstraints = x}

  newTypeVar loc desc = do
    i <- incCounter
    v <- newID $ mkTypeVarName desc i
    constrain v $ NoConstraint Lifted $ mkUsage' loc
    pure $ Scalar $ TypeVar mempty (qualName v) []

  curLevel = asks termLevel

  newDimVar usage rigidity name = do
    dim <- newTypeName name
    case rigidity of
      Rigid rsrc -> constrain dim $ UnknownSize (locOf usage) rsrc
      Nonrigid -> constrain dim $ Size Nothing usage
    pure dim

  unifyError loc notes bcs doc = do
    checking <- asks termChecking
    case checking of
      Just checking' ->
        throwError $
          TypeError (locOf loc) notes $
            pretty checking' <> line </> doc <> pretty bcs
      Nothing ->
        throwError $ TypeError (locOf loc) notes $ doc <> pretty bcs

  matchError loc notes bcs t1 t2 = do
    checking <- asks termChecking
    case checking of
      Just checking'
        | hasNoBreadCrumbs bcs ->
            throwError $
              TypeError (locOf loc) notes $
                pretty checking'
        | otherwise ->
            throwError $
              TypeError (locOf loc) notes $
                pretty checking' <> line </> doc <> pretty bcs
      Nothing ->
        throwError $ TypeError (locOf loc) notes $ doc <> pretty bcs
    where
      doc =
        "Types"
          </> indent 2 (pretty t1)
          </> "and"
          </> indent 2 (pretty t2)
          </> "do not match."

replaceTyVars :: SrcLoc -> TypeBase Size u -> TermTypeM (TypeBase Size u)
replaceTyVars loc orig_t = do
  tyvars <- asks termTyVars
  let f :: TypeBase Size u -> TermTypeM (TypeBase Size u)
      f (Scalar (Prim t)) = pure $ Scalar $ Prim t
      f
        (Scalar (TypeVar u (QualName [] v) []))
          | Just t <- M.lookup v tyvars =
              fst <$> allDimsFreshInType (mkUsage loc "replaceTyVars") Nonrigid "dv" (second (const u) t)
          | otherwise =
              pure $ Scalar (TypeVar u (QualName [] v) [])
      f (Scalar (TypeVar u qn targs)) =
        Scalar . TypeVar u qn <$> mapM onTyArg targs
        where
          onTyArg (TypeArgDim e) = pure $ TypeArgDim e
          onTyArg (TypeArgType t) = TypeArgType <$> f t
      f (Scalar (Record fs)) =
        Scalar . Record <$> traverse f fs
      f (Scalar (Sum fs)) =
        Scalar . Sum <$> traverse (mapM f) fs
      f (Scalar (Arrow u pname d ta (RetType ext tr))) = do
        ta' <- f ta
        tr' <- f tr
        pure $ Scalar $ Arrow u pname d ta' $ RetType ext tr'
      f (Array u shape t) =
        arrayOfWithAliases u shape <$> f (Scalar t)

  f orig_t

instTyVars ::
  SrcLoc ->
  [VName] ->
  TypeBase () u ->
  TypeBase Size u ->
  TermTypeM (TypeBase Size u)
instTyVars loc names orig_t1 orig_t2 = do
  tyvars <- asks termTyVars
  let f ::
        TypeBase d u ->
        TypeBase Size u ->
        StateT (M.Map VName (TypeBase Size NoUniqueness)) TermTypeM (TypeBase Size u)
      f
        (Scalar (TypeVar u (QualName [] v1) []))
        t2
          | Just t <- M.lookup v1 tyvars =
              f (second (const u) t) t2
      f (Scalar (Record fs1)) (Scalar (Record fs2)) =
        Scalar . Record <$> sequence (M.intersectionWith f fs1 fs2)
      f (Scalar (Sum fs1)) (Scalar (Sum fs2)) =
        Scalar . Sum <$> sequence (M.intersectionWith (zipWithM f) fs1 fs2)
      f
        (Scalar (Arrow u _ _ t1a (RetType _ t1r)))
        (Scalar (Arrow _ pname d t2a (RetType ext t2r))) = do
          ta <- f t1a t2a
          tr <- f t1r t2r
          pure $ Scalar $ Arrow u pname d ta $ RetType ext tr
      f
        (Array u (Shape (_ : ds1)) t1)
        (Array _ (Shape (d : ds2)) t2) =
          arrayOfWithAliases u (Shape [d])
            <$> f (arrayOf (Shape ds1) (Scalar t1)) (arrayOf (Shape ds2) (Scalar t2))
      f t1 t2 = do
        let mkNew =
              fst <$> lift (allDimsFreshInType (mkUsage loc "instantiation") Nonrigid "dv" t1)
        case t2 of
          Scalar (TypeVar u (QualName [] v2) [])
            | v2 `elem` names -> do
                seen <- get
                case M.lookup v2 seen of
                  Nothing -> do
                    t <- mkNew
                    modify $ M.insert v2 $ second (const NoUniqueness) t
                    pure t
                  Just t ->
                    pure $ second (const u) t
          _ -> mkNew

  evalStateT (f orig_t1 orig_t2) mempty

-- | Instantiate a type scheme with fresh size variables for its size
-- parameters. Replaces type parameters with their known
-- instantiations. Returns the names of the fresh size variables and
-- the instantiated type.
instTypeScheme ::
  QualName VName ->
  SrcLoc ->
  [TypeParam] ->
  StructType ->
  TypeBase () NoUniqueness ->
  TermTypeM ([VName], StructType)
instTypeScheme qn loc tparams scheme_t inferred = do
  (names, substs) <- fmap (unzip . catMaybes) . forM tparams $ \tparam -> do
    case tparam of
      TypeParamType {} -> pure Nothing
      TypeParamDim v _ -> do
        i <- incCounter
        v' <- newID $ mkTypeVarName (baseName v) i
        constrain v' . Size Nothing . mkUsage loc . docText $
          "instantiated size parameter of " <> dquotes (pretty qn)
        pure $ Just (v', (v, ExpSubst $ sizeFromName (qualName v') loc))

  let tp_names = map typeParamName $ filter isTypeParam tparams
  t' <- instTyVars loc tp_names inferred $ applySubst (`lookup` substs) scheme_t

  pure (names, t')

lookupQualNameEnv :: QualName VName -> TermTypeM TermScope
lookupQualNameEnv (QualName [q] _)
  | baseTag q <= maxIntrinsicTag = asks termScope -- Magical intrinsic module.
lookupQualNameEnv qn@(QualName quals _) = do
  scope <- asks termScope
  descend scope quals
  where
    descend scope [] = pure scope
    descend scope (q : qs)
      | Just (ModEnv q_scope) <- M.lookup q $ scopeModTable scope =
          descend (envToTermScope q_scope) qs
      | otherwise =
          error $ "lookupQualNameEnv " <> show qn

lookupMod :: QualName VName -> TermTypeM Mod
lookupMod qn@(QualName _ name) = do
  scope <- lookupQualNameEnv qn
  case M.lookup name $ scopeModTable scope of
    Nothing -> error $ "lookupMod: " <> show qn
    Just m -> pure m

localScope :: (TermScope -> TermScope) -> TermTypeM a -> TermTypeM a
localScope f = local $ \tenv -> tenv {termScope = f $ termScope tenv}

instance MonadTypeChecker TermTypeM where
  warnings ws =
    modify $ \s -> s {stateWarnings = stateWarnings s <> ws}

  warn loc problem = warnings $ singleWarning (locOf loc) problem

  newName v = do
    s <- get
    let (v', src') = Futhark.FreshNames.newName (stateNameSource s) v
    put $ s {stateNameSource = src'}
    pure v'

  newTypeName name = do
    i <- incCounter
    newID $ mkTypeVarName name i

  bindVal v (TypeM.BoundV tps t) = localScope $ \scope ->
    scope {scopeVtable = M.insert v (BoundV tps t) $ scopeVtable scope}

  lookupType qn = do
    outer_env <- asks termOuterEnv
    scope <- lookupQualNameEnv qn
    case M.lookup (qualLeaf qn) $ scopeTypeTable scope of
      Nothing -> error $ "lookupType: " <> show qn
      Just (TypeAbbr l ps (RetType dims def)) ->
        pure
          ( ps,
            RetType dims $ qualifyTypeVars outer_env (map typeParamName ps) (qualQuals qn) def,
            l
          )

  typeError loc notes s = do
    checking <- asks termChecking
    case checking of
      Just checking' ->
        throwError $ TypeError (locOf loc) notes (pretty checking' <> line </> s)
      Nothing ->
        throwError $ TypeError (locOf loc) notes s

lookupVar :: SrcLoc -> QualName VName -> StructType -> TermTypeM StructType
lookupVar loc qn@(QualName qs name) inst_t = do
  scope <- lookupQualNameEnv qn
  let usage = mkUsage loc $ docText $ "use of " <> dquotes (pretty qn)

  case M.lookup name $ scopeVtable scope of
    Nothing ->
      error $ "lookupVar: " <> show qn
<<<<<<< HEAD
    Just (BoundV tparams bound_t) -> do
      when (null qs) . modify $ \s ->
        s {stateUsed = S.insert name $ stateUsed s}
=======
    Just (BoundV tparams t) -> do
>>>>>>> 9c3e4e39
      if null tparams && null qs
        then pure bound_t
        else do
          (tnames, t) <- instTypeScheme qn loc tparams bound_t $ first (const ()) inst_t
          outer_env <- asks termOuterEnv
          pure $ qualifyTypeVars outer_env tnames qs t
    Just EqualityF ->
      replaceTyVars loc inst_t
    Just OverloadedF {} ->
      replaceTyVars loc inst_t
  where
    instOverloaded argtype pts rt =
      ( map (maybe (toStruct argtype) (Scalar . Prim)) pts,
        maybe (toStruct argtype) (Scalar . Prim) rt
      )

onFailure :: Checking -> TermTypeM a -> TermTypeM a
onFailure c = local $ \env -> env {termChecking = Just c}

extSize :: SrcLoc -> SizeSource -> TermTypeM (Size, Maybe VName)
extSize loc e = do
  let rsrc = case e of
        SourceArg (FName fname) e' ->
          RigidArg fname $ prettyTextOneLine e'
        SourceBound e' ->
          RigidBound $ prettyTextOneLine e'
        SourceSlice d i j s ->
          RigidSlice d $ prettyTextOneLine $ DimSlice i j s
  d <- newRigidDim loc rsrc "n"
  pure
    ( sizeFromName (qualName d) loc,
      Just d
    )

incLevel :: TermTypeM a -> TermTypeM a
incLevel = local $ \env -> env {termLevel = termLevel env + 1}

-- | Get the type of an expression, with top level type variables
-- substituted.  Never call 'typeOf' directly (except in a few
-- carefully inspected locations)!
expType :: Exp -> TermTypeM StructType
expType = normType . typeOf

-- | Get the type of an expression, with all type variables
-- substituted.  Slower than 'expType', but sometimes necessary.
-- Never call 'typeOf' directly (except in a few carefully inspected
-- locations)!
expTypeFully :: Exp -> TermTypeM StructType
expTypeFully = normTypeFully . typeOf

newArrayType :: Usage -> Name -> Int -> TermTypeM (StructType, StructType)
newArrayType usage desc r = do
  v <- newTypeName desc
  constrain v $ NoConstraint Unlifted usage
  dims <- replicateM r $ newDimVar usage Nonrigid "dim"
  let rowt = TypeVar mempty (qualName v) []
      mkSize = flip sizeFromName (srclocOf usage) . qualName
  pure
    ( Array mempty (Shape $ map mkSize dims) rowt,
      Scalar rowt
    )

-- | Replace *all* dimensions with distinct fresh size variables.
allDimsFreshInType ::
  Usage ->
  Rigidity ->
  Name ->
  TypeBase d als ->
  TermTypeM (TypeBase Size als, M.Map VName d)
allDimsFreshInType usage r desc t =
  runStateT (bitraverse onDim pure t) mempty
  where
    onDim d = do
      v <- lift $ newDimVar usage r desc
      modify $ M.insert v d
      pure $ sizeFromName (qualName v) $ srclocOf usage

-- | Replace all type variables with their concrete types.
updateTypes :: (ASTMappable e) => e -> TermTypeM e
updateTypes = astMap tv
  where
    tv =
      ASTMapper
        { mapOnExp = astMap tv,
          mapOnName = pure,
          mapOnStructType = normTypeFully,
          mapOnParamType = normTypeFully,
          mapOnResRetType = normTypeFully
        }

--- Basic checking

unifies :: T.Text -> StructType -> Exp -> TermTypeM Exp
unifies why t e = do
  unify (mkUsage (srclocOf e) why) t . toStruct =<< expType e
  pure e

checkExpForSize :: ExpBase Info VName -> TermTypeM Exp
checkExpForSize e = do
  checker <- asks termCheckExp
  e' <- checker e
  let t = toStruct $ typeOf e'
  unify (mkUsage (locOf e') "Size expression") t (Scalar (Prim (Signed Int64)))
  updateTypes e'

checkTypeExpNonrigid :: TypeExp Exp VName -> TermTypeM (TypeExp Exp VName, ResType, [VName])
checkTypeExpNonrigid te = do
  (te', svars, rettype, _l) <- checkTypeExp checkExpForSize te

  -- No guarantee that the locally bound sizes in rettype are globally
  -- unique, but we want to turn them into size variables, so let's
  -- give them some unique names.
  RetType dims st <- renameRetType rettype

  forM_ (svars ++ dims) $ \v ->
    constrain v $ Size Nothing $ mkUsage (srclocOf te) "anonymous size in type expression"
  pure (te', st, svars ++ dims)

--- Sizes

isInt64 :: Exp -> Maybe Int64
isInt64 (Literal (SignedValue (Int64Value k')) _) = Just $ fromIntegral k'
isInt64 (IntLit k' _ _) = Just $ fromInteger k'
isInt64 (Negate x _) = negate <$> isInt64 x
isInt64 (Parens x _) = isInt64 x
isInt64 _ = Nothing

-- Running

initialTermScope :: TermScope
initialTermScope =
  TermScope
    { scopeVtable = initialVtable,
      scopeTypeTable = mempty,
      scopeModTable = mempty
    }
  where
    initialVtable = M.fromList $ mapMaybe addIntrinsicF $ M.toList intrinsics

    prim = Scalar . Prim
    arrow x y = Scalar $ Arrow mempty Unnamed Observe x y

    addIntrinsicF (name, IntrinsicMonoFun pts t) =
      Just (name, BoundV [] $ arrow pts' $ RetType [] $ prim t)
      where
        pts' = case pts of
          [pt] -> prim pt
          _ -> Scalar $ tupleRecord $ map prim pts
    addIntrinsicF (name, IntrinsicOverloadedFun ts pts rts) =
      Just (name, OverloadedF ts pts rts)
    addIntrinsicF (name, IntrinsicPolyFun tvs pts rt) =
      Just
        ( name,
          BoundV tvs $ foldFunType pts rt
        )
    addIntrinsicF (name, IntrinsicEquality) =
      Just (name, EqualityF)
    addIntrinsicF _ = Nothing

runTermTypeM :: (ExpBase Info VName -> TermTypeM Exp) -> M.Map TyVar (TypeBase () NoUniqueness) -> TermTypeM a -> TypeM a
runTermTypeM checker tyvars (TermTypeM m) = do
  initial_scope <- (initialTermScope <>) . envToTermScope <$> askEnv
  name <- askImportName
  outer_env <- askEnv
  src <- gets TypeM.stateNameSource
  let initial_tenv =
        TermEnv
          { termScope = initial_scope,
            termChecking = Nothing,
            termLevel = 0,
            termCheckExp = checker,
            termImportName = name,
            termOuterEnv = outer_env,
            termTyVars = tyvars
          }
      initial_state =
        TermTypeState
          { stateConstraints = mempty,
            stateCounter = 0,
            stateWarnings = mempty,
            stateNameSource = src
          }
  case runExcept (runStateT (runReaderT m initial_tenv) initial_state) of
    Left (ws, e) -> do
      warnings ws
      throwError e
    Right (a, TermTypeState {stateNameSource, stateWarnings}) -> do
      warnings stateWarnings
      modify $ \s -> s {TypeM.stateNameSource = stateNameSource}
      pure a<|MERGE_RESOLUTION|>--- conflicted
+++ resolved
@@ -526,13 +526,7 @@
   case M.lookup name $ scopeVtable scope of
     Nothing ->
       error $ "lookupVar: " <> show qn
-<<<<<<< HEAD
-    Just (BoundV tparams bound_t) -> do
-      when (null qs) . modify $ \s ->
-        s {stateUsed = S.insert name $ stateUsed s}
-=======
-    Just (BoundV tparams t) -> do
->>>>>>> 9c3e4e39
+    Just (BoundV tparams bound_t) ->
       if null tparams && null qs
         then pure bound_t
         else do
