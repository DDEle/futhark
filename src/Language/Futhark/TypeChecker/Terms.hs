--- conflicted
+++ resolved
@@ -21,10 +21,6 @@
 where
 
 import Control.Monad.Except
-<<<<<<< HEAD
-import Control.Monad.Identity
-=======
->>>>>>> 41e0aef4
 import Control.Monad.RWS hiding (Sum)
 import Control.Monad.State
 import Control.Monad.Writer hiding (Sum)
@@ -1368,17 +1364,10 @@
 checkExp (If e1 e2 e3 _ loc) =
   sequentially checkCond $ \e1' _ -> do
     ((e2', e3'), dflow) <- tapOccurences $ checkExp e2 `alternative` checkExp e3
-<<<<<<< HEAD
 
     (brancht, retext) <- unifyBranches loc e2' e3'
     let t' = addAliases brancht (`S.difference` S.map AliasBound (allConsumed dflow))
 
-=======
-
-    (brancht, retext) <- unifyBranches loc e2' e3'
-    let t' = addAliases brancht (`S.difference` S.map AliasBound (allConsumed dflow))
-
->>>>>>> 41e0aef4
     zeroOrderType
       (mkUsage loc "returning value of this type from 'if' expression")
       "type returned from branch"
@@ -1498,17 +1487,10 @@
   sequentially (checkIdent src) $ \src' _ -> do
     (t, _) <- newArrayType (srclocOf src) "src" $ length idxes
     unify (mkUsage loc "type of target array") t $ toStruct $ unInfo $ identType src'
-<<<<<<< HEAD
 
     -- Need the fully normalised type here to get the proper aliasing information.
     src_t <- normTypeFully $ unInfo $ identType src'
 
-=======
-
-    -- Need the fully normalised type here to get the proper aliasing information.
-    src_t <- normTypeFully $ unInfo $ identType src'
-
->>>>>>> 41e0aef4
     idxes' <- mapM checkDimIndex idxes
     (elemt, _) <- sliceShape (Just (loc, Nonrigid)) idxes' =<< normTypeFully t
 
