--- conflicted
+++ resolved
@@ -1151,11 +1151,7 @@
   TypeBase (DimDecl VName) as ->
   TermTypeM (TypeBase (DimDecl VName) as, [VName])
 sliceShape loc r slice t@(Array als u et (ShapeDecl orig_dims)) =
-<<<<<<< HEAD
   runStateT (setDims <$> adjustDims slice orig_dims) mempty
-=======
-  runWriterT $ setDims <$> adjustDims slice orig_dims
->>>>>>> 796a3660
   where
     setDims :: [DimDecl VName] -> TypeBase (DimDecl VName) as
     setDims [] = stripArray (length orig_dims) t
@@ -1176,13 +1172,8 @@
           (d, ext) <-
             lift $
               extSize loc $
-<<<<<<< HEAD
-                SourceSlice orig_d' (bareExp <$> i) (bareExp <$> j) (bareExp <$> stride)
+                SourceSlice orig_d' $ Left ((bareExp <$> i), (bareExp <$> j), (bareExp <$> stride))
           modify (maybeToList ext ++)
-=======
-                SourceSlice orig_d' $ Left ((bareExp <$> i), (bareExp <$> j), (bareExp <$> stride))
-          tell $ maybeToList ext
->>>>>>> 796a3660
           return d
         Just Nonrigid ->
           lift $ NamedDim . qualName <$> newDimVar loc Nonrigid "slice_dim"
@@ -1194,30 +1185,16 @@
           | isJust i, isJust j = Nothing
           | otherwise = Just orig_d
 
-<<<<<<< HEAD
     adjustDims :: SliceBase Info VName -> [DimDecl VName] -> StateT [VName] TermTypeM [DimDecl VName]
     adjustDims (DimIndices idxs) = adjustDims' idxs
     adjustDims (DimFlat offset idxs) = adjustFlatDims offset idxs
 
     adjustFlatDims :: Exp -> [DimFlatIndex] -> [DimDecl VName] -> StateT [VName] TermTypeM [DimDecl VName]
-    adjustFlatDims _offset idxs [_] =
-=======
-    adjustDims :: SliceBase Info VName -> [DimDecl VName] -> WriterT [VName] TermTypeM [DimDecl VName]
-    adjustDims (DimIndices idxs) = adjustDims' idxs
-    adjustDims (DimFlat offset idxs) = adjustFlatDims offset idxs
-
-    adjustFlatDims :: Exp -> [DimFlatIndex] -> [DimDecl VName] -> WriterT [VName] TermTypeM [DimDecl VName]
     adjustFlatDims _offset idxs [d] =
->>>>>>> 796a3660
       -- Return new dimensions based on the slicing, shouldn't be too hard.
       -- if length idxs < dims
       --   then fail "Flat slice must be full or larger"
       --   else
-<<<<<<< HEAD
-      return $ fmap (\(DimFlatSlice n _) -> fromJust $ maybeDimFromExp n) idxs
-    adjustFlatDims _ _ _ =
-      lift $ typeError loc mempty "LMAD slicing is only allowed on one-dimensional arrays."
-=======
       mapM
         ( \(DimFlatSlice n _) -> do
             (d', retext) <- lift $ dimFromExp (SourceBound . bareExp) $ traceWith "n" n
@@ -1237,7 +1214,6 @@
                 "ds",
                 pretty ds
               ]
->>>>>>> 796a3660
 
     adjustDims' (DimFix {} : idxes') (_ : dims) =
       adjustDims' idxes' dims
@@ -1677,28 +1653,16 @@
             (Info $ AppRes body_t ext)
 checkExp (AppExp (LetWith dest src slice ve body loc) _) =
   sequentially (checkIdent src) $ \src' _ -> do
-<<<<<<< HEAD
     slice' <- checkSlice slice
     (t, _) <-
       newArrayType (srclocOf src) "src" $
         if isFlatSlice slice then 1 else sliceLength slice
-=======
-    (t, _) <-
-      newArrayType (srclocOf src) "src" $
-        if isFlatSlice slice then 1 else sliceLength slice
-    (t', _) <- newArrayType (srclocOf src) "src" $ sliceLength slice
->>>>>>> 796a3660
     unify (mkUsage loc "type of target array") t $ toStruct $ unInfo $ identType src'
 
     -- Need the fully normalised type here to get the proper aliasing information.
     src_t <- normTypeFully $ unInfo $ identType src'
 
-<<<<<<< HEAD
     (elemt, _) <- sliceShape loc (Just Nonrigid) slice' =<< normTypeFully t
-=======
-    slice' <- checkSlice slice
-    (elemt, _) <- sliceShape loc (Just Nonrigid) slice' =<< normTypeFully t'
->>>>>>> 796a3660
 
     unless (unique src_t) $
       typeError loc mempty $
@@ -1728,17 +1692,10 @@
             =<< expTypeFully body'
         return $ AppExp (LetWith dest' src' slice' ve' body' loc) (Info $ AppRes body_t ext)
 checkExp (Update src slice ve loc) = do
-<<<<<<< HEAD
   slice' <- checkSlice slice
   (t, _) <-
     newArrayType (srclocOf src) "src" $
       if isFlatSlice slice then 1 else sliceLength slice
-=======
-  (t, _) <-
-    newArrayType (srclocOf src) "src" $
-      if isFlatSlice slice then 1 else sliceLength slice
-  slice' <- checkSlice slice
->>>>>>> 796a3660
   (elemt, _) <- sliceShape loc (Just Nonrigid) slice' =<< normTypeFully t
 
   sequentially (checkExp ve >>= unifies "type of target array" elemt) $ \ve' _ ->
@@ -1788,15 +1745,6 @@
 
 --
 checkExp (AppExp (Index e slice loc) _) = do
-<<<<<<< HEAD
-=======
-  e' <- do
-    (t, _) <-
-      newArrayType loc "e" $
-        if isFlatSlice slice then 1 else sliceLength slice
-    unifies "being indexed at" t =<< checkExp e
-
->>>>>>> 796a3660
   slice' <- checkSlice slice
   (t, _) <-
     newArrayType loc "e" $
@@ -1920,10 +1868,7 @@
   return $ ProjectSection fields (Info $ Scalar $ Arrow mempty Unnamed a b) loc
 checkExp (IndexSection slice NoInfo loc) = do
   slice' <- checkSlice slice
-<<<<<<< HEAD
   (t, _) <- newArrayType loc "e" $ sliceLength slice'
-=======
->>>>>>> 796a3660
   (t', _) <- sliceShape loc Nothing slice' t
   return $ IndexSection slice' (Info $ fromStruct $ Scalar $ Arrow mempty Unnamed t t') loc
 checkExp (AppExp (DoLoop _ mergepat mergeexp form loopbody loc) _) =
