{-# LANGUAGE Safe #-}
-- | A very simple representation of collections of warnings.
-- Warnings have a position (so they can be ordered), and their
-- 'Show'-instance produces a human-readable string.
module Language.Futhark.Warnings
  ( Warnings
  , singleWarning
  , singleWarning'
  ) where

import Data.Monoid
import Data.List (sortOn, intercalate)

import Prelude

<<<<<<< HEAD
import Language.Futhark.Core (locStr)
=======
import Language.Futhark.Core (locStr, prettyStacktrace)
import Futhark.Util.Console (inRed)
>>>>>>> b4e7a14f
import Futhark.Util.Loc

-- | The warnings produced by the compiler.  The 'Show' instance
-- produces a human-readable description.
newtype Warnings = Warnings [(SrcLoc, [SrcLoc], String)] deriving (Eq)

instance Semigroup Warnings where
  Warnings ws1 <> Warnings ws2 = Warnings $ ws1 <> ws2

instance Monoid Warnings where
  mempty = Warnings mempty

instance Show Warnings where
  show (Warnings []) = ""
  show (Warnings ws) =
    intercalate "\n\n" ws' ++ "\n"
<<<<<<< HEAD
    where ws' = map showWarning $ sortOn (rep . locOf . fst) ws
          rep NoLoc = ("", 0)
          rep (Loc p _) = (posFile p, posCoff p)
          showWarning (loc, w) =
            "Warning at " ++ locStr loc ++ ":\n" ++
=======
    where ws' = map showWarning $ sortOn (rep . wloc) ws
          wloc (x, _, _) = locOf x
          rep NoLoc = ("", 0)
          rep (Loc p _) = (posFile p, posCoff p)
          showWarning (loc, [], w) =
            inRed ("Warning at " ++ locStr loc ++ ":") ++ "\n" ++
            intercalate "\n" (map ("  "<>) $ lines w)
          showWarning (loc, locs, w) =
            inRed ("Warning at\n" ++
                   prettyStacktrace 0 (map locStr (loc:locs))) ++
>>>>>>> b4e7a14f
            intercalate "\n" (map ("  "<>) $ lines w)

-- | A single warning at the given location.
singleWarning :: SrcLoc -> String -> Warnings
singleWarning loc = singleWarning' loc []

-- | A single warning at the given location, but also with a stack
-- trace (sort of) to the location.
singleWarning' :: SrcLoc -> [SrcLoc] -> String -> Warnings
singleWarning' loc locs problem = Warnings [(loc, locs, problem)]<|MERGE_RESOLUTION|>--- conflicted
+++ resolved
@@ -13,12 +13,8 @@
 
 import Prelude
 
-<<<<<<< HEAD
-import Language.Futhark.Core (locStr)
-=======
 import Language.Futhark.Core (locStr, prettyStacktrace)
 import Futhark.Util.Console (inRed)
->>>>>>> b4e7a14f
 import Futhark.Util.Loc
 
 -- | The warnings produced by the compiler.  The 'Show' instance
@@ -35,13 +31,6 @@
   show (Warnings []) = ""
   show (Warnings ws) =
     intercalate "\n\n" ws' ++ "\n"
-<<<<<<< HEAD
-    where ws' = map showWarning $ sortOn (rep . locOf . fst) ws
-          rep NoLoc = ("", 0)
-          rep (Loc p _) = (posFile p, posCoff p)
-          showWarning (loc, w) =
-            "Warning at " ++ locStr loc ++ ":\n" ++
-=======
     where ws' = map showWarning $ sortOn (rep . wloc) ws
           wloc (x, _, _) = locOf x
           rep NoLoc = ("", 0)
@@ -52,7 +41,6 @@
           showWarning (loc, locs, w) =
             inRed ("Warning at\n" ++
                    prettyStacktrace 0 (map locStr (loc:locs))) ++
->>>>>>> b4e7a14f
             intercalate "\n" (map ("  "<>) $ lines w)
 
 -- | A single warning at the given location.
