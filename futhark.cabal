cabal-version: 2.4
name:           futhark
version:        0.26.0
synopsis:       An optimising compiler for a functional, array-oriented language.

description:    Futhark is a small programming language designed to be compiled to
                efficient parallel code. It is a statically typed, data-parallel,
                and purely functional array language in the ML family, and comes
                with a heavily optimising ahead-of-time compiler that presently
                generates GPU code via CUDA and OpenCL, although the language itself
                is hardware-agnostic.
                .
                For more information, see the website at https://futhark-lang.org
                .
                For introductionary information about hacking on the
                Futhark compiler, see
                <https://github.com/diku-dk/futhark/blob/master/HACKING.md the hacking guide>.
                Regarding the internal design of the compiler, the following modules make
                good starting points:
                .
                * "Futhark" contains a basic architectural overview of the compiler.
                * "Futhark.IR.Syntax" explains the
                  basic design of the intermediate representation (IR).
                * "Futhark.Construct" explains how to write code that
                  manipulates and creates AST fragments.
                .
                <<docs/assets/ohyes.png You too can go fast once you rewrite your program in Futhark.>>

category:       Futhark
homepage:       https://futhark-lang.org
bug-reports:    https://github.com/diku-dk/futhark/issues
maintainer:     Troels Henriksen athas@sigkill.dk
license:        ISC
license-file:   LICENSE
build-type:     Simple
extra-source-files:
-- Cabal's recompilation tracking doesn't work when we use wildcards
-- here, so for now we spell out every single file.
    rts/c/atomics.h
    rts/c/context.h
    rts/c/context_prototypes.h
    rts/c/backends/c.h
    rts/c/backends/cuda.h
    rts/c/backends/hip.h
    rts/c/backends/multicore.h
    rts/c/backends/opencl.h
    rts/c/lock.h
    rts/c/copy.h
    rts/c/timing.h
    rts/c/errors.h
    rts/c/free_list.h
    rts/c/event_list.h
    rts/c/gpu.h
    rts/c/gpu_prototypes.h
    rts/c/tuning.h
    rts/c/values.h
    rts/c/half.h
    rts/c/cache.h
    rts/c/ispc_util.h
    rts/c/scalar.h
    rts/c/scalar_f16.h
    rts/c/scheduler.h
    rts/c/uniform.h
    rts/c/util.h
    rts/c/server.h
    rts/cuda/prelude.cu
    rts/futhark-doc/style.css
    rts/javascript/server.js
    rts/javascript/values.js
    rts/javascript/wrapperclasses.js
    rts/opencl/copy.cl
    rts/opencl/prelude.cl
    rts/opencl/transpose.cl
    rts/python/tuning.py
    rts/python/panic.py
    rts/python/memory.py
    rts/python/server.py
    rts/python/values.py
    rts/python/opencl.py
    rts/python/scalar.py
    prelude/functional.fut
    prelude/math.fut
    prelude/soacs.fut
    prelude/zip.fut
    prelude/ad.fut
    prelude/array.fut
    prelude/prelude.fut
-- Just enough of the docs to build the manpages.
    docs/**/*.rst
    docs/Makefile
    docs/conf.py
    docs/requirements.txt
extra-doc-files:
  assets/*.png
  CHANGELOG.md
  README.md

source-repository head
  type: git
  location: https://github.com/diku-dk/futhark

common common
  ghc-options: -Wall -Wcompat -Wno-incomplete-uni-patterns -Wno-x-partial -Wno-unrecognised-warning-flags  -Wredundant-constraints -Wincomplete-record-updates -Wmissing-export-lists -Wunused-packages
  default-language: GHC2021
  default-extensions:
    OverloadedStrings

library
  import: common
  hs-source-dirs: src
  exposed-modules:
      Futhark
      Futhark.Actions
      Futhark.AD.Derivatives
      Futhark.AD.Fwd
      Futhark.AD.Rev
      Futhark.AD.Rev.Loop
      Futhark.AD.Rev.Hist
      Futhark.AD.Rev.Map
      Futhark.AD.Rev.Monad
      Futhark.AD.Rev.Reduce
      Futhark.AD.Rev.Scan
      Futhark.AD.Rev.Scatter
      Futhark.AD.Rev.SOAC
      Futhark.Analysis.AlgSimplify
      Futhark.Analysis.Alias
      Futhark.Analysis.CallGraph
      Futhark.Analysis.DataDependencies
      Futhark.Analysis.HORep.MapNest
      Futhark.Analysis.HORep.SOAC
      Futhark.Analysis.Interference
      Futhark.Analysis.LastUse
      Futhark.Analysis.MemAlias
      Futhark.Analysis.Metrics
      Futhark.Analysis.Metrics.Type
      Futhark.Analysis.PrimExp
      Futhark.Analysis.PrimExp.Convert
      Futhark.Analysis.PrimExp.Parse
      Futhark.Analysis.PrimExp.Simplify
      Futhark.Analysis.SymbolTable
      Futhark.Analysis.UsageTable
      Futhark.Bench
      Futhark.Builder
      Futhark.Builder.Class
      Futhark.CLI.Autotune
      Futhark.CLI.Bench
      Futhark.CLI.C
      Futhark.CLI.CUDA
      Futhark.CLI.Check
      Futhark.CLI.Benchcmp
      Futhark.CLI.Datacmp
      Futhark.CLI.Dataset
      Futhark.CLI.Defs
      Futhark.CLI.Dev
      Futhark.CLI.Doc
      Futhark.CLI.Eval
      Futhark.CLI.HIP
      Futhark.CLI.Literate
      Futhark.CLI.LSP
      Futhark.CLI.Main
      Futhark.CLI.Misc
      Futhark.CLI.Multicore
      Futhark.CLI.MulticoreISPC
      Futhark.CLI.MulticoreWASM
      Futhark.CLI.OpenCL
      Futhark.CLI.Pkg
      Futhark.CLI.Profile
      Futhark.CLI.PyOpenCL
      Futhark.CLI.Python
      Futhark.CLI.Query
      Futhark.CLI.REPL
      Futhark.CLI.Run
      Futhark.CLI.Script
      Futhark.CLI.Test
      Futhark.CLI.WASM
      Futhark.CodeGen.Backends.CCUDA
      Futhark.CodeGen.Backends.COpenCL
      Futhark.CodeGen.Backends.HIP
      Futhark.CodeGen.Backends.GenericC
      Futhark.CodeGen.Backends.GenericC.CLI
      Futhark.CodeGen.Backends.GenericC.Code
      Futhark.CodeGen.Backends.GenericC.EntryPoints
      Futhark.CodeGen.Backends.GenericC.Fun
      Futhark.CodeGen.Backends.GenericC.Monad
      Futhark.CodeGen.Backends.GenericC.Options
      Futhark.CodeGen.Backends.GenericC.Pretty
      Futhark.CodeGen.Backends.GenericC.Server
      Futhark.CodeGen.Backends.GenericC.Types
      Futhark.CodeGen.Backends.GenericPython
      Futhark.CodeGen.Backends.GenericPython.AST
      Futhark.CodeGen.Backends.GenericPython.Options
      Futhark.CodeGen.Backends.GenericWASM
      Futhark.CodeGen.Backends.GPU
      Futhark.CodeGen.Backends.MulticoreC
      Futhark.CodeGen.Backends.MulticoreC.Boilerplate
      Futhark.CodeGen.Backends.MulticoreISPC
      Futhark.CodeGen.Backends.MulticoreWASM
      Futhark.CodeGen.Backends.PyOpenCL
      Futhark.CodeGen.Backends.PyOpenCL.Boilerplate
      Futhark.CodeGen.Backends.SequentialC
      Futhark.CodeGen.Backends.SequentialC.Boilerplate
      Futhark.CodeGen.Backends.SequentialPython
      Futhark.CodeGen.Backends.SequentialWASM
      Futhark.CodeGen.Backends.SimpleRep
      Futhark.CodeGen.RTS.C
      Futhark.CodeGen.RTS.CUDA
      Futhark.CodeGen.RTS.OpenCL
      Futhark.CodeGen.RTS.Python
      Futhark.CodeGen.RTS.JavaScript
      Futhark.CodeGen.ImpCode
      Futhark.CodeGen.ImpCode.GPU
      Futhark.CodeGen.ImpCode.Multicore
      Futhark.CodeGen.ImpCode.OpenCL
      Futhark.CodeGen.ImpCode.Sequential
      Futhark.CodeGen.ImpGen
      Futhark.CodeGen.ImpGen.CUDA
      Futhark.CodeGen.ImpGen.GPU
      Futhark.CodeGen.ImpGen.GPU.Base
      Futhark.CodeGen.ImpGen.GPU.Block
      Futhark.CodeGen.ImpGen.GPU.SegHist
      Futhark.CodeGen.ImpGen.GPU.SegMap
      Futhark.CodeGen.ImpGen.GPU.SegRed
      Futhark.CodeGen.ImpGen.GPU.SegScan
      Futhark.CodeGen.ImpGen.GPU.SegScan.SinglePass
      Futhark.CodeGen.ImpGen.GPU.SegScan.TwoPass
      Futhark.CodeGen.ImpGen.GPU.ToOpenCL
      Futhark.CodeGen.ImpGen.HIP
      Futhark.CodeGen.ImpGen.Multicore
      Futhark.CodeGen.ImpGen.Multicore.Base
      Futhark.CodeGen.ImpGen.Multicore.SegHist
      Futhark.CodeGen.ImpGen.Multicore.SegMap
      Futhark.CodeGen.ImpGen.Multicore.SegRed
      Futhark.CodeGen.ImpGen.Multicore.SegScan
      Futhark.CodeGen.ImpGen.OpenCL
      Futhark.CodeGen.ImpGen.Sequential
      Futhark.CodeGen.OpenCL.Heuristics
      Futhark.Compiler
      Futhark.Compiler.CLI
      Futhark.Compiler.Config
      Futhark.Compiler.Program
      Futhark.Construct
      Futhark.Doc.Generator
      Futhark.Error
      Futhark.FreshNames
      Futhark.Format
      Futhark.IR
      Futhark.IR.Aliases
      Futhark.IR.GPU
      Futhark.IR.GPU.Op
      Futhark.IR.GPU.Simplify
      Futhark.IR.GPU.Sizes
      Futhark.IR.GPUMem
      Futhark.IR.MC
      Futhark.IR.MC.Op
      Futhark.IR.MCMem
      Futhark.IR.Mem
      Futhark.IR.Mem.Interval
      Futhark.IR.Mem.LMAD
      Futhark.IR.Mem.Simplify
      Futhark.IR.Parse
      Futhark.IR.Pretty
      Futhark.IR.Prop
      Futhark.IR.Prop.Aliases
      Futhark.IR.Prop.Constants
      Futhark.IR.Prop.Names
      Futhark.IR.Prop.Pat
      Futhark.IR.Prop.Rearrange
      Futhark.IR.Prop.Reshape
      Futhark.IR.Prop.Scope
      Futhark.IR.Prop.TypeOf
      Futhark.IR.Prop.Types
      Futhark.IR.Rep
      Futhark.IR.Rephrase
      Futhark.IR.RetType
      Futhark.IR.SOACS
      Futhark.IR.SOACS.SOAC
      Futhark.IR.SOACS.Simplify
      Futhark.IR.SegOp
      Futhark.IR.Seq
      Futhark.IR.SeqMem
      Futhark.IR.Syntax
      Futhark.IR.Syntax.Core
      Futhark.IR.Traversals
      Futhark.IR.TypeCheck
      Futhark.Internalise
      Futhark.Internalise.AccurateSizes
      Futhark.Internalise.Bindings
      Futhark.Internalise.Defunctionalise
      Futhark.Internalise.Defunctorise
      Futhark.Internalise.Entry
      Futhark.Internalise.Exps
      Futhark.Internalise.FullNormalise
      Futhark.Internalise.Lambdas
      Futhark.Internalise.LiftLambdas
      Futhark.Internalise.Monad
      Futhark.Internalise.Monomorphise
      Futhark.Internalise.ReplaceRecords
      Futhark.Internalise.TypesValues
      Futhark.LSP.Compile
      Futhark.LSP.Diagnostic
      Futhark.LSP.Handlers
      Futhark.LSP.Tool
      Futhark.LSP.State
      Futhark.LSP.PositionMapping
      Futhark.MonadFreshNames
      Futhark.Optimise.BlkRegTiling
      Futhark.Optimise.CSE
      Futhark.Optimise.DoubleBuffer
      Futhark.Optimise.EntryPointMem
      Futhark.Optimise.Fusion
      Futhark.Optimise.Fusion.Composing
      Futhark.Optimise.Fusion.GraphRep
      Futhark.Optimise.Fusion.TryFusion
      Futhark.Optimise.GenRedOpt
      Futhark.Optimise.HistAccs
      Futhark.Optimise.InliningDeadFun
      Futhark.Optimise.MemoryBlockMerging
      Futhark.Optimise.MemoryBlockMerging.GreedyColoring
      Futhark.Optimise.ArrayShortCircuiting
      Futhark.Optimise.ArrayShortCircuiting.ArrayCoalescing
      Futhark.Optimise.ArrayShortCircuiting.DataStructs
      Futhark.Optimise.ArrayShortCircuiting.MemRefAggreg
      Futhark.Optimise.ArrayShortCircuiting.TopdownAnalysis
      Futhark.Optimise.MergeGPUBodies
      Futhark.Optimise.ReduceDeviceSyncs
      Futhark.Optimise.ReduceDeviceSyncs.MigrationTable
      Futhark.Optimise.ReduceDeviceSyncs.MigrationTable.Graph
      Futhark.Optimise.Simplify
      Futhark.Optimise.Simplify.Engine
      Futhark.Optimise.Simplify.Rep
      Futhark.Optimise.Simplify.Rule
      Futhark.Optimise.Simplify.Rules
      Futhark.Optimise.Simplify.Rules.BasicOp
      Futhark.Optimise.Simplify.Rules.ClosedForm
      Futhark.Optimise.Simplify.Rules.Index
      Futhark.Optimise.Simplify.Rules.Loop
      Futhark.Optimise.Simplify.Rules.Match
      Futhark.Optimise.Simplify.Rules.Simple
      Futhark.Optimise.Sink
      Futhark.Optimise.TileLoops
      Futhark.Optimise.TileLoops.Shared
      Futhark.Optimise.Unstream
      Futhark.Pass
      Futhark.Pass.AD
      Futhark.Pass.ExpandAllocations
      Futhark.Pass.ExplicitAllocations
      Futhark.Pass.ExplicitAllocations.GPU
      Futhark.Pass.ExplicitAllocations.MC
      Futhark.Pass.ExplicitAllocations.SegOp
      Futhark.Pass.ExplicitAllocations.Seq
      Futhark.Pass.ExtractKernels
      Futhark.Pass.ExtractKernels.BlockedKernel
      Futhark.Pass.ExtractKernels.DistributeNests
      Futhark.Pass.ExtractKernels.Distribution
      Futhark.Pass.ExtractKernels.ISRWIM
      Futhark.Pass.ExtractKernels.Interchange
      Futhark.Pass.ExtractKernels.Intrablock
      Futhark.Pass.ExtractKernels.StreamKernel
      Futhark.Pass.ExtractKernels.ToGPU
      Futhark.Pass.ExtractMulticore
      Futhark.Pass.FirstOrderTransform
      Futhark.Pass.KernelBabysitting
      Futhark.Pass.LiftAllocations
      Futhark.Pass.LowerAllocations
      Futhark.Pass.Simplify
      Futhark.Passes
      Futhark.Pipeline
      Futhark.Pkg.Info
      Futhark.Pkg.Solve
      Futhark.Pkg.Types
      Futhark.Profile
      Futhark.Script
      Futhark.Solve.LP
      Futhark.Solve.Matrix
      Futhark.Solve.Simplex
      Futhark.Solve.BranchAndBound
      Futhark.Test
      Futhark.Test.Spec
      Futhark.Test.Values
      Futhark.Tools
      Futhark.Transform.CopyPropagate
      Futhark.Transform.FirstOrderTransform
      Futhark.Transform.Rename
      Futhark.Transform.Substitute
      Futhark.Util
      Futhark.Util.CMath
      Futhark.Util.IntegralExp
      Futhark.Util.Loc
      Futhark.Util.Log
      Futhark.Util.Options
      Futhark.Util.Pretty
      Futhark.Util.ProgressBar
      Futhark.Util.Table
      Futhark.Version
      Language.Futhark
      Language.Futhark.Core
      Language.Futhark.Interpreter
      Language.Futhark.Interpreter.Values
      Language.Futhark.FreeVars
      Language.Futhark.Parser
      Language.Futhark.Parser.Monad
      Language.Futhark.Parser.Lexer.Tokens
      Language.Futhark.Parser.Lexer.Wrapper
      Language.Futhark.Prelude
      Language.Futhark.Pretty
      Language.Futhark.Primitive
      Language.Futhark.Primitive.Parse
      Language.Futhark.Prop
      Language.Futhark.Query
      Language.Futhark.Semantic
      Language.Futhark.Syntax
      Language.Futhark.Traversals
      Language.Futhark.Tuple
      Language.Futhark.TypeChecker
      Language.Futhark.TypeChecker.Constraint
      Language.Futhark.TypeChecker.Consumption
      Language.Futhark.TypeChecker.Definitions
      Language.Futhark.TypeChecker.Match
      Language.Futhark.TypeChecker.Modules
      Language.Futhark.TypeChecker.Monad
      Language.Futhark.TypeChecker.Rank
      Language.Futhark.TypeChecker.Terms
      Language.Futhark.TypeChecker.Terms.Loop
      Language.Futhark.TypeChecker.Terms.Monad
      Language.Futhark.TypeChecker.Terms.Pat
      Language.Futhark.TypeChecker.Types
      Language.Futhark.TypeChecker.Unify
      Language.Futhark.Warnings
  other-modules:
      Language.Futhark.Parser.Parser
      Language.Futhark.Parser.Lexer
      Paths_futhark
  autogen-modules:
      Paths_futhark
  build-tool-depends:
      alex:alex
    , happy:happy
  build-depends:
      aeson >=2.0.0.0
    , ansi-terminal >=0.6.3.1
    , array >=0.4
    , base >=4.15 && <5
    , base16-bytestring
    , binary >=0.8.3
    , blaze-html >=0.9.0.1
    , bytestring >=0.11.2
    , bytestring-to-vector >=0.3.0.1
    , bmp >=1.2.6.3
    , co-log-core
    , containers >=0.6.2.1
    , cryptohash-md5
    , Diff >=0.4.1
    , directory >=1.3.0.0
    , directory-tree >=0.12.1
    , dlist >=0.6.0.1
    , fgl
    , fgl-visualize
    , file-embed >=0.0.14.0
    , filepath >=1.4.1.1
    , free >=5.1.10
    , futhark-data >= 1.1.0.0
    , futhark-server >= 1.2.2.1
    , futhark-manifest >= 1.3.0.0
    , githash >=0.1.6.1
    , half >= 0.3
    , haskeline
    , language-c-quote >= 0.12
    , lens
    , lsp >= 2.2.0.0
    , lsp-types >= 2.0.1.0
    , mainland-pretty >=0.7.1
    , cmark-gfm >=0.2.1
    , megaparsec >=9.0.0
    , mtl >=2.2.1
    , neat-interpolation >=0.3
    , parallel >=3.2.1.0
    , random >= 1.2.0
    , process-extras >=0.7.2
    , regex-tdfa >=1.2
    , srcloc >=0.4
    , template-haskell >=2.11.1
    , temporary
    , terminal-size >=0.3
    , text >=1.2.2.2
    , time >=1.6.0.1
    , transformers >=0.3
    , vector >=0.12
    , versions >=6.0.0
    , zlib >=0.6.1.2
    , statistics
    , mwc-random
    , prettyprinter >= 1.7
    , prettyprinter-ansi-terminal >= 1.1

executable futhark
  import: common
  main-is: src/main.hs
  ghc-options: -threaded -rtsopts "-with-rtsopts=-maxN16 -qg1 -A16M"
  build-depends: base, futhark

test-suite unit
  import: common
  type: exitcode-stdio-1.0
  main-is: futhark_tests.hs
  hs-source-dirs: unittests
  other-modules:
      Futhark.AD.DerivativesTests
      Futhark.Analysis.AlgSimplifyTests
      Futhark.BenchTests
      Futhark.IR.GPUTests
      Futhark.IR.MCTests
      Futhark.IR.Mem.IntervalTests
      Futhark.IR.Mem.IxFun.Alg
      Futhark.IR.Mem.IxFunTests
      Futhark.IR.Mem.IxFunWrapper
      Futhark.IR.Prop.RearrangeTests
      Futhark.IR.Prop.ReshapeTests
      Futhark.IR.PropTests
      Futhark.IR.Syntax.CoreTests
      Futhark.IR.SyntaxTests
<<<<<<< HEAD
      Futhark.IR.Mem.IntervalTests
      Futhark.IR.Mem.IxFun.Alg
      Futhark.IR.Mem.IxFunTests
      Futhark.IR.Mem.IxFunWrapper
      Futhark.Solve.BranchAndBoundTests
      Futhark.Solve.SimplexTests
=======
      Futhark.Internalise.TypesValuesTests
      Futhark.Optimise.MemoryBlockMerging.GreedyColoringTests
      Futhark.Pkg.SolveTests
      Futhark.ProfileTests
>>>>>>> 1a941117
      Language.Futhark.CoreTests
      Language.Futhark.PrimitiveTests
      Language.Futhark.SyntaxTests
      Language.Futhark.TypeChecker.TypesTests
      Language.Futhark.TypeCheckerTests
      Paths_futhark
  build-depends:
      QuickCheck >=2.8
    , base
    , containers
    , free
    , futhark
    , megaparsec
    , tasty
    , tasty-hunit
    , tasty-quickcheck
    , text
    , vector<|MERGE_RESOLUTION|>--- conflicted
+++ resolved
@@ -518,19 +518,16 @@
       Futhark.IR.PropTests
       Futhark.IR.Syntax.CoreTests
       Futhark.IR.SyntaxTests
-<<<<<<< HEAD
       Futhark.IR.Mem.IntervalTests
       Futhark.IR.Mem.IxFun.Alg
       Futhark.IR.Mem.IxFunTests
       Futhark.IR.Mem.IxFunWrapper
       Futhark.Solve.BranchAndBoundTests
       Futhark.Solve.SimplexTests
-=======
       Futhark.Internalise.TypesValuesTests
       Futhark.Optimise.MemoryBlockMerging.GreedyColoringTests
       Futhark.Pkg.SolveTests
       Futhark.ProfileTests
->>>>>>> 1a941117
       Language.Futhark.CoreTests
       Language.Futhark.PrimitiveTests
       Language.Futhark.SyntaxTests
