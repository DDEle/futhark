--- conflicted
+++ resolved
@@ -38,12 +38,8 @@
 
   val from_fraction: i32 -> i32 -> t
   val to_i32: t -> i32
-<<<<<<< HEAD
   val from_f64 : f64 -> t
   val to_f64   : t -> f64
-=======
-  val from_f64: f64 -> t
->>>>>>> d93981a2
 
   val sqrt: t -> t
   val exp: t -> t
@@ -311,10 +307,7 @@
   let from_fraction (x: i32) (y: i32) = f64 x / f64 y
   let to_i32 (x: f64) = i32 x
   let from_f64 (x: f64) = x
-<<<<<<< HEAD
   let to_f64   (x: f64) = x
-=======
->>>>>>> d93981a2
 
   let (x: f64) == (y: f64) = intrinsics.eq_f64 x y
   let (x: f64) < (y: f64) = intrinsics.lt64 x y
@@ -366,10 +359,7 @@
   let from_fraction (x: i32) (y: i32) = f32 x / f32 y
   let to_i32 (x: f32) = i32 x
   let from_f64 (x: f64) = f32 x
-<<<<<<< HEAD
   let to_f64   (x: f32) = f64 x
-=======
->>>>>>> d93981a2
 
   let (x: f32) == (y: f32) = intrinsics.eq_f32 x y
   let (x: f32) < (y: f32) = intrinsics.lt32 x y
